import { defineConfig } from 'vite';
import react from '@vitejs/plugin-react-swc';
import path from 'path';
// https://vitejs.dev/config/
export default defineConfig({
<<<<<<< HEAD
    build: {
        rollupOptions: {
            input: {
                layers: path.resolve(__dirname, './layers.html'),
                dzi: path.resolve(__dirname, './dzi.html'),
            },
        },
=======
    build:{
        rollupOptions: {
            input: {
                layers: path.resolve(__dirname, './layers.html'),
                constellation:  path.resolve(__dirname, './constellation.html'),
            }
        }
>>>>>>> 2028e3fc
    },
    plugins: [react()],
    resolve: {
        alias: {
            '~': path.resolve(__dirname, './src'),
        },
    },
});<|MERGE_RESOLUTION|>--- conflicted
+++ resolved
@@ -3,23 +3,14 @@
 import path from 'path';
 // https://vitejs.dev/config/
 export default defineConfig({
-<<<<<<< HEAD
     build: {
         rollupOptions: {
             input: {
                 layers: path.resolve(__dirname, './layers.html'),
                 dzi: path.resolve(__dirname, './dzi.html'),
+                constellation: path.resolve(__dirname, './constellation.html'),
             },
         },
-=======
-    build:{
-        rollupOptions: {
-            input: {
-                layers: path.resolve(__dirname, './layers.html'),
-                constellation:  path.resolve(__dirname, './constellation.html'),
-            }
-        }
->>>>>>> 2028e3fc
     },
     plugins: [react()],
     resolve: {
