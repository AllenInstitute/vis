--- conflicted
+++ resolved
@@ -18,14 +18,8 @@
         "@parcel/transformer-typescript-types": "2.12.0",
         "buffer": "6.0.0",
         "parcel": "2.12.0",
-<<<<<<< HEAD
-        "prettier": "3.3.2",
         "process": "0.11.10",
         "typescript": "5.3.3"
-=======
-        "process": "^0.11.10",
-        "typescript": "^5.3.3"
->>>>>>> fdecfa99
     },
     "volta": {
         "node": "22.11.0",
