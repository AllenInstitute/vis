--- conflicted
+++ resolved
@@ -183,7 +183,6 @@
             // this is a good thing for performance, but potentially confusing - so we do our book-keeping before we actually start rendering:
             const aboutToStart = this.clients.get(client); // this is the record we just put into the clients map - TS just wants to be sure it really exists:
             if (aboutToStart) {
-<<<<<<< HEAD
                 const frame = renderFn(image, this.cache, hijack)
                 if (frame) {
                     aboutToStart.frame = {
@@ -193,10 +192,6 @@
                         }
                     }
                 }
-
-=======
-                aboutToStart.frame = renderFn(image, this.cache, hijack);
->>>>>>> 1fe8fbdb
             }
         }
     }
