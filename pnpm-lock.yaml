lockfileVersion: '6.0'

settings:
  autoInstallPeers: true
  excludeLinksFromLockfile: false

importers:

  .:
    devDependencies:
      '@parcel/packager-ts':
        specifier: 2.12.0
        version: 2.12.0(@parcel/core@2.12.0)
      '@parcel/transformer-typescript-types':
        specifier: 2.12.0
        version: 2.12.0(@parcel/core@2.12.0)(typescript@5.3.3)
      buffer:
        specifier: ^5.5.0||^6.0.0
        version: 6.0.3
      parcel:
        specifier: 2.12.0
        version: 2.12.0(typescript@5.3.3)
      process:
        specifier: ^0.11.10
        version: 0.11.10
      typescript:
        specifier: ^5.3.3
        version: 5.3.3

  apps/common:
    dependencies:
      '@alleninstitute/vis-geometry':
        specifier: workspace:*
        version: link:../../packages/geometry
      '@alleninstitute/vis-scatterbrain':
        specifier: workspace:*
        version: link:../../packages/scatterbrain
      '@types/lodash':
        specifier: ^4.14.202
        version: 4.14.202
      lodash:
        specifier: ^4.17.21
        version: 4.17.21
      regl:
        specifier: ^2.1.0
        version: 2.1.0
      zarr:
        specifier: ^0.6.2
        version: 0.6.2

  apps/layers:
    dependencies:
      '@alleninstitute/vis-geometry':
        specifier: workspace:*
        version: link:../../packages/geometry
      '@alleninstitute/vis-scatterbrain':
        specifier: workspace:*
        version: link:../../packages/scatterbrain
      '@thi.ng/imgui':
        specifier: ^2.2.54
        version: 2.2.54
      '@thi.ng/layout':
        specifier: ^3.0.36
        version: 3.0.36
      '@thi.ng/rdom-canvas':
        specifier: ^0.5.83
        version: 0.5.83
      '@thi.ng/rstream':
        specifier: ^8.4.0
        version: 8.4.0
      '@thi.ng/rstream-gestures':
        specifier: ^5.0.70
        version: 5.0.70
      '@types/lodash':
        specifier: ^4.14.202
        version: 4.14.202
      file-saver:
        specifier: ^2.0.5
        version: 2.0.5
      json5:
        specifier: ^2.2.3
        version: 2.2.3
      kiwi-schema:
        specifier: ^0.5.0
        version: 0.5.0
      lodash:
        specifier: ^4.17.21
        version: 4.17.21
      react:
        specifier: ^18.3.0
        version: 18.3.0
      react-dom:
        specifier: ^18.3.0
        version: 18.3.0(react@18.3.0)
      regl:
        specifier: ^2.1.0
        version: 2.1.0
      zarr:
        specifier: ^0.6.2
        version: 0.6.2
    devDependencies:
      '@parcel/packager-ts':
        specifier: ^2.12.0
        version: 2.12.0(@parcel/core@2.12.0)
      '@parcel/transformer-typescript-types':
        specifier: ^2.12.0
        version: 2.12.0(@parcel/core@2.12.0)(typescript@5.3.3)
<<<<<<< HEAD
      '@types/react':
        specifier: ^18.3.0
        version: 18.3.0
      '@types/react-dom':
        specifier: ^18.3.0
        version: 18.3.0
=======
      '@types/file-saver':
        specifier: ^2.0.7
        version: 2.0.7
>>>>>>> b01b8a64
      esbuild:
        specifier: ^0.19.12
        version: 0.19.12
      parcel:
        specifier: 2.12.0
        version: 2.12.0(typescript@5.3.3)
      typescript:
        specifier: ^5.3.3
        version: 5.3.3

  apps/omezarr-viewer:
    dependencies:
      '@alleninstitute/vis-geometry':
        specifier: workspace:*
        version: link:../../packages/geometry
      '@alleninstitute/vis-scatterbrain':
        specifier: workspace:*
        version: link:../../packages/scatterbrain
      '@types/lodash':
        specifier: ^4.14.202
        version: 4.14.202
      '@zhobo63/imgui-ts':
        specifier: ^0.1.43
        version: 0.1.43
      lodash:
        specifier: ^4.17.21
        version: 4.17.21
      regl:
        specifier: ^2.1.0
        version: 2.1.0
      zarr:
        specifier: ^0.6.2
        version: 0.6.2
    devDependencies:
      esbuild:
        specifier: ^0.19.12
        version: 0.19.12
      typescript:
        specifier: ^5.3.3
        version: 5.3.3

  apps/scatterplot:
    dependencies:
      '@alleninstitute/vis-geometry':
        specifier: workspace:*
        version: link:../../packages/geometry
      '@alleninstitute/vis-scatterbrain':
        specifier: workspace:*
        version: link:../../packages/scatterbrain
      '@types/lodash':
        specifier: ^4.14.202
        version: 4.14.202
      '@zhobo63/imgui-ts':
        specifier: ^0.1.43
        version: 0.1.43
      lodash:
        specifier: ^4.17.21
        version: 4.17.21
      regl:
        specifier: ^2.1.0
        version: 2.1.0
    devDependencies:
      esbuild:
        specifier: ^0.19.12
        version: 0.19.12
      typescript:
        specifier: ^5.3.3
        version: 5.3.3

  packages/geometry:
    devDependencies:
      '@parcel/packager-ts':
        specifier: ^2.12.0
        version: 2.12.0(@parcel/core@2.12.0)
      '@parcel/transformer-typescript-types':
        specifier: ^2.12.0
        version: 2.12.0(@parcel/core@2.12.0)(typescript@5.3.3)
      parcel:
        specifier: 2.12.0
        version: 2.12.0(typescript@5.3.3)
      typescript:
        specifier: ^5.3.3
        version: 5.3.3
      vitest:
        specifier: ^1.4.0
        version: 1.4.0

  packages/scatterbrain:
    dependencies:
      lodash:
        specifier: ^4.17.21
        version: 4.17.21
    devDependencies:
      '@parcel/packager-ts':
        specifier: ^2.12.0
        version: 2.12.0(@parcel/core@2.12.0)
      '@parcel/transformer-typescript-types':
        specifier: ^2.12.0
        version: 2.12.0(@parcel/core@2.12.0)(typescript@5.3.3)
      '@types/lodash':
        specifier: ^4.14.202
        version: 4.14.202
      parcel:
        specifier: 2.12.0
        version: 2.12.0(typescript@5.3.3)
      typescript:
        specifier: ^5.3.3
        version: 5.3.3
      vitest:
        specifier: ^1.4.0
        version: 1.4.0

packages:

  /@babel/code-frame@7.23.5:
    resolution: {integrity: sha512-CgH3s1a96LipHCmSUmYFPwY7MNx8C3avkq7i4Wl3cfa662ldtUe4VM1TPXX70pfmrlWTb6jLqTYrZyT2ZTJBgA==}
    engines: {node: '>=6.9.0'}
    dependencies:
      '@babel/highlight': 7.23.4
      chalk: 2.4.2
    dev: true

  /@babel/helper-validator-identifier@7.22.20:
    resolution: {integrity: sha512-Y4OZ+ytlatR8AI+8KZfKuL5urKp7qey08ha31L8b3BwewJAoJamTzyvxPR/5D+KkdJCGPq/+8TukHBlY10FX9A==}
    engines: {node: '>=6.9.0'}
    dev: true

  /@babel/highlight@7.23.4:
    resolution: {integrity: sha512-acGdbYSfp2WheJoJm/EBBBLh/ID8KDc64ISZ9DYtBmC8/Q204PZJLHyzeB5qMzJ5trcOkybd78M4x2KWsUq++A==}
    engines: {node: '>=6.9.0'}
    dependencies:
      '@babel/helper-validator-identifier': 7.22.20
      chalk: 2.4.2
      js-tokens: 4.0.0
    dev: true

  /@esbuild/aix-ppc64@0.19.12:
    resolution: {integrity: sha512-bmoCYyWdEL3wDQIVbcyzRyeKLgk2WtWLTWz1ZIAZF/EGbNOwSA6ew3PftJ1PqMiOOGu0OyFMzG53L0zqIpPeNA==}
    engines: {node: '>=12'}
    cpu: [ppc64]
    os: [aix]
    requiresBuild: true
    dev: true
    optional: true

  /@esbuild/aix-ppc64@0.20.2:
    resolution: {integrity: sha512-D+EBOJHXdNZcLJRBkhENNG8Wji2kgc9AZ9KiPr1JuZjsNtyHzrsfLRrY0tk2H2aoFu6RANO1y1iPPUCDYWkb5g==}
    engines: {node: '>=12'}
    cpu: [ppc64]
    os: [aix]
    requiresBuild: true
    dev: true
    optional: true

  /@esbuild/android-arm64@0.19.12:
    resolution: {integrity: sha512-P0UVNGIienjZv3f5zq0DP3Nt2IE/3plFzuaS96vihvD0Hd6H/q4WXUGpCxD/E8YrSXfNyRPbpTq+T8ZQioSuPA==}
    engines: {node: '>=12'}
    cpu: [arm64]
    os: [android]
    requiresBuild: true
    dev: true
    optional: true

  /@esbuild/android-arm64@0.20.2:
    resolution: {integrity: sha512-mRzjLacRtl/tWU0SvD8lUEwb61yP9cqQo6noDZP/O8VkwafSYwZ4yWy24kan8jE/IMERpYncRt2dw438LP3Xmg==}
    engines: {node: '>=12'}
    cpu: [arm64]
    os: [android]
    requiresBuild: true
    dev: true
    optional: true

  /@esbuild/android-arm@0.19.12:
    resolution: {integrity: sha512-qg/Lj1mu3CdQlDEEiWrlC4eaPZ1KztwGJ9B6J+/6G+/4ewxJg7gqj8eVYWvao1bXrqGiW2rsBZFSX3q2lcW05w==}
    engines: {node: '>=12'}
    cpu: [arm]
    os: [android]
    requiresBuild: true
    dev: true
    optional: true

  /@esbuild/android-arm@0.20.2:
    resolution: {integrity: sha512-t98Ra6pw2VaDhqNWO2Oph2LXbz/EJcnLmKLGBJwEwXX/JAN83Fym1rU8l0JUWK6HkIbWONCSSatf4sf2NBRx/w==}
    engines: {node: '>=12'}
    cpu: [arm]
    os: [android]
    requiresBuild: true
    dev: true
    optional: true

  /@esbuild/android-x64@0.19.12:
    resolution: {integrity: sha512-3k7ZoUW6Q6YqhdhIaq/WZ7HwBpnFBlW905Fa4s4qWJyiNOgT1dOqDiVAQFwBH7gBRZr17gLrlFCRzF6jFh7Kew==}
    engines: {node: '>=12'}
    cpu: [x64]
    os: [android]
    requiresBuild: true
    dev: true
    optional: true

  /@esbuild/android-x64@0.20.2:
    resolution: {integrity: sha512-btzExgV+/lMGDDa194CcUQm53ncxzeBrWJcncOBxuC6ndBkKxnHdFJn86mCIgTELsooUmwUm9FkhSp5HYu00Rg==}
    engines: {node: '>=12'}
    cpu: [x64]
    os: [android]
    requiresBuild: true
    dev: true
    optional: true

  /@esbuild/darwin-arm64@0.19.12:
    resolution: {integrity: sha512-B6IeSgZgtEzGC42jsI+YYu9Z3HKRxp8ZT3cqhvliEHovq8HSX2YX8lNocDn79gCKJXOSaEot9MVYky7AKjCs8g==}
    engines: {node: '>=12'}
    cpu: [arm64]
    os: [darwin]
    requiresBuild: true
    dev: true
    optional: true

  /@esbuild/darwin-arm64@0.20.2:
    resolution: {integrity: sha512-4J6IRT+10J3aJH3l1yzEg9y3wkTDgDk7TSDFX+wKFiWjqWp/iCfLIYzGyasx9l0SAFPT1HwSCR+0w/h1ES/MjA==}
    engines: {node: '>=12'}
    cpu: [arm64]
    os: [darwin]
    requiresBuild: true
    dev: true
    optional: true

  /@esbuild/darwin-x64@0.19.12:
    resolution: {integrity: sha512-hKoVkKzFiToTgn+41qGhsUJXFlIjxI/jSYeZf3ugemDYZldIXIxhvwN6erJGlX4t5h417iFuheZ7l+YVn05N3A==}
    engines: {node: '>=12'}
    cpu: [x64]
    os: [darwin]
    requiresBuild: true
    dev: true
    optional: true

  /@esbuild/darwin-x64@0.20.2:
    resolution: {integrity: sha512-tBcXp9KNphnNH0dfhv8KYkZhjc+H3XBkF5DKtswJblV7KlT9EI2+jeA8DgBjp908WEuYll6pF+UStUCfEpdysA==}
    engines: {node: '>=12'}
    cpu: [x64]
    os: [darwin]
    requiresBuild: true
    dev: true
    optional: true

  /@esbuild/freebsd-arm64@0.19.12:
    resolution: {integrity: sha512-4aRvFIXmwAcDBw9AueDQ2YnGmz5L6obe5kmPT8Vd+/+x/JMVKCgdcRwH6APrbpNXsPz+K653Qg8HB/oXvXVukA==}
    engines: {node: '>=12'}
    cpu: [arm64]
    os: [freebsd]
    requiresBuild: true
    dev: true
    optional: true

  /@esbuild/freebsd-arm64@0.20.2:
    resolution: {integrity: sha512-d3qI41G4SuLiCGCFGUrKsSeTXyWG6yem1KcGZVS+3FYlYhtNoNgYrWcvkOoaqMhwXSMrZRl69ArHsGJ9mYdbbw==}
    engines: {node: '>=12'}
    cpu: [arm64]
    os: [freebsd]
    requiresBuild: true
    dev: true
    optional: true

  /@esbuild/freebsd-x64@0.19.12:
    resolution: {integrity: sha512-EYoXZ4d8xtBoVN7CEwWY2IN4ho76xjYXqSXMNccFSx2lgqOG/1TBPW0yPx1bJZk94qu3tX0fycJeeQsKovA8gg==}
    engines: {node: '>=12'}
    cpu: [x64]
    os: [freebsd]
    requiresBuild: true
    dev: true
    optional: true

  /@esbuild/freebsd-x64@0.20.2:
    resolution: {integrity: sha512-d+DipyvHRuqEeM5zDivKV1KuXn9WeRX6vqSqIDgwIfPQtwMP4jaDsQsDncjTDDsExT4lR/91OLjRo8bmC1e+Cw==}
    engines: {node: '>=12'}
    cpu: [x64]
    os: [freebsd]
    requiresBuild: true
    dev: true
    optional: true

  /@esbuild/linux-arm64@0.19.12:
    resolution: {integrity: sha512-EoTjyYyLuVPfdPLsGVVVC8a0p1BFFvtpQDB/YLEhaXyf/5bczaGeN15QkR+O4S5LeJ92Tqotve7i1jn35qwvdA==}
    engines: {node: '>=12'}
    cpu: [arm64]
    os: [linux]
    requiresBuild: true
    dev: true
    optional: true

  /@esbuild/linux-arm64@0.20.2:
    resolution: {integrity: sha512-9pb6rBjGvTFNira2FLIWqDk/uaf42sSyLE8j1rnUpuzsODBq7FvpwHYZxQ/It/8b+QOS1RYfqgGFNLRI+qlq2A==}
    engines: {node: '>=12'}
    cpu: [arm64]
    os: [linux]
    requiresBuild: true
    dev: true
    optional: true

  /@esbuild/linux-arm@0.19.12:
    resolution: {integrity: sha512-J5jPms//KhSNv+LO1S1TX1UWp1ucM6N6XuL6ITdKWElCu8wXP72l9MM0zDTzzeikVyqFE6U8YAV9/tFyj0ti+w==}
    engines: {node: '>=12'}
    cpu: [arm]
    os: [linux]
    requiresBuild: true
    dev: true
    optional: true

  /@esbuild/linux-arm@0.20.2:
    resolution: {integrity: sha512-VhLPeR8HTMPccbuWWcEUD1Az68TqaTYyj6nfE4QByZIQEQVWBB8vup8PpR7y1QHL3CpcF6xd5WVBU/+SBEvGTg==}
    engines: {node: '>=12'}
    cpu: [arm]
    os: [linux]
    requiresBuild: true
    dev: true
    optional: true

  /@esbuild/linux-ia32@0.19.12:
    resolution: {integrity: sha512-Thsa42rrP1+UIGaWz47uydHSBOgTUnwBwNq59khgIwktK6x60Hivfbux9iNR0eHCHzOLjLMLfUMLCypBkZXMHA==}
    engines: {node: '>=12'}
    cpu: [ia32]
    os: [linux]
    requiresBuild: true
    dev: true
    optional: true

  /@esbuild/linux-ia32@0.20.2:
    resolution: {integrity: sha512-o10utieEkNPFDZFQm9CoP7Tvb33UutoJqg3qKf1PWVeeJhJw0Q347PxMvBgVVFgouYLGIhFYG0UGdBumROyiig==}
    engines: {node: '>=12'}
    cpu: [ia32]
    os: [linux]
    requiresBuild: true
    dev: true
    optional: true

  /@esbuild/linux-loong64@0.19.12:
    resolution: {integrity: sha512-LiXdXA0s3IqRRjm6rV6XaWATScKAXjI4R4LoDlvO7+yQqFdlr1Bax62sRwkVvRIrwXxvtYEHHI4dm50jAXkuAA==}
    engines: {node: '>=12'}
    cpu: [loong64]
    os: [linux]
    requiresBuild: true
    dev: true
    optional: true

  /@esbuild/linux-loong64@0.20.2:
    resolution: {integrity: sha512-PR7sp6R/UC4CFVomVINKJ80pMFlfDfMQMYynX7t1tNTeivQ6XdX5r2XovMmha/VjR1YN/HgHWsVcTRIMkymrgQ==}
    engines: {node: '>=12'}
    cpu: [loong64]
    os: [linux]
    requiresBuild: true
    dev: true
    optional: true

  /@esbuild/linux-mips64el@0.19.12:
    resolution: {integrity: sha512-fEnAuj5VGTanfJ07ff0gOA6IPsvrVHLVb6Lyd1g2/ed67oU1eFzL0r9WL7ZzscD+/N6i3dWumGE1Un4f7Amf+w==}
    engines: {node: '>=12'}
    cpu: [mips64el]
    os: [linux]
    requiresBuild: true
    dev: true
    optional: true

  /@esbuild/linux-mips64el@0.20.2:
    resolution: {integrity: sha512-4BlTqeutE/KnOiTG5Y6Sb/Hw6hsBOZapOVF6njAESHInhlQAghVVZL1ZpIctBOoTFbQyGW+LsVYZ8lSSB3wkjA==}
    engines: {node: '>=12'}
    cpu: [mips64el]
    os: [linux]
    requiresBuild: true
    dev: true
    optional: true

  /@esbuild/linux-ppc64@0.19.12:
    resolution: {integrity: sha512-nYJA2/QPimDQOh1rKWedNOe3Gfc8PabU7HT3iXWtNUbRzXS9+vgB0Fjaqr//XNbd82mCxHzik2qotuI89cfixg==}
    engines: {node: '>=12'}
    cpu: [ppc64]
    os: [linux]
    requiresBuild: true
    dev: true
    optional: true

  /@esbuild/linux-ppc64@0.20.2:
    resolution: {integrity: sha512-rD3KsaDprDcfajSKdn25ooz5J5/fWBylaaXkuotBDGnMnDP1Uv5DLAN/45qfnf3JDYyJv/ytGHQaziHUdyzaAg==}
    engines: {node: '>=12'}
    cpu: [ppc64]
    os: [linux]
    requiresBuild: true
    dev: true
    optional: true

  /@esbuild/linux-riscv64@0.19.12:
    resolution: {integrity: sha512-2MueBrlPQCw5dVJJpQdUYgeqIzDQgw3QtiAHUC4RBz9FXPrskyyU3VI1hw7C0BSKB9OduwSJ79FTCqtGMWqJHg==}
    engines: {node: '>=12'}
    cpu: [riscv64]
    os: [linux]
    requiresBuild: true
    dev: true
    optional: true

  /@esbuild/linux-riscv64@0.20.2:
    resolution: {integrity: sha512-snwmBKacKmwTMmhLlz/3aH1Q9T8v45bKYGE3j26TsaOVtjIag4wLfWSiZykXzXuE1kbCE+zJRmwp+ZbIHinnVg==}
    engines: {node: '>=12'}
    cpu: [riscv64]
    os: [linux]
    requiresBuild: true
    dev: true
    optional: true

  /@esbuild/linux-s390x@0.19.12:
    resolution: {integrity: sha512-+Pil1Nv3Umes4m3AZKqA2anfhJiVmNCYkPchwFJNEJN5QxmTs1uzyy4TvmDrCRNT2ApwSari7ZIgrPeUx4UZDg==}
    engines: {node: '>=12'}
    cpu: [s390x]
    os: [linux]
    requiresBuild: true
    dev: true
    optional: true

  /@esbuild/linux-s390x@0.20.2:
    resolution: {integrity: sha512-wcWISOobRWNm3cezm5HOZcYz1sKoHLd8VL1dl309DiixxVFoFe/o8HnwuIwn6sXre88Nwj+VwZUvJf4AFxkyrQ==}
    engines: {node: '>=12'}
    cpu: [s390x]
    os: [linux]
    requiresBuild: true
    dev: true
    optional: true

  /@esbuild/linux-x64@0.19.12:
    resolution: {integrity: sha512-B71g1QpxfwBvNrfyJdVDexenDIt1CiDN1TIXLbhOw0KhJzE78KIFGX6OJ9MrtC0oOqMWf+0xop4qEU8JrJTwCg==}
    engines: {node: '>=12'}
    cpu: [x64]
    os: [linux]
    requiresBuild: true
    dev: true
    optional: true

  /@esbuild/linux-x64@0.20.2:
    resolution: {integrity: sha512-1MdwI6OOTsfQfek8sLwgyjOXAu+wKhLEoaOLTjbijk6E2WONYpH9ZU2mNtR+lZ2B4uwr+usqGuVfFT9tMtGvGw==}
    engines: {node: '>=12'}
    cpu: [x64]
    os: [linux]
    requiresBuild: true
    dev: true
    optional: true

  /@esbuild/netbsd-x64@0.19.12:
    resolution: {integrity: sha512-3ltjQ7n1owJgFbuC61Oj++XhtzmymoCihNFgT84UAmJnxJfm4sYCiSLTXZtE00VWYpPMYc+ZQmB6xbSdVh0JWA==}
    engines: {node: '>=12'}
    cpu: [x64]
    os: [netbsd]
    requiresBuild: true
    dev: true
    optional: true

  /@esbuild/netbsd-x64@0.20.2:
    resolution: {integrity: sha512-K8/DhBxcVQkzYc43yJXDSyjlFeHQJBiowJ0uVL6Tor3jGQfSGHNNJcWxNbOI8v5k82prYqzPuwkzHt3J1T1iZQ==}
    engines: {node: '>=12'}
    cpu: [x64]
    os: [netbsd]
    requiresBuild: true
    dev: true
    optional: true

  /@esbuild/openbsd-x64@0.19.12:
    resolution: {integrity: sha512-RbrfTB9SWsr0kWmb9srfF+L933uMDdu9BIzdA7os2t0TXhCRjrQyCeOt6wVxr79CKD4c+p+YhCj31HBkYcXebw==}
    engines: {node: '>=12'}
    cpu: [x64]
    os: [openbsd]
    requiresBuild: true
    dev: true
    optional: true

  /@esbuild/openbsd-x64@0.20.2:
    resolution: {integrity: sha512-eMpKlV0SThJmmJgiVyN9jTPJ2VBPquf6Kt/nAoo6DgHAoN57K15ZghiHaMvqjCye/uU4X5u3YSMgVBI1h3vKrQ==}
    engines: {node: '>=12'}
    cpu: [x64]
    os: [openbsd]
    requiresBuild: true
    dev: true
    optional: true

  /@esbuild/sunos-x64@0.19.12:
    resolution: {integrity: sha512-HKjJwRrW8uWtCQnQOz9qcU3mUZhTUQvi56Q8DPTLLB+DawoiQdjsYq+j+D3s9I8VFtDr+F9CjgXKKC4ss89IeA==}
    engines: {node: '>=12'}
    cpu: [x64]
    os: [sunos]
    requiresBuild: true
    dev: true
    optional: true

  /@esbuild/sunos-x64@0.20.2:
    resolution: {integrity: sha512-2UyFtRC6cXLyejf/YEld4Hajo7UHILetzE1vsRcGL3earZEW77JxrFjH4Ez2qaTiEfMgAXxfAZCm1fvM/G/o8w==}
    engines: {node: '>=12'}
    cpu: [x64]
    os: [sunos]
    requiresBuild: true
    dev: true
    optional: true

  /@esbuild/win32-arm64@0.19.12:
    resolution: {integrity: sha512-URgtR1dJnmGvX864pn1B2YUYNzjmXkuJOIqG2HdU62MVS4EHpU2946OZoTMnRUHklGtJdJZ33QfzdjGACXhn1A==}
    engines: {node: '>=12'}
    cpu: [arm64]
    os: [win32]
    requiresBuild: true
    dev: true
    optional: true

  /@esbuild/win32-arm64@0.20.2:
    resolution: {integrity: sha512-GRibxoawM9ZCnDxnP3usoUDO9vUkpAxIIZ6GQI+IlVmr5kP3zUq+l17xELTHMWTWzjxa2guPNyrpq1GWmPvcGQ==}
    engines: {node: '>=12'}
    cpu: [arm64]
    os: [win32]
    requiresBuild: true
    dev: true
    optional: true

  /@esbuild/win32-ia32@0.19.12:
    resolution: {integrity: sha512-+ZOE6pUkMOJfmxmBZElNOx72NKpIa/HFOMGzu8fqzQJ5kgf6aTGrcJaFsNiVMH4JKpMipyK+7k0n2UXN7a8YKQ==}
    engines: {node: '>=12'}
    cpu: [ia32]
    os: [win32]
    requiresBuild: true
    dev: true
    optional: true

  /@esbuild/win32-ia32@0.20.2:
    resolution: {integrity: sha512-HfLOfn9YWmkSKRQqovpnITazdtquEW8/SoHW7pWpuEeguaZI4QnCRW6b+oZTztdBnZOS2hqJ6im/D5cPzBTTlQ==}
    engines: {node: '>=12'}
    cpu: [ia32]
    os: [win32]
    requiresBuild: true
    dev: true
    optional: true

  /@esbuild/win32-x64@0.19.12:
    resolution: {integrity: sha512-T1QyPSDCyMXaO3pzBkF96E8xMkiRYbUEZADd29SyPGabqxMViNoii+NcK7eWJAEoU6RZyEm5lVSIjTmcdoB9HA==}
    engines: {node: '>=12'}
    cpu: [x64]
    os: [win32]
    requiresBuild: true
    dev: true
    optional: true

  /@esbuild/win32-x64@0.20.2:
    resolution: {integrity: sha512-N49X4lJX27+l9jbLKSqZ6bKNjzQvHaT8IIFUy+YIqmXQdjYCToGWwOItDrfby14c78aDd5NHQl29xingXfCdLQ==}
    engines: {node: '>=12'}
    cpu: [x64]
    os: [win32]
    requiresBuild: true
    dev: true
    optional: true

  /@jest/schemas@29.6.3:
    resolution: {integrity: sha512-mo5j5X+jIZmJQveBKeS/clAueipV7KgiX1vMgCxam1RNYiqE1w62n0/tJJnHtjW8ZHcQco5gY85jA3mi0L+nSA==}
    engines: {node: ^14.15.0 || ^16.10.0 || >=18.0.0}
    dependencies:
      '@sinclair/typebox': 0.27.8
    dev: true

  /@jridgewell/sourcemap-codec@1.4.15:
    resolution: {integrity: sha512-eF2rxCRulEKXHTRiDrDy6erMYWqNw4LPdQ8UQA4huuxaQsVeRPFl2oM8oDGxMFhJUWZf9McpLtJasDDZb/Bpeg==}
    dev: true

  /@lezer/common@1.2.1:
    resolution: {integrity: sha512-yemX0ZD2xS/73llMZIK6KplkjIjf2EvAHcinDi/TfJ9hS25G0388+ClHt6/3but0oOxinTcQHJLDXh6w1crzFQ==}
    dev: true

  /@lezer/lr@1.4.0:
    resolution: {integrity: sha512-Wst46p51km8gH0ZUmeNrtpRYmdlRHUpN1DQd3GFAyKANi8WVz8c2jHYTf1CVScFaCjQw1iO3ZZdqGDxQPRErTg==}
    dependencies:
      '@lezer/common': 1.2.1
    dev: true

  /@lmdb/lmdb-darwin-arm64@2.8.5:
    resolution: {integrity: sha512-KPDeVScZgA1oq0CiPBcOa3kHIqU+pTOwRFDIhxvmf8CTNvqdZQYp5cCKW0bUk69VygB2PuTiINFWbY78aR2pQw==}
    cpu: [arm64]
    os: [darwin]
    requiresBuild: true
    dev: true
    optional: true

  /@lmdb/lmdb-darwin-x64@2.8.5:
    resolution: {integrity: sha512-w/sLhN4T7MW1nB3R/U8WK5BgQLz904wh+/SmA2jD8NnF7BLLoUgflCNxOeSPOWp8geP6nP/+VjWzZVip7rZ1ug==}
    cpu: [x64]
    os: [darwin]
    requiresBuild: true
    dev: true
    optional: true

  /@lmdb/lmdb-linux-arm64@2.8.5:
    resolution: {integrity: sha512-vtbZRHH5UDlL01TT5jB576Zox3+hdyogvpcbvVJlmU5PdL3c5V7cj1EODdh1CHPksRl+cws/58ugEHi8bcj4Ww==}
    cpu: [arm64]
    os: [linux]
    requiresBuild: true
    dev: true
    optional: true

  /@lmdb/lmdb-linux-arm@2.8.5:
    resolution: {integrity: sha512-c0TGMbm2M55pwTDIfkDLB6BpIsgxV4PjYck2HiOX+cy/JWiBXz32lYbarPqejKs9Flm7YVAKSILUducU9g2RVg==}
    cpu: [arm]
    os: [linux]
    requiresBuild: true
    dev: true
    optional: true

  /@lmdb/lmdb-linux-x64@2.8.5:
    resolution: {integrity: sha512-Xkc8IUx9aEhP0zvgeKy7IQ3ReX2N8N1L0WPcQwnZweWmOuKfwpS3GRIYqLtK5za/w3E60zhFfNdS+3pBZPytqQ==}
    cpu: [x64]
    os: [linux]
    requiresBuild: true
    dev: true
    optional: true

  /@lmdb/lmdb-win32-x64@2.8.5:
    resolution: {integrity: sha512-4wvrf5BgnR8RpogHhtpCPJMKBmvyZPhhUtEwMJbXh0ni2BucpfF07jlmyM11zRqQ2XIq6PbC2j7W7UCCcm1rRQ==}
    cpu: [x64]
    os: [win32]
    requiresBuild: true
    dev: true
    optional: true

  /@mischnic/json-sourcemap@0.1.1:
    resolution: {integrity: sha512-iA7+tyVqfrATAIsIRWQG+a7ZLLD0VaOCKV2Wd/v4mqIU3J9c4jx9p7S0nw1XH3gJCKNBOOwACOPYYSUu9pgT+w==}
    engines: {node: '>=12.0.0'}
    dependencies:
      '@lezer/common': 1.2.1
      '@lezer/lr': 1.4.0
      json5: 2.2.3
    dev: true

  /@msgpackr-extract/msgpackr-extract-darwin-arm64@3.0.2:
    resolution: {integrity: sha512-9bfjwDxIDWmmOKusUcqdS4Rw+SETlp9Dy39Xui9BEGEk19dDwH0jhipwFzEff/pFg95NKymc6TOTbRKcWeRqyQ==}
    cpu: [arm64]
    os: [darwin]
    requiresBuild: true
    dev: true
    optional: true

  /@msgpackr-extract/msgpackr-extract-darwin-x64@3.0.2:
    resolution: {integrity: sha512-lwriRAHm1Yg4iDf23Oxm9n/t5Zpw1lVnxYU3HnJPTi2lJRkKTrps1KVgvL6m7WvmhYVt/FIsssWay+k45QHeuw==}
    cpu: [x64]
    os: [darwin]
    requiresBuild: true
    dev: true
    optional: true

  /@msgpackr-extract/msgpackr-extract-linux-arm64@3.0.2:
    resolution: {integrity: sha512-FU20Bo66/f7He9Fp9sP2zaJ1Q8L9uLPZQDub/WlUip78JlPeMbVL8546HbZfcW9LNciEXc8d+tThSJjSC+tmsg==}
    cpu: [arm64]
    os: [linux]
    requiresBuild: true
    dev: true
    optional: true

  /@msgpackr-extract/msgpackr-extract-linux-arm@3.0.2:
    resolution: {integrity: sha512-MOI9Dlfrpi2Cuc7i5dXdxPbFIgbDBGgKR5F2yWEa6FVEtSWncfVNKW5AKjImAQ6CZlBK9tympdsZJ2xThBiWWA==}
    cpu: [arm]
    os: [linux]
    requiresBuild: true
    dev: true
    optional: true

  /@msgpackr-extract/msgpackr-extract-linux-x64@3.0.2:
    resolution: {integrity: sha512-gsWNDCklNy7Ajk0vBBf9jEx04RUxuDQfBse918Ww+Qb9HCPoGzS+XJTLe96iN3BVK7grnLiYghP/M4L8VsaHeA==}
    cpu: [x64]
    os: [linux]
    requiresBuild: true
    dev: true
    optional: true

  /@msgpackr-extract/msgpackr-extract-win32-x64@3.0.2:
    resolution: {integrity: sha512-O+6Gs8UeDbyFpbSh2CPEz/UOrrdWPTBYNblZK5CxxLisYt4kGX3Sc+czffFonyjiGSq3jWLwJS/CCJc7tBr4sQ==}
    cpu: [x64]
    os: [win32]
    requiresBuild: true
    dev: true
    optional: true

  /@parcel/bundler-default@2.12.0(@parcel/core@2.12.0):
    resolution: {integrity: sha512-3ybN74oYNMKyjD6V20c9Gerdbh7teeNvVMwIoHIQMzuIFT6IGX53PyOLlOKRLbjxMc0TMimQQxIt2eQqxR5LsA==}
    engines: {node: '>= 12.0.0', parcel: ^2.12.0}
    dependencies:
      '@parcel/diagnostic': 2.12.0
      '@parcel/graph': 3.2.0
      '@parcel/plugin': 2.12.0(@parcel/core@2.12.0)
      '@parcel/rust': 2.12.0
      '@parcel/utils': 2.12.0
      nullthrows: 1.1.1
    transitivePeerDependencies:
      - '@parcel/core'
      - '@swc/helpers'
    dev: true

  /@parcel/cache@2.12.0(@parcel/core@2.12.0):
    resolution: {integrity: sha512-FX5ZpTEkxvq/yvWklRHDESVRz+c7sLTXgFuzz6uEnBcXV38j6dMSikflNpHA6q/L4GKkCqRywm9R6XQwhwIMyw==}
    engines: {node: '>= 12.0.0'}
    peerDependencies:
      '@parcel/core': ^2.12.0
    dependencies:
      '@parcel/core': 2.12.0
      '@parcel/fs': 2.12.0(@parcel/core@2.12.0)
      '@parcel/logger': 2.12.0
      '@parcel/utils': 2.12.0
      lmdb: 2.8.5
    transitivePeerDependencies:
      - '@swc/helpers'
    dev: true

  /@parcel/codeframe@2.12.0:
    resolution: {integrity: sha512-v2VmneILFiHZJTxPiR7GEF1wey1/IXPdZMcUlNXBiPZyWDfcuNgGGVQkx/xW561rULLIvDPharOMdxz5oHOKQg==}
    engines: {node: '>= 12.0.0'}
    dependencies:
      chalk: 4.1.2
    dev: true

  /@parcel/compressor-raw@2.12.0(@parcel/core@2.12.0):
    resolution: {integrity: sha512-h41Q3X7ZAQ9wbQ2csP8QGrwepasLZdXiuEdpUryDce6rF9ZiHoJ97MRpdLxOhOPyASTw/xDgE1xyaPQr0Q3f5A==}
    engines: {node: '>= 12.0.0', parcel: ^2.12.0}
    dependencies:
      '@parcel/plugin': 2.12.0(@parcel/core@2.12.0)
    transitivePeerDependencies:
      - '@parcel/core'
      - '@swc/helpers'
    dev: true

  /@parcel/config-default@2.12.0(@parcel/core@2.12.0)(typescript@5.3.3):
    resolution: {integrity: sha512-dPNe2n9eEsKRc1soWIY0yToMUPirPIa2QhxcCB3Z5RjpDGIXm0pds+BaiqY6uGLEEzsjhRO0ujd4v2Rmm0vuFg==}
    peerDependencies:
      '@parcel/core': ^2.12.0
    dependencies:
      '@parcel/bundler-default': 2.12.0(@parcel/core@2.12.0)
      '@parcel/compressor-raw': 2.12.0(@parcel/core@2.12.0)
      '@parcel/core': 2.12.0
      '@parcel/namer-default': 2.12.0(@parcel/core@2.12.0)
      '@parcel/optimizer-css': 2.12.0(@parcel/core@2.12.0)
      '@parcel/optimizer-htmlnano': 2.12.0(@parcel/core@2.12.0)(typescript@5.3.3)
      '@parcel/optimizer-image': 2.12.0(@parcel/core@2.12.0)
      '@parcel/optimizer-svgo': 2.12.0(@parcel/core@2.12.0)
      '@parcel/optimizer-swc': 2.12.0(@parcel/core@2.12.0)
      '@parcel/packager-css': 2.12.0(@parcel/core@2.12.0)
      '@parcel/packager-html': 2.12.0(@parcel/core@2.12.0)
      '@parcel/packager-js': 2.12.0(@parcel/core@2.12.0)
      '@parcel/packager-raw': 2.12.0(@parcel/core@2.12.0)
      '@parcel/packager-svg': 2.12.0(@parcel/core@2.12.0)
      '@parcel/packager-wasm': 2.12.0(@parcel/core@2.12.0)
      '@parcel/reporter-dev-server': 2.12.0(@parcel/core@2.12.0)
      '@parcel/resolver-default': 2.12.0(@parcel/core@2.12.0)
      '@parcel/runtime-browser-hmr': 2.12.0(@parcel/core@2.12.0)
      '@parcel/runtime-js': 2.12.0(@parcel/core@2.12.0)
      '@parcel/runtime-react-refresh': 2.12.0(@parcel/core@2.12.0)
      '@parcel/runtime-service-worker': 2.12.0(@parcel/core@2.12.0)
      '@parcel/transformer-babel': 2.12.0(@parcel/core@2.12.0)
      '@parcel/transformer-css': 2.12.0(@parcel/core@2.12.0)
      '@parcel/transformer-html': 2.12.0(@parcel/core@2.12.0)
      '@parcel/transformer-image': 2.12.0(@parcel/core@2.12.0)
      '@parcel/transformer-js': 2.12.0(@parcel/core@2.12.0)
      '@parcel/transformer-json': 2.12.0(@parcel/core@2.12.0)
      '@parcel/transformer-postcss': 2.12.0(@parcel/core@2.12.0)
      '@parcel/transformer-posthtml': 2.12.0(@parcel/core@2.12.0)
      '@parcel/transformer-raw': 2.12.0(@parcel/core@2.12.0)
      '@parcel/transformer-react-refresh-wrap': 2.12.0(@parcel/core@2.12.0)
      '@parcel/transformer-svg': 2.12.0(@parcel/core@2.12.0)
    transitivePeerDependencies:
      - '@swc/helpers'
      - cssnano
      - postcss
      - purgecss
      - relateurl
      - srcset
      - terser
      - typescript
      - uncss
    dev: true

  /@parcel/core@2.12.0:
    resolution: {integrity: sha512-s+6pwEj+GfKf7vqGUzN9iSEPueUssCCQrCBUlcAfKrJe0a22hTUCjewpB0I7lNrCIULt8dkndD+sMdOrXsRl6Q==}
    engines: {node: '>= 12.0.0'}
    dependencies:
      '@mischnic/json-sourcemap': 0.1.1
      '@parcel/cache': 2.12.0(@parcel/core@2.12.0)
      '@parcel/diagnostic': 2.12.0
      '@parcel/events': 2.12.0
      '@parcel/fs': 2.12.0(@parcel/core@2.12.0)
      '@parcel/graph': 3.2.0
      '@parcel/logger': 2.12.0
      '@parcel/package-manager': 2.12.0(@parcel/core@2.12.0)(@swc/helpers@0.5.6)
      '@parcel/plugin': 2.12.0(@parcel/core@2.12.0)
      '@parcel/profiler': 2.12.0
      '@parcel/rust': 2.12.0
      '@parcel/source-map': 2.1.1
      '@parcel/types': 2.12.0(@parcel/core@2.12.0)
      '@parcel/utils': 2.12.0
      '@parcel/workers': 2.12.0(@parcel/core@2.12.0)
      abortcontroller-polyfill: 1.7.5
      base-x: 3.0.9
      browserslist: 4.22.3
      clone: 2.1.2
      dotenv: 7.0.0
      dotenv-expand: 5.1.0
      json5: 2.2.3
      msgpackr: 1.10.1
      nullthrows: 1.1.1
      semver: 7.5.4
    transitivePeerDependencies:
      - '@swc/helpers'
    dev: true

  /@parcel/diagnostic@2.12.0:
    resolution: {integrity: sha512-8f1NOsSFK+F4AwFCKynyIu9Kr/uWHC+SywAv4oS6Bv3Acig0gtwUjugk0C9UaB8ztBZiW5TQZhw+uPZn9T/lJA==}
    engines: {node: '>= 12.0.0'}
    dependencies:
      '@mischnic/json-sourcemap': 0.1.1
      nullthrows: 1.1.1
    dev: true

  /@parcel/events@2.12.0:
    resolution: {integrity: sha512-nmAAEIKLjW1kB2cUbCYSmZOGbnGj8wCzhqnK727zCCWaA25ogzAtt657GPOeFyqW77KyosU728Tl63Fc8hphIA==}
    engines: {node: '>= 12.0.0'}
    dev: true

  /@parcel/fs@2.12.0(@parcel/core@2.12.0):
    resolution: {integrity: sha512-NnFkuvou1YBtPOhTdZr44WN7I60cGyly2wpHzqRl62yhObyi1KvW0SjwOMa0QGNcBOIzp4G0CapoZ93hD0RG5Q==}
    engines: {node: '>= 12.0.0'}
    peerDependencies:
      '@parcel/core': ^2.12.0
    dependencies:
      '@parcel/core': 2.12.0
      '@parcel/rust': 2.12.0
      '@parcel/types': 2.12.0(@parcel/core@2.12.0)
      '@parcel/utils': 2.12.0
      '@parcel/watcher': 2.4.1
      '@parcel/workers': 2.12.0(@parcel/core@2.12.0)
    transitivePeerDependencies:
      - '@swc/helpers'
    dev: true

  /@parcel/graph@3.2.0:
    resolution: {integrity: sha512-xlrmCPqy58D4Fg5umV7bpwDx5Vyt7MlnQPxW68vae5+BA4GSWetfZt+Cs5dtotMG2oCHzZxhIPt7YZ7NRyQzLA==}
    engines: {node: '>= 12.0.0'}
    dependencies:
      nullthrows: 1.1.1
    dev: true

  /@parcel/logger@2.12.0:
    resolution: {integrity: sha512-cJ7Paqa7/9VJ7C+KwgJlwMqTQBOjjn71FbKk0G07hydUEBISU2aDfmc/52o60ErL9l+vXB26zTrIBanbxS8rVg==}
    engines: {node: '>= 12.0.0'}
    dependencies:
      '@parcel/diagnostic': 2.12.0
      '@parcel/events': 2.12.0
    dev: true

  /@parcel/markdown-ansi@2.12.0:
    resolution: {integrity: sha512-WZz3rzL8k0H3WR4qTHX6Ic8DlEs17keO9gtD4MNGyMNQbqQEvQ61lWJaIH0nAtgEetu0SOITiVqdZrb8zx/M7w==}
    engines: {node: '>= 12.0.0'}
    dependencies:
      chalk: 4.1.2
    dev: true

  /@parcel/namer-default@2.12.0(@parcel/core@2.12.0):
    resolution: {integrity: sha512-9DNKPDHWgMnMtqqZIMiEj/R9PNWW16lpnlHjwK3ciRlMPgjPJ8+UNc255teZODhX0T17GOzPdGbU/O/xbxVPzA==}
    engines: {node: '>= 12.0.0', parcel: ^2.12.0}
    dependencies:
      '@parcel/diagnostic': 2.12.0
      '@parcel/plugin': 2.12.0(@parcel/core@2.12.0)
      nullthrows: 1.1.1
    transitivePeerDependencies:
      - '@parcel/core'
      - '@swc/helpers'
    dev: true

  /@parcel/node-resolver-core@3.3.0(@parcel/core@2.12.0):
    resolution: {integrity: sha512-rhPW9DYPEIqQBSlYzz3S0AjXxjN6Ub2yS6tzzsW/4S3Gpsgk/uEq4ZfxPvoPf/6TgZndVxmKwpmxaKtGMmf3cA==}
    engines: {node: '>= 12.0.0'}
    dependencies:
      '@mischnic/json-sourcemap': 0.1.1
      '@parcel/diagnostic': 2.12.0
      '@parcel/fs': 2.12.0(@parcel/core@2.12.0)
      '@parcel/rust': 2.12.0
      '@parcel/utils': 2.12.0
      nullthrows: 1.1.1
      semver: 7.5.4
    transitivePeerDependencies:
      - '@parcel/core'
    dev: true

  /@parcel/optimizer-css@2.12.0(@parcel/core@2.12.0):
    resolution: {integrity: sha512-ifbcC97fRzpruTjaa8axIFeX4MjjSIlQfem3EJug3L2AVqQUXnM1XO8L0NaXGNLTW2qnh1ZjIJ7vXT/QhsphsA==}
    engines: {node: '>= 12.0.0', parcel: ^2.12.0}
    dependencies:
      '@parcel/diagnostic': 2.12.0
      '@parcel/plugin': 2.12.0(@parcel/core@2.12.0)
      '@parcel/source-map': 2.1.1
      '@parcel/utils': 2.12.0
      browserslist: 4.22.3
      lightningcss: 1.24.0
      nullthrows: 1.1.1
    transitivePeerDependencies:
      - '@parcel/core'
      - '@swc/helpers'
    dev: true

  /@parcel/optimizer-htmlnano@2.12.0(@parcel/core@2.12.0)(typescript@5.3.3):
    resolution: {integrity: sha512-MfPMeCrT8FYiOrpFHVR+NcZQlXAptK2r4nGJjfT+ndPBhEEZp4yyL7n1y7HfX9geg5altc4WTb4Gug7rCoW8VQ==}
    engines: {node: '>= 12.0.0', parcel: ^2.12.0}
    dependencies:
      '@parcel/plugin': 2.12.0(@parcel/core@2.12.0)
      htmlnano: 2.1.0(svgo@2.8.0)(typescript@5.3.3)
      nullthrows: 1.1.1
      posthtml: 0.16.6
      svgo: 2.8.0
    transitivePeerDependencies:
      - '@parcel/core'
      - '@swc/helpers'
      - cssnano
      - postcss
      - purgecss
      - relateurl
      - srcset
      - terser
      - typescript
      - uncss
    dev: true

  /@parcel/optimizer-image@2.12.0(@parcel/core@2.12.0):
    resolution: {integrity: sha512-bo1O7raeAIbRU5nmNVtx8divLW9Xqn0c57GVNGeAK4mygnQoqHqRZ0mR9uboh64pxv6ijXZHPhKvU9HEpjPjBQ==}
    engines: {node: '>= 12.0.0', parcel: ^2.12.0}
    peerDependencies:
      '@parcel/core': ^2.12.0
    dependencies:
      '@parcel/core': 2.12.0
      '@parcel/diagnostic': 2.12.0
      '@parcel/plugin': 2.12.0(@parcel/core@2.12.0)
      '@parcel/rust': 2.12.0
      '@parcel/utils': 2.12.0
      '@parcel/workers': 2.12.0(@parcel/core@2.12.0)
    transitivePeerDependencies:
      - '@swc/helpers'
    dev: true

  /@parcel/optimizer-svgo@2.12.0(@parcel/core@2.12.0):
    resolution: {integrity: sha512-Kyli+ZZXnoonnbeRQdoWwee9Bk2jm/49xvnfb+2OO8NN0d41lblBoRhOyFiScRnJrw7eVl1Xrz7NTkXCIO7XFQ==}
    engines: {node: '>= 12.0.0', parcel: ^2.12.0}
    dependencies:
      '@parcel/diagnostic': 2.12.0
      '@parcel/plugin': 2.12.0(@parcel/core@2.12.0)
      '@parcel/utils': 2.12.0
      svgo: 2.8.0
    transitivePeerDependencies:
      - '@parcel/core'
      - '@swc/helpers'
    dev: true

  /@parcel/optimizer-swc@2.12.0(@parcel/core@2.12.0):
    resolution: {integrity: sha512-iBi6LZB3lm6WmbXfzi8J3DCVPmn4FN2lw7DGXxUXu7MouDPVWfTsM6U/5TkSHJRNRogZ2gqy5q9g34NPxHbJcw==}
    engines: {node: '>= 12.0.0', parcel: ^2.12.0}
    dependencies:
      '@parcel/diagnostic': 2.12.0
      '@parcel/plugin': 2.12.0(@parcel/core@2.12.0)
      '@parcel/source-map': 2.1.1
      '@parcel/utils': 2.12.0
      '@swc/core': 1.3.107(@swc/helpers@0.5.6)
      nullthrows: 1.1.1
    transitivePeerDependencies:
      - '@parcel/core'
      - '@swc/helpers'
    dev: true

  /@parcel/package-manager@2.12.0(@parcel/core@2.12.0)(@swc/helpers@0.5.6):
    resolution: {integrity: sha512-0nvAezcjPx9FT+hIL+LS1jb0aohwLZXct7jAh7i0MLMtehOi0z1Sau+QpgMlA9rfEZZ1LIeFdnZZwqSy7Ccspw==}
    engines: {node: '>= 12.0.0'}
    peerDependencies:
      '@parcel/core': ^2.12.0
    dependencies:
      '@parcel/core': 2.12.0
      '@parcel/diagnostic': 2.12.0
      '@parcel/fs': 2.12.0(@parcel/core@2.12.0)
      '@parcel/logger': 2.12.0
      '@parcel/node-resolver-core': 3.3.0(@parcel/core@2.12.0)
      '@parcel/types': 2.12.0(@parcel/core@2.12.0)
      '@parcel/utils': 2.12.0
      '@parcel/workers': 2.12.0(@parcel/core@2.12.0)
      '@swc/core': 1.3.107(@swc/helpers@0.5.6)
      semver: 7.5.4
    transitivePeerDependencies:
      - '@swc/helpers'
    dev: true

  /@parcel/packager-css@2.12.0(@parcel/core@2.12.0):
    resolution: {integrity: sha512-j3a/ODciaNKD19IYdWJT+TP+tnhhn5koBGBWWtrKSu0UxWpnezIGZetit3eE+Y9+NTePalMkvpIlit2eDhvfJA==}
    engines: {node: '>= 12.0.0', parcel: ^2.12.0}
    dependencies:
      '@parcel/diagnostic': 2.12.0
      '@parcel/plugin': 2.12.0(@parcel/core@2.12.0)
      '@parcel/source-map': 2.1.1
      '@parcel/utils': 2.12.0
      lightningcss: 1.24.0
      nullthrows: 1.1.1
    transitivePeerDependencies:
      - '@parcel/core'
      - '@swc/helpers'
    dev: true

  /@parcel/packager-html@2.12.0(@parcel/core@2.12.0):
    resolution: {integrity: sha512-PpvGB9hFFe+19NXGz2ApvPrkA9GwEqaDAninT+3pJD57OVBaxB8U+HN4a5LICKxjUppPPqmrLb6YPbD65IX4RA==}
    engines: {node: '>= 12.0.0', parcel: ^2.12.0}
    dependencies:
      '@parcel/plugin': 2.12.0(@parcel/core@2.12.0)
      '@parcel/types': 2.12.0(@parcel/core@2.12.0)
      '@parcel/utils': 2.12.0
      nullthrows: 1.1.1
      posthtml: 0.16.6
    transitivePeerDependencies:
      - '@parcel/core'
      - '@swc/helpers'
    dev: true

  /@parcel/packager-js@2.12.0(@parcel/core@2.12.0):
    resolution: {integrity: sha512-viMF+FszITRRr8+2iJyk+4ruGiL27Y6AF7hQ3xbJfzqnmbOhGFtLTQwuwhOLqN/mWR2VKdgbLpZSarWaO3yAMg==}
    engines: {node: '>= 12.0.0', parcel: ^2.12.0}
    dependencies:
      '@parcel/diagnostic': 2.12.0
      '@parcel/plugin': 2.12.0(@parcel/core@2.12.0)
      '@parcel/rust': 2.12.0
      '@parcel/source-map': 2.1.1
      '@parcel/types': 2.12.0(@parcel/core@2.12.0)
      '@parcel/utils': 2.12.0
      globals: 13.24.0
      nullthrows: 1.1.1
    transitivePeerDependencies:
      - '@parcel/core'
      - '@swc/helpers'
    dev: true

  /@parcel/packager-raw@2.12.0(@parcel/core@2.12.0):
    resolution: {integrity: sha512-tJZqFbHqP24aq1F+OojFbQIc09P/u8HAW5xfndCrFnXpW4wTgM3p03P0xfw3gnNq+TtxHJ8c3UFE5LnXNNKhYA==}
    engines: {node: '>= 12.0.0', parcel: ^2.12.0}
    dependencies:
      '@parcel/plugin': 2.12.0(@parcel/core@2.12.0)
    transitivePeerDependencies:
      - '@parcel/core'
      - '@swc/helpers'
    dev: true

  /@parcel/packager-svg@2.12.0(@parcel/core@2.12.0):
    resolution: {integrity: sha512-ldaGiacGb2lLqcXas97k8JiZRbAnNREmcvoY2W2dvW4loVuDT9B9fU777mbV6zODpcgcHWsLL3lYbJ5Lt3y9cg==}
    engines: {node: '>= 12.0.0', parcel: ^2.12.0}
    dependencies:
      '@parcel/plugin': 2.12.0(@parcel/core@2.12.0)
      '@parcel/types': 2.12.0(@parcel/core@2.12.0)
      '@parcel/utils': 2.12.0
      posthtml: 0.16.6
    transitivePeerDependencies:
      - '@parcel/core'
      - '@swc/helpers'
    dev: true

  /@parcel/packager-ts@2.12.0(@parcel/core@2.12.0):
    resolution: {integrity: sha512-8wR0BNN2NBD+IIU0tjioK+lRD4p2Qi/fKxDH5ixEW912tRV+Vd4kE8k++U6YQIpSlK4FRnjFod5zYYhNSLuiXg==}
    engines: {node: '>= 12.0.0', parcel: ^2.12.0}
    dependencies:
      '@parcel/plugin': 2.12.0(@parcel/core@2.12.0)
    transitivePeerDependencies:
      - '@parcel/core'
      - '@swc/helpers'
    dev: true

  /@parcel/packager-wasm@2.12.0(@parcel/core@2.12.0):
    resolution: {integrity: sha512-fYqZzIqO9fGYveeImzF8ll6KRo2LrOXfD+2Y5U3BiX/wp9wv17dz50QLDQm9hmTcKGWxK4yWqKQh+Evp/fae7A==}
    engines: {node: '>=12.0.0', parcel: ^2.12.0}
    dependencies:
      '@parcel/plugin': 2.12.0(@parcel/core@2.12.0)
    transitivePeerDependencies:
      - '@parcel/core'
      - '@swc/helpers'
    dev: true

  /@parcel/plugin@2.12.0(@parcel/core@2.12.0):
    resolution: {integrity: sha512-nc/uRA8DiMoe4neBbzV6kDndh/58a4wQuGKw5oEoIwBCHUvE2W8ZFSu7ollSXUGRzfacTt4NdY8TwS73ScWZ+g==}
    engines: {node: '>= 12.0.0'}
    dependencies:
      '@parcel/types': 2.12.0(@parcel/core@2.12.0)
    transitivePeerDependencies:
      - '@parcel/core'
      - '@swc/helpers'
    dev: true

  /@parcel/plugin@2.12.0(@parcel/core@2.12.0)(@swc/helpers@0.5.6):
    resolution: {integrity: sha512-nc/uRA8DiMoe4neBbzV6kDndh/58a4wQuGKw5oEoIwBCHUvE2W8ZFSu7ollSXUGRzfacTt4NdY8TwS73ScWZ+g==}
    engines: {node: '>= 12.0.0'}
    dependencies:
      '@parcel/types': 2.12.0(@parcel/core@2.12.0)(@swc/helpers@0.5.6)
    transitivePeerDependencies:
      - '@parcel/core'
      - '@swc/helpers'
    dev: true

  /@parcel/profiler@2.12.0:
    resolution: {integrity: sha512-q53fvl5LDcFYzMUtSusUBZSjQrKjMlLEBgKeQHFwkimwR1mgoseaDBDuNz0XvmzDzF1UelJ02TUKCGacU8W2qA==}
    engines: {node: '>= 12.0.0'}
    dependencies:
      '@parcel/diagnostic': 2.12.0
      '@parcel/events': 2.12.0
      chrome-trace-event: 1.0.3
    dev: true

  /@parcel/reporter-cli@2.12.0(@parcel/core@2.12.0):
    resolution: {integrity: sha512-TqKsH4GVOLPSCanZ6tcTPj+rdVHERnt5y4bwTM82cajM21bCX1Ruwp8xOKU+03091oV2pv5ieB18pJyRF7IpIw==}
    engines: {node: '>= 12.0.0', parcel: ^2.12.0}
    dependencies:
      '@parcel/plugin': 2.12.0(@parcel/core@2.12.0)
      '@parcel/types': 2.12.0(@parcel/core@2.12.0)
      '@parcel/utils': 2.12.0
      chalk: 4.1.2
      term-size: 2.2.1
    transitivePeerDependencies:
      - '@parcel/core'
      - '@swc/helpers'
    dev: true

  /@parcel/reporter-dev-server@2.12.0(@parcel/core@2.12.0):
    resolution: {integrity: sha512-tIcDqRvAPAttRlTV28dHcbWT5K2r/MBFks7nM4nrEDHWtnrCwimkDmZTc1kD8QOCCjGVwRHcQybpHvxfwol6GA==}
    engines: {node: '>= 12.0.0', parcel: ^2.12.0}
    dependencies:
      '@parcel/plugin': 2.12.0(@parcel/core@2.12.0)
      '@parcel/utils': 2.12.0
    transitivePeerDependencies:
      - '@parcel/core'
      - '@swc/helpers'
    dev: true

  /@parcel/reporter-tracer@2.12.0(@parcel/core@2.12.0):
    resolution: {integrity: sha512-g8rlu9GxB8Ut/F8WGx4zidIPQ4pcYFjU9bZO+fyRIPrSUFH2bKijCnbZcr4ntqzDGx74hwD6cCG4DBoleq2UlQ==}
    engines: {node: '>= 12.0.0', parcel: ^2.12.0}
    dependencies:
      '@parcel/plugin': 2.12.0(@parcel/core@2.12.0)
      '@parcel/utils': 2.12.0
      chrome-trace-event: 1.0.3
      nullthrows: 1.1.1
    transitivePeerDependencies:
      - '@parcel/core'
      - '@swc/helpers'
    dev: true

  /@parcel/resolver-default@2.12.0(@parcel/core@2.12.0):
    resolution: {integrity: sha512-uuhbajTax37TwCxu7V98JtRLiT6hzE4VYSu5B7Qkauy14/WFt2dz6GOUXPgVsED569/hkxebPx3KCMtZW6cHHA==}
    engines: {node: '>= 12.0.0', parcel: ^2.12.0}
    dependencies:
      '@parcel/node-resolver-core': 3.3.0(@parcel/core@2.12.0)
      '@parcel/plugin': 2.12.0(@parcel/core@2.12.0)
    transitivePeerDependencies:
      - '@parcel/core'
      - '@swc/helpers'
    dev: true

  /@parcel/runtime-browser-hmr@2.12.0(@parcel/core@2.12.0):
    resolution: {integrity: sha512-4ZLp2FWyD32r0GlTulO3+jxgsA3oO1P1b5oO2IWuWilfhcJH5LTiazpL5YdusUjtNn9PGN6QLAWfxmzRIfM+Ow==}
    engines: {node: '>= 12.0.0', parcel: ^2.12.0}
    dependencies:
      '@parcel/plugin': 2.12.0(@parcel/core@2.12.0)
      '@parcel/utils': 2.12.0
    transitivePeerDependencies:
      - '@parcel/core'
      - '@swc/helpers'
    dev: true

  /@parcel/runtime-js@2.12.0(@parcel/core@2.12.0):
    resolution: {integrity: sha512-sBerP32Z1crX5PfLNGDSXSdqzlllM++GVnVQVeM7DgMKS8JIFG3VLi28YkX+dYYGtPypm01JoIHCkvwiZEcQJg==}
    engines: {node: '>= 12.0.0', parcel: ^2.12.0}
    dependencies:
      '@parcel/diagnostic': 2.12.0
      '@parcel/plugin': 2.12.0(@parcel/core@2.12.0)
      '@parcel/utils': 2.12.0
      nullthrows: 1.1.1
    transitivePeerDependencies:
      - '@parcel/core'
      - '@swc/helpers'
    dev: true

  /@parcel/runtime-react-refresh@2.12.0(@parcel/core@2.12.0):
    resolution: {integrity: sha512-SCHkcczJIDFTFdLTzrHTkQ0aTrX3xH6jrA4UsCBL6ji61+w+ohy4jEEe9qCgJVXhnJfGLE43HNXek+0MStX+Mw==}
    engines: {node: '>= 12.0.0', parcel: ^2.12.0}
    dependencies:
      '@parcel/plugin': 2.12.0(@parcel/core@2.12.0)
      '@parcel/utils': 2.12.0
      react-error-overlay: 6.0.9
      react-refresh: 0.9.0
    transitivePeerDependencies:
      - '@parcel/core'
      - '@swc/helpers'
    dev: true

  /@parcel/runtime-service-worker@2.12.0(@parcel/core@2.12.0):
    resolution: {integrity: sha512-BXuMBsfiwpIEnssn+jqfC3jkgbS8oxeo3C7xhSQsuSv+AF2FwY3O3AO1c1RBskEW3XrBLNINOJujroNw80VTKA==}
    engines: {node: '>= 12.0.0', parcel: ^2.12.0}
    dependencies:
      '@parcel/plugin': 2.12.0(@parcel/core@2.12.0)
      '@parcel/utils': 2.12.0
      nullthrows: 1.1.1
    transitivePeerDependencies:
      - '@parcel/core'
      - '@swc/helpers'
    dev: true

  /@parcel/rust@2.12.0:
    resolution: {integrity: sha512-005cldMdFZFDPOjbDVEXcINQ3wT4vrxvSavRWI3Az0e3E18exO/x/mW9f648KtXugOXMAqCEqhFHcXECL9nmMw==}
    engines: {node: '>= 12.0.0'}
    dev: true

  /@parcel/source-map@2.1.1:
    resolution: {integrity: sha512-Ejx1P/mj+kMjQb8/y5XxDUn4reGdr+WyKYloBljpppUy8gs42T+BNoEOuRYqDVdgPc6NxduzIDoJS9pOFfV5Ew==}
    engines: {node: ^12.18.3 || >=14}
    dependencies:
      detect-libc: 1.0.3
    dev: true

  /@parcel/transformer-babel@2.12.0(@parcel/core@2.12.0):
    resolution: {integrity: sha512-zQaBfOnf/l8rPxYGnsk/ufh/0EuqvmnxafjBIpKZ//j6rGylw5JCqXSb1QvvAqRYruKeccxGv7+HrxpqKU6V4A==}
    engines: {node: '>= 12.0.0', parcel: ^2.12.0}
    dependencies:
      '@parcel/diagnostic': 2.12.0
      '@parcel/plugin': 2.12.0(@parcel/core@2.12.0)
      '@parcel/source-map': 2.1.1
      '@parcel/utils': 2.12.0
      browserslist: 4.22.3
      json5: 2.2.3
      nullthrows: 1.1.1
      semver: 7.5.4
    transitivePeerDependencies:
      - '@parcel/core'
      - '@swc/helpers'
    dev: true

  /@parcel/transformer-css@2.12.0(@parcel/core@2.12.0):
    resolution: {integrity: sha512-vXhOqoAlQGATYyQ433Z1DXKmiKmzOAUmKysbYH3FD+LKEKLMEl/pA14goqp00TW+A/EjtSKKyeMyHlMIIUqj4Q==}
    engines: {node: '>= 12.0.0', parcel: ^2.12.0}
    dependencies:
      '@parcel/diagnostic': 2.12.0
      '@parcel/plugin': 2.12.0(@parcel/core@2.12.0)
      '@parcel/source-map': 2.1.1
      '@parcel/utils': 2.12.0
      browserslist: 4.22.3
      lightningcss: 1.24.0
      nullthrows: 1.1.1
    transitivePeerDependencies:
      - '@parcel/core'
      - '@swc/helpers'
    dev: true

  /@parcel/transformer-html@2.12.0(@parcel/core@2.12.0):
    resolution: {integrity: sha512-5jW4dFFBlYBvIQk4nrH62rfA/G/KzVzEDa6S+Nne0xXhglLjkm64Ci9b/d4tKZfuGWUbpm2ASAq8skti/nfpXw==}
    engines: {node: '>= 12.0.0', parcel: ^2.12.0}
    dependencies:
      '@parcel/diagnostic': 2.12.0
      '@parcel/plugin': 2.12.0(@parcel/core@2.12.0)
      '@parcel/rust': 2.12.0
      nullthrows: 1.1.1
      posthtml: 0.16.6
      posthtml-parser: 0.10.2
      posthtml-render: 3.0.0
      semver: 7.5.4
      srcset: 4.0.0
    transitivePeerDependencies:
      - '@parcel/core'
      - '@swc/helpers'
    dev: true

  /@parcel/transformer-image@2.12.0(@parcel/core@2.12.0):
    resolution: {integrity: sha512-8hXrGm2IRII49R7lZ0RpmNk27EhcsH+uNKsvxuMpXPuEnWgC/ha/IrjaI29xCng1uGur74bJF43NUSQhR4aTdw==}
    engines: {node: '>= 12.0.0', parcel: ^2.12.0}
    peerDependencies:
      '@parcel/core': ^2.12.0
    dependencies:
      '@parcel/core': 2.12.0
      '@parcel/plugin': 2.12.0(@parcel/core@2.12.0)
      '@parcel/utils': 2.12.0
      '@parcel/workers': 2.12.0(@parcel/core@2.12.0)
      nullthrows: 1.1.1
    transitivePeerDependencies:
      - '@swc/helpers'
    dev: true

  /@parcel/transformer-js@2.12.0(@parcel/core@2.12.0):
    resolution: {integrity: sha512-OSZpOu+FGDbC/xivu24v092D9w6EGytB3vidwbdiJ2FaPgfV7rxS0WIUjH4I0OcvHAcitArRXL0a3+HrNTdQQw==}
    engines: {node: '>= 12.0.0', parcel: ^2.12.0}
    peerDependencies:
      '@parcel/core': ^2.12.0
    dependencies:
      '@parcel/core': 2.12.0
      '@parcel/diagnostic': 2.12.0
      '@parcel/plugin': 2.12.0(@parcel/core@2.12.0)(@swc/helpers@0.5.6)
      '@parcel/rust': 2.12.0
      '@parcel/source-map': 2.1.1
      '@parcel/utils': 2.12.0
      '@parcel/workers': 2.12.0(@parcel/core@2.12.0)
      '@swc/helpers': 0.5.6
      browserslist: 4.22.3
      nullthrows: 1.1.1
      regenerator-runtime: 0.13.11
      semver: 7.5.4
    dev: true

  /@parcel/transformer-json@2.12.0(@parcel/core@2.12.0):
    resolution: {integrity: sha512-Utv64GLRCQILK5r0KFs4o7I41ixMPllwOLOhkdjJKvf1hZmN6WqfOmB1YLbWS/y5Zb/iB52DU2pWZm96vLFQZQ==}
    engines: {node: '>= 12.0.0', parcel: ^2.12.0}
    dependencies:
      '@parcel/plugin': 2.12.0(@parcel/core@2.12.0)
      json5: 2.2.3
    transitivePeerDependencies:
      - '@parcel/core'
      - '@swc/helpers'
    dev: true

  /@parcel/transformer-postcss@2.12.0(@parcel/core@2.12.0):
    resolution: {integrity: sha512-FZqn+oUtiLfPOn67EZxPpBkfdFiTnF4iwiXPqvst3XI8H+iC+yNgzmtJkunOOuylpYY6NOU5jT8d7saqWSDv2Q==}
    engines: {node: '>= 12.0.0', parcel: ^2.12.0}
    dependencies:
      '@parcel/diagnostic': 2.12.0
      '@parcel/plugin': 2.12.0(@parcel/core@2.12.0)
      '@parcel/rust': 2.12.0
      '@parcel/utils': 2.12.0
      clone: 2.1.2
      nullthrows: 1.1.1
      postcss-value-parser: 4.2.0
      semver: 7.5.4
    transitivePeerDependencies:
      - '@parcel/core'
      - '@swc/helpers'
    dev: true

  /@parcel/transformer-posthtml@2.12.0(@parcel/core@2.12.0):
    resolution: {integrity: sha512-z6Z7rav/pcaWdeD+2sDUcd0mmNZRUvtHaUGa50Y2mr+poxrKilpsnFMSiWBT+oOqPt7j71jzDvrdnAF4XkCljg==}
    engines: {node: '>= 12.0.0', parcel: ^2.12.0}
    dependencies:
      '@parcel/plugin': 2.12.0(@parcel/core@2.12.0)
      '@parcel/utils': 2.12.0
      nullthrows: 1.1.1
      posthtml: 0.16.6
      posthtml-parser: 0.10.2
      posthtml-render: 3.0.0
      semver: 7.5.4
    transitivePeerDependencies:
      - '@parcel/core'
      - '@swc/helpers'
    dev: true

  /@parcel/transformer-raw@2.12.0(@parcel/core@2.12.0):
    resolution: {integrity: sha512-Ht1fQvXxix0NncdnmnXZsa6hra20RXYh1VqhBYZLsDfkvGGFnXIgO03Jqn4Z8MkKoa0tiNbDhpKIeTjyclbBxQ==}
    engines: {node: '>= 12.0.0', parcel: ^2.12.0}
    dependencies:
      '@parcel/plugin': 2.12.0(@parcel/core@2.12.0)
    transitivePeerDependencies:
      - '@parcel/core'
      - '@swc/helpers'
    dev: true

  /@parcel/transformer-react-refresh-wrap@2.12.0(@parcel/core@2.12.0):
    resolution: {integrity: sha512-GE8gmP2AZtkpBIV5vSCVhewgOFRhqwdM5Q9jNPOY5PKcM3/Ff0qCqDiTzzGLhk0/VMBrdjssrfZkVx6S/lHdJw==}
    engines: {node: '>= 12.0.0', parcel: ^2.12.0}
    dependencies:
      '@parcel/plugin': 2.12.0(@parcel/core@2.12.0)
      '@parcel/utils': 2.12.0
      react-refresh: 0.9.0
    transitivePeerDependencies:
      - '@parcel/core'
      - '@swc/helpers'
    dev: true

  /@parcel/transformer-svg@2.12.0(@parcel/core@2.12.0):
    resolution: {integrity: sha512-cZJqGRJ4JNdYcb+vj94J7PdOuTnwyy45dM9xqbIMH+HSiiIkfrMsdEwYft0GTyFTdsnf+hdHn3tau7Qa5hhX+A==}
    engines: {node: '>= 12.0.0', parcel: ^2.12.0}
    dependencies:
      '@parcel/diagnostic': 2.12.0
      '@parcel/plugin': 2.12.0(@parcel/core@2.12.0)
      '@parcel/rust': 2.12.0
      nullthrows: 1.1.1
      posthtml: 0.16.6
      posthtml-parser: 0.10.2
      posthtml-render: 3.0.0
      semver: 7.5.4
    transitivePeerDependencies:
      - '@parcel/core'
      - '@swc/helpers'
    dev: true

  /@parcel/transformer-typescript-types@2.12.0(@parcel/core@2.12.0)(typescript@5.3.3):
    resolution: {integrity: sha512-uxF4UBMYvbjiV3zHTWMrZX8cFD92VUvD3ArcGi5WEtuVROUm9Sc47o0mOzxKfMFlJu2KOfZVHYlzK9f/UKA2kQ==}
    engines: {node: '>= 12.0.0', parcel: ^2.12.0}
    peerDependencies:
      typescript: '>=3.0.0'
    dependencies:
      '@parcel/diagnostic': 2.12.0
      '@parcel/plugin': 2.12.0(@parcel/core@2.12.0)
      '@parcel/source-map': 2.1.1
      '@parcel/ts-utils': 2.12.0(typescript@5.3.3)
      '@parcel/utils': 2.12.0
      nullthrows: 1.1.1
      typescript: 5.3.3
    transitivePeerDependencies:
      - '@parcel/core'
      - '@swc/helpers'
    dev: true

  /@parcel/ts-utils@2.12.0(typescript@5.3.3):
    resolution: {integrity: sha512-zou+W6dcqnXXUOfN5zGM+ePIWbYOhGp8bVB2jICoNkoKmNAHd4l4zeHl5yQXnbZfynVw88cZVqxtXS8tYebelg==}
    engines: {node: '>= 12.0.0'}
    peerDependencies:
      typescript: '>=3.0.0'
    dependencies:
      nullthrows: 1.1.1
      typescript: 5.3.3
    dev: true

  /@parcel/types@2.12.0(@parcel/core@2.12.0):
    resolution: {integrity: sha512-8zAFiYNCwNTQcglIObyNwKfRYQK5ELlL13GuBOrSMxueUiI5ylgsGbTS1N7J3dAGZixHO8KhHGv5a71FILn9rQ==}
    dependencies:
      '@parcel/cache': 2.12.0(@parcel/core@2.12.0)
      '@parcel/diagnostic': 2.12.0
      '@parcel/fs': 2.12.0(@parcel/core@2.12.0)
      '@parcel/package-manager': 2.12.0(@parcel/core@2.12.0)(@swc/helpers@0.5.6)
      '@parcel/source-map': 2.1.1
      '@parcel/workers': 2.12.0(@parcel/core@2.12.0)
      utility-types: 3.11.0
    transitivePeerDependencies:
      - '@parcel/core'
      - '@swc/helpers'
    dev: true

  /@parcel/types@2.12.0(@parcel/core@2.12.0)(@swc/helpers@0.5.6):
    resolution: {integrity: sha512-8zAFiYNCwNTQcglIObyNwKfRYQK5ELlL13GuBOrSMxueUiI5ylgsGbTS1N7J3dAGZixHO8KhHGv5a71FILn9rQ==}
    dependencies:
      '@parcel/cache': 2.12.0(@parcel/core@2.12.0)
      '@parcel/diagnostic': 2.12.0
      '@parcel/fs': 2.12.0(@parcel/core@2.12.0)
      '@parcel/package-manager': 2.12.0(@parcel/core@2.12.0)(@swc/helpers@0.5.6)
      '@parcel/source-map': 2.1.1
      '@parcel/workers': 2.12.0(@parcel/core@2.12.0)
      utility-types: 3.11.0
    transitivePeerDependencies:
      - '@parcel/core'
      - '@swc/helpers'
    dev: true

  /@parcel/utils@2.12.0:
    resolution: {integrity: sha512-z1JhLuZ8QmDaYoEIuUCVZlhcFrS7LMfHrb2OCRui5SQFntRWBH2fNM6H/fXXUkT9SkxcuFP2DUA6/m4+Gkz72g==}
    engines: {node: '>= 12.0.0'}
    dependencies:
      '@parcel/codeframe': 2.12.0
      '@parcel/diagnostic': 2.12.0
      '@parcel/logger': 2.12.0
      '@parcel/markdown-ansi': 2.12.0
      '@parcel/rust': 2.12.0
      '@parcel/source-map': 2.1.1
      chalk: 4.1.2
      nullthrows: 1.1.1
    dev: true

  /@parcel/watcher-android-arm64@2.4.1:
    resolution: {integrity: sha512-LOi/WTbbh3aTn2RYddrO8pnapixAziFl6SMxHM69r3tvdSm94JtCenaKgk1GRg5FJ5wpMCpHeW+7yqPlvZv7kg==}
    engines: {node: '>= 10.0.0'}
    cpu: [arm64]
    os: [android]
    requiresBuild: true
    dev: true
    optional: true

  /@parcel/watcher-darwin-arm64@2.4.1:
    resolution: {integrity: sha512-ln41eihm5YXIY043vBrrHfn94SIBlqOWmoROhsMVTSXGh0QahKGy77tfEywQ7v3NywyxBBkGIfrWRHm0hsKtzA==}
    engines: {node: '>= 10.0.0'}
    cpu: [arm64]
    os: [darwin]
    requiresBuild: true
    dev: true
    optional: true

  /@parcel/watcher-darwin-x64@2.4.1:
    resolution: {integrity: sha512-yrw81BRLjjtHyDu7J61oPuSoeYWR3lDElcPGJyOvIXmor6DEo7/G2u1o7I38cwlcoBHQFULqF6nesIX3tsEXMg==}
    engines: {node: '>= 10.0.0'}
    cpu: [x64]
    os: [darwin]
    requiresBuild: true
    dev: true
    optional: true

  /@parcel/watcher-freebsd-x64@2.4.1:
    resolution: {integrity: sha512-TJa3Pex/gX3CWIx/Co8k+ykNdDCLx+TuZj3f3h7eOjgpdKM+Mnix37RYsYU4LHhiYJz3DK5nFCCra81p6g050w==}
    engines: {node: '>= 10.0.0'}
    cpu: [x64]
    os: [freebsd]
    requiresBuild: true
    dev: true
    optional: true

  /@parcel/watcher-linux-arm-glibc@2.4.1:
    resolution: {integrity: sha512-4rVYDlsMEYfa537BRXxJ5UF4ddNwnr2/1O4MHM5PjI9cvV2qymvhwZSFgXqbS8YoTk5i/JR0L0JDs69BUn45YA==}
    engines: {node: '>= 10.0.0'}
    cpu: [arm]
    os: [linux]
    requiresBuild: true
    dev: true
    optional: true

  /@parcel/watcher-linux-arm64-glibc@2.4.1:
    resolution: {integrity: sha512-BJ7mH985OADVLpbrzCLgrJ3TOpiZggE9FMblfO65PlOCdG++xJpKUJ0Aol74ZUIYfb8WsRlUdgrZxKkz3zXWYA==}
    engines: {node: '>= 10.0.0'}
    cpu: [arm64]
    os: [linux]
    requiresBuild: true
    dev: true
    optional: true

  /@parcel/watcher-linux-arm64-musl@2.4.1:
    resolution: {integrity: sha512-p4Xb7JGq3MLgAfYhslU2SjoV9G0kI0Xry0kuxeG/41UfpjHGOhv7UoUDAz/jb1u2elbhazy4rRBL8PegPJFBhA==}
    engines: {node: '>= 10.0.0'}
    cpu: [arm64]
    os: [linux]
    requiresBuild: true
    dev: true
    optional: true

  /@parcel/watcher-linux-x64-glibc@2.4.1:
    resolution: {integrity: sha512-s9O3fByZ/2pyYDPoLM6zt92yu6P4E39a03zvO0qCHOTjxmt3GHRMLuRZEWhWLASTMSrrnVNWdVI/+pUElJBBBg==}
    engines: {node: '>= 10.0.0'}
    cpu: [x64]
    os: [linux]
    requiresBuild: true
    dev: true
    optional: true

  /@parcel/watcher-linux-x64-musl@2.4.1:
    resolution: {integrity: sha512-L2nZTYR1myLNST0O632g0Dx9LyMNHrn6TOt76sYxWLdff3cB22/GZX2UPtJnaqQPdCRoszoY5rcOj4oMTtp5fQ==}
    engines: {node: '>= 10.0.0'}
    cpu: [x64]
    os: [linux]
    requiresBuild: true
    dev: true
    optional: true

  /@parcel/watcher-win32-arm64@2.4.1:
    resolution: {integrity: sha512-Uq2BPp5GWhrq/lcuItCHoqxjULU1QYEcyjSO5jqqOK8RNFDBQnenMMx4gAl3v8GiWa59E9+uDM7yZ6LxwUIfRg==}
    engines: {node: '>= 10.0.0'}
    cpu: [arm64]
    os: [win32]
    requiresBuild: true
    dev: true
    optional: true

  /@parcel/watcher-win32-ia32@2.4.1:
    resolution: {integrity: sha512-maNRit5QQV2kgHFSYwftmPBxiuK5u4DXjbXx7q6eKjq5dsLXZ4FJiVvlcw35QXzk0KrUecJmuVFbj4uV9oYrcw==}
    engines: {node: '>= 10.0.0'}
    cpu: [ia32]
    os: [win32]
    requiresBuild: true
    dev: true
    optional: true

  /@parcel/watcher-win32-x64@2.4.1:
    resolution: {integrity: sha512-+DvS92F9ezicfswqrvIRM2njcYJbd5mb9CUgtrHCHmvn7pPPa+nMDRu1o1bYYz/l5IB2NVGNJWiH7h1E58IF2A==}
    engines: {node: '>= 10.0.0'}
    cpu: [x64]
    os: [win32]
    requiresBuild: true
    dev: true
    optional: true

  /@parcel/watcher@2.4.1:
    resolution: {integrity: sha512-HNjmfLQEVRZmHRET336f20H/8kOozUGwk7yajvsonjNxbj2wBTK1WsQuHkD5yYh9RxFGL2EyDHryOihOwUoKDA==}
    engines: {node: '>= 10.0.0'}
    dependencies:
      detect-libc: 1.0.3
      is-glob: 4.0.3
      micromatch: 4.0.5
      node-addon-api: 7.1.0
    optionalDependencies:
      '@parcel/watcher-android-arm64': 2.4.1
      '@parcel/watcher-darwin-arm64': 2.4.1
      '@parcel/watcher-darwin-x64': 2.4.1
      '@parcel/watcher-freebsd-x64': 2.4.1
      '@parcel/watcher-linux-arm-glibc': 2.4.1
      '@parcel/watcher-linux-arm64-glibc': 2.4.1
      '@parcel/watcher-linux-arm64-musl': 2.4.1
      '@parcel/watcher-linux-x64-glibc': 2.4.1
      '@parcel/watcher-linux-x64-musl': 2.4.1
      '@parcel/watcher-win32-arm64': 2.4.1
      '@parcel/watcher-win32-ia32': 2.4.1
      '@parcel/watcher-win32-x64': 2.4.1
    dev: true

  /@parcel/workers@2.12.0(@parcel/core@2.12.0):
    resolution: {integrity: sha512-zv5We5Jmb+ZWXlU6A+AufyjY4oZckkxsZ8J4dvyWL0W8IQvGO1JB4FGeryyttzQv3RM3OxcN/BpTGPiDG6keBw==}
    engines: {node: '>= 12.0.0'}
    peerDependencies:
      '@parcel/core': ^2.12.0
    dependencies:
      '@parcel/core': 2.12.0
      '@parcel/diagnostic': 2.12.0
      '@parcel/logger': 2.12.0
      '@parcel/profiler': 2.12.0
      '@parcel/types': 2.12.0(@parcel/core@2.12.0)
      '@parcel/utils': 2.12.0
      nullthrows: 1.1.1
    dev: true

  /@rollup/rollup-android-arm-eabi@4.14.1:
    resolution: {integrity: sha512-fH8/o8nSUek8ceQnT7K4EQbSiV7jgkHq81m9lWZFIXjJ7lJzpWXbQFpT/Zh6OZYnpFykvzC3fbEvEAFZu03dPA==}
    cpu: [arm]
    os: [android]
    requiresBuild: true
    dev: true
    optional: true

  /@rollup/rollup-android-arm64@4.14.1:
    resolution: {integrity: sha512-Y/9OHLjzkunF+KGEoJr3heiD5X9OLa8sbT1lm0NYeKyaM3oMhhQFvPB0bNZYJwlq93j8Z6wSxh9+cyKQaxS7PQ==}
    cpu: [arm64]
    os: [android]
    requiresBuild: true
    dev: true
    optional: true

  /@rollup/rollup-darwin-arm64@4.14.1:
    resolution: {integrity: sha512-+kecg3FY84WadgcuSVm6llrABOdQAEbNdnpi5X3UwWiFVhZIZvKgGrF7kmLguvxHNQy+UuRV66cLVl3S+Rkt+Q==}
    cpu: [arm64]
    os: [darwin]
    requiresBuild: true
    dev: true
    optional: true

  /@rollup/rollup-darwin-x64@4.14.1:
    resolution: {integrity: sha512-2pYRzEjVqq2TB/UNv47BV/8vQiXkFGVmPFwJb+1E0IFFZbIX8/jo1olxqqMbo6xCXf8kabANhp5bzCij2tFLUA==}
    cpu: [x64]
    os: [darwin]
    requiresBuild: true
    dev: true
    optional: true

  /@rollup/rollup-linux-arm-gnueabihf@4.14.1:
    resolution: {integrity: sha512-mS6wQ6Do6/wmrF9aTFVpIJ3/IDXhg1EZcQFYHZLHqw6AzMBjTHWnCG35HxSqUNphh0EHqSM6wRTT8HsL1C0x5g==}
    cpu: [arm]
    os: [linux]
    requiresBuild: true
    dev: true
    optional: true

  /@rollup/rollup-linux-arm64-gnu@4.14.1:
    resolution: {integrity: sha512-p9rGKYkHdFMzhckOTFubfxgyIO1vw//7IIjBBRVzyZebWlzRLeNhqxuSaZ7kCEKVkm/kuC9fVRW9HkC/zNRG2w==}
    cpu: [arm64]
    os: [linux]
    requiresBuild: true
    dev: true
    optional: true

  /@rollup/rollup-linux-arm64-musl@4.14.1:
    resolution: {integrity: sha512-nDY6Yz5xS/Y4M2i9JLQd3Rofh5OR8Bn8qe3Mv/qCVpHFlwtZSBYSPaU4mrGazWkXrdQ98GB//H0BirGR/SKFSw==}
    cpu: [arm64]
    os: [linux]
    requiresBuild: true
    dev: true
    optional: true

  /@rollup/rollup-linux-powerpc64le-gnu@4.14.1:
    resolution: {integrity: sha512-im7HE4VBL+aDswvcmfx88Mp1soqL9OBsdDBU8NqDEYtkri0qV0THhQsvZtZeNNlLeCUQ16PZyv7cqutjDF35qw==}
    cpu: [ppc64le]
    os: [linux]
    requiresBuild: true
    dev: true
    optional: true

  /@rollup/rollup-linux-riscv64-gnu@4.14.1:
    resolution: {integrity: sha512-RWdiHuAxWmzPJgaHJdpvUUlDz8sdQz4P2uv367T2JocdDa98iRw2UjIJ4QxSyt077mXZT2X6pKfT2iYtVEvOFw==}
    cpu: [riscv64]
    os: [linux]
    requiresBuild: true
    dev: true
    optional: true

  /@rollup/rollup-linux-s390x-gnu@4.14.1:
    resolution: {integrity: sha512-VMgaGQ5zRX6ZqV/fas65/sUGc9cPmsntq2FiGmayW9KMNfWVG/j0BAqImvU4KTeOOgYSf1F+k6at1UfNONuNjA==}
    cpu: [s390x]
    os: [linux]
    requiresBuild: true
    dev: true
    optional: true

  /@rollup/rollup-linux-x64-gnu@4.14.1:
    resolution: {integrity: sha512-9Q7DGjZN+hTdJomaQ3Iub4m6VPu1r94bmK2z3UeWP3dGUecRC54tmVu9vKHTm1bOt3ASoYtEz6JSRLFzrysKlA==}
    cpu: [x64]
    os: [linux]
    requiresBuild: true
    dev: true
    optional: true

  /@rollup/rollup-linux-x64-musl@4.14.1:
    resolution: {integrity: sha512-JNEG/Ti55413SsreTguSx0LOVKX902OfXIKVg+TCXO6Gjans/k9O6ww9q3oLGjNDaTLxM+IHFMeXy/0RXL5R/g==}
    cpu: [x64]
    os: [linux]
    requiresBuild: true
    dev: true
    optional: true

  /@rollup/rollup-win32-arm64-msvc@4.14.1:
    resolution: {integrity: sha512-ryS22I9y0mumlLNwDFYZRDFLwWh3aKaC72CWjFcFvxK0U6v/mOkM5Up1bTbCRAhv3kEIwW2ajROegCIQViUCeA==}
    cpu: [arm64]
    os: [win32]
    requiresBuild: true
    dev: true
    optional: true

  /@rollup/rollup-win32-ia32-msvc@4.14.1:
    resolution: {integrity: sha512-TdloItiGk+T0mTxKx7Hp279xy30LspMso+GzQvV2maYePMAWdmrzqSNZhUpPj3CGw12aGj57I026PgLCTu8CGg==}
    cpu: [ia32]
    os: [win32]
    requiresBuild: true
    dev: true
    optional: true

  /@rollup/rollup-win32-x64-msvc@4.14.1:
    resolution: {integrity: sha512-wQGI+LY/Py20zdUPq+XCem7JcPOyzIJBm3dli+56DJsQOHbnXZFEwgmnC6el1TPAfC8lBT3m+z69RmLykNUbew==}
    cpu: [x64]
    os: [win32]
    requiresBuild: true
    dev: true
    optional: true

  /@sinclair/typebox@0.27.8:
    resolution: {integrity: sha512-+Fj43pSMwJs4KRrH/938Uf+uAELIgVBmQzg/q1YG10djyfA3TnrU8N8XzqCh/okZdszqBQTZf96idMfE5lnwTA==}
    dev: true

  /@swc/core-darwin-arm64@1.3.107:
    resolution: {integrity: sha512-47tD/5vSXWxPd0j/ZllyQUg4bqalbQTsmqSw0J4dDdS82MWqCAwUErUrAZPRjBkjNQ6Kmrf5rpCWaGTtPw+ngw==}
    engines: {node: '>=10'}
    cpu: [arm64]
    os: [darwin]
    requiresBuild: true
    dev: true
    optional: true

  /@swc/core-darwin-x64@1.3.107:
    resolution: {integrity: sha512-hwiLJ2ulNkBGAh1m1eTfeY1417OAYbRGcb/iGsJ+LuVLvKAhU/itzsl535CvcwAlt2LayeCFfcI8gdeOLeZa9A==}
    engines: {node: '>=10'}
    cpu: [x64]
    os: [darwin]
    requiresBuild: true
    dev: true
    optional: true

  /@swc/core-linux-arm-gnueabihf@1.3.107:
    resolution: {integrity: sha512-I2wzcC0KXqh0OwymCmYwNRgZ9nxX7DWnOOStJXV3pS0uB83TXAkmqd7wvMBuIl9qu4Hfomi9aDM7IlEEn9tumQ==}
    engines: {node: '>=10'}
    cpu: [arm]
    os: [linux]
    requiresBuild: true
    dev: true
    optional: true

  /@swc/core-linux-arm64-gnu@1.3.107:
    resolution: {integrity: sha512-HWgnn7JORYlOYnGsdunpSF8A+BCZKPLzLtEUA27/M/ZuANcMZabKL9Zurt7XQXq888uJFAt98Gy+59PU90aHKg==}
    engines: {node: '>=10'}
    cpu: [arm64]
    os: [linux]
    requiresBuild: true
    dev: true
    optional: true

  /@swc/core-linux-arm64-musl@1.3.107:
    resolution: {integrity: sha512-vfPF74cWfAm8hyhS8yvYI94ucMHIo8xIYU+oFOW9uvDlGQRgnUf/6DEVbLyt/3yfX5723Ln57U8uiMALbX5Pyw==}
    engines: {node: '>=10'}
    cpu: [arm64]
    os: [linux]
    requiresBuild: true
    dev: true
    optional: true

  /@swc/core-linux-x64-gnu@1.3.107:
    resolution: {integrity: sha512-uBVNhIg0ip8rH9OnOsCARUFZ3Mq3tbPHxtmWk9uAa5u8jQwGWeBx5+nTHpDOVd3YxKb6+5xDEI/edeeLpha/9g==}
    engines: {node: '>=10'}
    cpu: [x64]
    os: [linux]
    requiresBuild: true
    dev: true
    optional: true

  /@swc/core-linux-x64-musl@1.3.107:
    resolution: {integrity: sha512-mvACkUvzSIB12q1H5JtabWATbk3AG+pQgXEN95AmEX2ZA5gbP9+B+mijsg7Sd/3tboHr7ZHLz/q3SHTvdFJrEw==}
    engines: {node: '>=10'}
    cpu: [x64]
    os: [linux]
    requiresBuild: true
    dev: true
    optional: true

  /@swc/core-win32-arm64-msvc@1.3.107:
    resolution: {integrity: sha512-J3P14Ngy/1qtapzbguEH41kY109t6DFxfbK4Ntz9dOWNuVY3o9/RTB841ctnJk0ZHEG+BjfCJjsD2n8H5HcaOA==}
    engines: {node: '>=10'}
    cpu: [arm64]
    os: [win32]
    requiresBuild: true
    dev: true
    optional: true

  /@swc/core-win32-ia32-msvc@1.3.107:
    resolution: {integrity: sha512-ZBUtgyjTHlz8TPJh7kfwwwFma+ktr6OccB1oXC8fMSopD0AxVnQasgun3l3099wIsAB9eEsJDQ/3lDkOLs1gBA==}
    engines: {node: '>=10'}
    cpu: [ia32]
    os: [win32]
    requiresBuild: true
    dev: true
    optional: true

  /@swc/core-win32-x64-msvc@1.3.107:
    resolution: {integrity: sha512-Eyzo2XRqWOxqhE1gk9h7LWmUf4Bp4Xn2Ttb0ayAXFp6YSTxQIThXcT9kipXZqcpxcmDwoq8iWbbf2P8XL743EA==}
    engines: {node: '>=10'}
    cpu: [x64]
    os: [win32]
    requiresBuild: true
    dev: true
    optional: true

  /@swc/core@1.3.107(@swc/helpers@0.5.6):
    resolution: {integrity: sha512-zKhqDyFcTsyLIYK1iEmavljZnf4CCor5pF52UzLAz4B6Nu/4GLU+2LQVAf+oRHjusG39PTPjd2AlRT3f3QWfsQ==}
    engines: {node: '>=10'}
    requiresBuild: true
    peerDependencies:
      '@swc/helpers': ^0.5.0
    peerDependenciesMeta:
      '@swc/helpers':
        optional: true
    dependencies:
      '@swc/counter': 0.1.2
      '@swc/helpers': 0.5.6
      '@swc/types': 0.1.5
    optionalDependencies:
      '@swc/core-darwin-arm64': 1.3.107
      '@swc/core-darwin-x64': 1.3.107
      '@swc/core-linux-arm-gnueabihf': 1.3.107
      '@swc/core-linux-arm64-gnu': 1.3.107
      '@swc/core-linux-arm64-musl': 1.3.107
      '@swc/core-linux-x64-gnu': 1.3.107
      '@swc/core-linux-x64-musl': 1.3.107
      '@swc/core-win32-arm64-msvc': 1.3.107
      '@swc/core-win32-ia32-msvc': 1.3.107
      '@swc/core-win32-x64-msvc': 1.3.107
    dev: true

  /@swc/counter@0.1.2:
    resolution: {integrity: sha512-9F4ys4C74eSTEUNndnER3VJ15oru2NumfQxS8geE+f3eB5xvfxpWyqE5XlVnxb/R14uoXi6SLbBwwiDSkv+XEw==}
    dev: true

  /@swc/helpers@0.5.6:
    resolution: {integrity: sha512-aYX01Ke9hunpoCexYAgQucEpARGQ5w/cqHFrIR+e9gdKb1QWTsVJuTJ2ozQzIAxLyRQe/m+2RqzkyOOGiMKRQA==}
    dependencies:
      tslib: 2.6.2
    dev: true

  /@swc/types@0.1.5:
    resolution: {integrity: sha512-myfUej5naTBWnqOCc/MdVOLVjXUXtIA+NpDrDBKJtLLg2shUjBu3cZmB/85RyitKc55+lUUyl7oRfLOvkr2hsw==}
    dev: true

  /@thi.ng/api@8.10.1:
    resolution: {integrity: sha512-US1MziG0YlyacscmMBGitQhxjnd3wna/zzMPiIkiXLXT7T8h66E36ySLsg2Qve+4QK82tCzaYzAS1PusOPSSbw==}
    engines: {node: '>=18'}
    dev: false

  /@thi.ng/arrays@2.9.3:
    resolution: {integrity: sha512-kblEIAMyuS/mWXgjvKNDWLdKx5J+tbGWnriH6KUwS5j37lqBuqLN0LRI2IMb/AcWchPcHJmgeKQM/s7s5oUWgw==}
    engines: {node: '>=18'}
    dependencies:
      '@thi.ng/api': 8.10.1
      '@thi.ng/checks': 3.6.1
      '@thi.ng/compare': 2.3.2
      '@thi.ng/equiv': 2.1.55
      '@thi.ng/errors': 2.5.4
      '@thi.ng/random': 3.7.3
    dev: false

  /@thi.ng/associative@6.3.56:
    resolution: {integrity: sha512-cG6Y48SWqQFFrxYmTYMifJwl8pNGBeLfBCK7BDyOLM4luDUNESSmtv/JdUtnSvgdmY5v4JnTXVUANt43WgyDlw==}
    engines: {node: '>=18'}
    dependencies:
      '@thi.ng/api': 8.10.1
      '@thi.ng/arrays': 2.9.3
      '@thi.ng/binary': 3.4.22
      '@thi.ng/checks': 3.6.1
      '@thi.ng/compare': 2.3.2
      '@thi.ng/dcons': 3.2.109
      '@thi.ng/equiv': 2.1.55
      '@thi.ng/errors': 2.5.4
      '@thi.ng/random': 3.7.3
      '@thi.ng/transducers': 9.0.1
      tslib: 2.6.2
    dev: false

  /@thi.ng/atom@5.2.43:
    resolution: {integrity: sha512-PrWlTdF1IY67e0lGPfM+rRJ/FEFd1jTnia/YTHHYXgczcdjivrGvViPKV7MRSHLBmogB+zSTeN89SJ8y1f07RA==}
    engines: {node: '>=18'}
    dependencies:
      '@thi.ng/api': 8.10.1
      '@thi.ng/equiv': 2.1.55
      '@thi.ng/errors': 2.5.4
      '@thi.ng/paths': 5.1.78
      tslib: 2.6.2
    dev: false

  /@thi.ng/binary@3.4.22:
    resolution: {integrity: sha512-4gZfVqbG97RZlnsiiH+L966Wvqu5Oyigao+OLEa7L/HyDoWBPXvmZ/W8L+onVst6mk1Vg6CdzE5kIUmYRwVMgg==}
    engines: {node: '>=18'}
    dependencies:
      '@thi.ng/api': 8.10.1
    dev: false

  /@thi.ng/canvas@0.2.16:
    resolution: {integrity: sha512-0emIObw4nF6q3KBrrrTruoCIjtHpD9l9gL84VgHnNt3nHxl8IW2c9c96GqsW99vP2zncK63jZKcgsN8PNf8ZfA==}
    engines: {node: '>=18'}
    dev: false

  /@thi.ng/checks@3.6.1:
    resolution: {integrity: sha512-Q8ZnXmjSvxyhjOORDXdCNMe1M0ceSdhTlYi1CE0kS5KtZwTN7bsYwj7p5pX9iEZLxQMox7aISV1PcL5u+Laklg==}
    engines: {node: '>=18'}
    dependencies:
      tslib: 2.6.2
    dev: false

  /@thi.ng/color@5.6.41:
    resolution: {integrity: sha512-CYtj4T5lNTOnhru34IgeMIgHiWZir/FF0oe0HZYFKLBCmhWK4LN5ETTyogDPuU3DCzDkO9Qe+SJDbO+wzshD9g==}
    engines: {node: '>=18'}
    dependencies:
      '@thi.ng/api': 8.10.1
      '@thi.ng/arrays': 2.9.3
      '@thi.ng/binary': 3.4.22
      '@thi.ng/checks': 3.6.1
      '@thi.ng/compare': 2.3.2
      '@thi.ng/compose': 3.0.1
      '@thi.ng/defmulti': 3.0.36
      '@thi.ng/errors': 2.5.4
      '@thi.ng/math': 5.10.10
      '@thi.ng/random': 3.7.3
      '@thi.ng/strings': 3.7.30
      '@thi.ng/transducers': 9.0.1
      '@thi.ng/vectors': 7.10.27
    dev: false

  /@thi.ng/compare@2.3.2:
    resolution: {integrity: sha512-u/GFWkSU8mARqDD6cPMb8DfQKTcsCA8Wxd0t11Es+mJlZmaRisRSngNdRwOtOaPM6KnHezfH113RyYRHuq4spw==}
    engines: {node: '>=18'}
    dependencies:
      '@thi.ng/api': 8.10.1
    dev: false

  /@thi.ng/compose@3.0.1:
    resolution: {integrity: sha512-CFm9OBo07K2sYM3YzAVGunFZd4RqPMhZu8xnqZN65HKIhWhRIR3zfHdirxZ1QAFix4ZGSPUJ008nLerk/gwXoA==}
    engines: {node: '>=18'}
    dependencies:
      '@thi.ng/api': 8.10.1
      '@thi.ng/errors': 2.5.4
    dev: false

  /@thi.ng/dcons@3.2.109:
    resolution: {integrity: sha512-XxzDyLZMDJRl3TjjLU1QbMMpBwIWKB24ylU4huF3mOQyQzbdUcbpqdRxE7JuMlEsgpRa2394RuVgdaCcyMIsrg==}
    engines: {node: '>=18'}
    dependencies:
      '@thi.ng/api': 8.10.1
      '@thi.ng/checks': 3.6.1
      '@thi.ng/compare': 2.3.2
      '@thi.ng/equiv': 2.1.55
      '@thi.ng/errors': 2.5.4
      '@thi.ng/random': 3.7.3
      '@thi.ng/transducers': 9.0.1
    dev: false

  /@thi.ng/defmulti@3.0.36:
    resolution: {integrity: sha512-mVTuzmJ5lGjSN1ZeBCyRrd3cWDzzDeQ9GKdT5QztOqh5gKzKmW4vnFcWpwU8wMuBq8Ow0tjd/syK5YEyO7i8Cg==}
    engines: {node: '>=18'}
    dependencies:
      '@thi.ng/api': 8.10.1
      '@thi.ng/errors': 2.5.4
      '@thi.ng/logger': 3.0.9
    dev: false

  /@thi.ng/distance@2.4.69:
    resolution: {integrity: sha512-EAiAA2W0k2hohnlFDaAc2nULzTGSATfCznq4FsgBZN0c2LiUrBAub6ExEHl0OYK+hRmFGLI/Skbu71bchMtEUw==}
    engines: {node: '>=18'}
    dependencies:
      '@thi.ng/api': 8.10.1
      '@thi.ng/checks': 3.6.1
      '@thi.ng/errors': 2.5.4
      '@thi.ng/heaps': 2.1.71
      '@thi.ng/math': 5.10.10
      '@thi.ng/vectors': 7.10.27
    dev: false

  /@thi.ng/equiv@2.1.55:
    resolution: {integrity: sha512-fTY7c2cXEbWdNf7oLIb5yWXMHRyZtHAf1MS639QKOQXbMrSFS7WB4NKAiOXHGh2HIFoJLjRXjzE0KPVQf3XQxA==}
    engines: {node: '>=18'}
    dev: false

  /@thi.ng/errors@2.5.4:
    resolution: {integrity: sha512-ZwlKNchTWg5vKWFZ+YgjLm509JCrKnxCwVTCY0NFpu/KbEXAvjdObfY8bGXI3rBj9rRlzJ3HAQGNYB8ieSuj4w==}
    engines: {node: '>=18'}
    dev: false

  /@thi.ng/geom-api@4.0.6:
    resolution: {integrity: sha512-Y09bBNnTCMwbYh84SV/PMXrKuJ9cjRGQkAOPYOPT5HIEbHzmEYASQ1/UQwUF9vt/xUKIlvVg8/0VROWZ33wfsg==}
    engines: {node: '>=18'}
    dependencies:
      '@thi.ng/api': 8.10.1
      '@thi.ng/vectors': 7.10.27
    dev: false

  /@thi.ng/geom-arc@2.1.128:
    resolution: {integrity: sha512-Dz3I36kNc9U9hZtcZ45JHzW4hchbgXkB47BxaXQsskdV5aNh43Nq15w8CWrgCnLF07W3/gy+JFF+b853dehumQ==}
    engines: {node: '>=18'}
    dependencies:
      '@thi.ng/checks': 3.6.1
      '@thi.ng/geom-api': 4.0.6
      '@thi.ng/geom-resample': 2.3.49
      '@thi.ng/math': 5.10.10
      '@thi.ng/vectors': 7.10.27
    dev: false

  /@thi.ng/geom-clip-line@2.3.85:
    resolution: {integrity: sha512-33cBaH9Ls+4bixlW5iQvM7CBmy2OjJztgf7YwwoVjnnYNamcBA3l8b/LPmHQYN2+h9fHvz+Vz8wH+o647eWitw==}
    engines: {node: '>=18'}
    dependencies:
      '@thi.ng/api': 8.10.1
      '@thi.ng/geom-isec': 3.0.6
      '@thi.ng/vectors': 7.10.27
    dev: false

  /@thi.ng/geom-clip-poly@2.1.127:
    resolution: {integrity: sha512-8bngXnKEKXGS7/KXB4KaeKrId2g9Oobn+1fCTbk00GP7PKV/pDy1NmPOcm1HmU7nzhWi3LnX71KM7lS3qGjm9A==}
    engines: {node: '>=18'}
    dependencies:
      '@thi.ng/geom-isec': 3.0.6
      '@thi.ng/geom-poly-utils': 2.3.111
      '@thi.ng/math': 5.10.10
      '@thi.ng/vectors': 7.10.27
    dev: false

  /@thi.ng/geom-closest-point@2.1.123:
    resolution: {integrity: sha512-PEHWNk54S45jdV7JHA6zeOW4Pj17rA3nU1Jl7pE27JAmEJc7otJuivNEL0eUtlWW2wTa1zUCMsEbo0Uot4IxYA==}
    engines: {node: '>=18'}
    dependencies:
      '@thi.ng/api': 8.10.1
      '@thi.ng/math': 5.10.10
      '@thi.ng/vectors': 7.10.27
    dev: false

  /@thi.ng/geom-hull@2.1.123:
    resolution: {integrity: sha512-TNkihoyA2E8aX6SyFaqDq2B/GXzlrIkAqhhrNhsXIGge6toYB0NhalfZjekX76r0/Dupv7MsJsAonKPPgJ6zeg==}
    engines: {node: '>=18'}
    dependencies:
      '@thi.ng/math': 5.10.10
      '@thi.ng/vectors': 7.10.27
    dev: false

  /@thi.ng/geom-isec@3.0.6:
    resolution: {integrity: sha512-4V6eEtyFMBZatI6NaANRu8KRbB8Y/y2EZTZN/RLRrMCXfJ/SdhRZFeKRN9z9hiArFSdnGB4koYFeFm7YIBfiyg==}
    engines: {node: '>=18'}
    dependencies:
      '@thi.ng/api': 8.10.1
      '@thi.ng/geom-api': 4.0.6
      '@thi.ng/geom-closest-point': 2.1.123
      '@thi.ng/math': 5.10.10
      '@thi.ng/vectors': 7.10.27
    dev: false

  /@thi.ng/geom-poly-utils@2.3.111:
    resolution: {integrity: sha512-n1SwT6ronOJob4aHexLbEQbzp4oYJO9m615plxjNvj4SV7NItAp7yJpDHrK40lTvlaZVNeCgXpr2rjB30xjH/A==}
    engines: {node: '>=18'}
    dependencies:
      '@thi.ng/api': 8.10.1
      '@thi.ng/errors': 2.5.4
      '@thi.ng/geom-api': 4.0.6
      '@thi.ng/math': 5.10.10
      '@thi.ng/vectors': 7.10.27
    dev: false

  /@thi.ng/geom-resample@2.3.49:
    resolution: {integrity: sha512-LggjPH0/kS+IPjZZUpn6XsFh2dJ1CfL14WnQ97EilCC1kJ2ok+GrBl1VDCCdk/3J55u0Tpyrqne9RwXZNg7www==}
    engines: {node: '>=18'}
    dependencies:
      '@thi.ng/checks': 3.6.1
      '@thi.ng/geom-api': 4.0.6
      '@thi.ng/geom-closest-point': 2.1.123
      '@thi.ng/geom-isec': 3.0.6
      '@thi.ng/math': 5.10.10
      '@thi.ng/vectors': 7.10.27
    dev: false

  /@thi.ng/geom-splines@2.2.102:
    resolution: {integrity: sha512-JHzERhMDcsFwZqMUTBHu/EL4tmoPdsmIM0N5fmNQMZFkLwTry4KMhNLt/yDsPRDMBV4jC0NE611GUmnKHanvzA==}
    engines: {node: '>=18'}
    dependencies:
      '@thi.ng/api': 8.10.1
      '@thi.ng/checks': 3.6.1
      '@thi.ng/geom-api': 4.0.6
      '@thi.ng/geom-arc': 2.1.128
      '@thi.ng/geom-resample': 2.3.49
      '@thi.ng/math': 5.10.10
      '@thi.ng/vectors': 7.10.27
    dev: false

  /@thi.ng/geom-subdiv-curve@2.1.127:
    resolution: {integrity: sha512-wJTyl0jKYtgi2mDb62CXG+ghw71yj/PO/QWz+d/GGvl5uWGtn6Xg1hAhKQLVgK/G4YJWnuWSLkWwpL0BRbdyag==}
    engines: {node: '>=18'}
    dependencies:
      '@thi.ng/api': 8.10.1
      '@thi.ng/geom-api': 4.0.6
      '@thi.ng/transducers': 9.0.1
      '@thi.ng/vectors': 7.10.27
    dev: false

  /@thi.ng/geom-tessellate@2.1.128:
    resolution: {integrity: sha512-5lDDrJrN9xd0p1qcfKAKLC6tM8AxmiPabQJ76IMIYVxpoXvC8rAZXiwluz6U8w9rqMJjBUMnTtvNQ0uiclBRGg==}
    engines: {node: '>=18'}
    dependencies:
      '@thi.ng/checks': 3.6.1
      '@thi.ng/geom-api': 4.0.6
      '@thi.ng/geom-isec': 3.0.6
      '@thi.ng/geom-poly-utils': 2.3.111
      '@thi.ng/transducers': 9.0.1
      '@thi.ng/vectors': 7.10.27
    dev: false

  /@thi.ng/geom@6.1.6:
    resolution: {integrity: sha512-GZQ+GLnrNcLgRzewPnEafvJSlRWpdDn4EEg0XMcQkRUzg7PGnBKMCs78dy2NowF4lzYZ1408wDYmZ7QKL3v2jQ==}
    engines: {node: '>=18'}
    dependencies:
      '@thi.ng/api': 8.10.1
      '@thi.ng/arrays': 2.9.3
      '@thi.ng/associative': 6.3.56
      '@thi.ng/checks': 3.6.1
      '@thi.ng/defmulti': 3.0.36
      '@thi.ng/equiv': 2.1.55
      '@thi.ng/errors': 2.5.4
      '@thi.ng/geom-api': 4.0.6
      '@thi.ng/geom-arc': 2.1.128
      '@thi.ng/geom-clip-line': 2.3.85
      '@thi.ng/geom-clip-poly': 2.1.127
      '@thi.ng/geom-closest-point': 2.1.123
      '@thi.ng/geom-hull': 2.1.123
      '@thi.ng/geom-isec': 3.0.6
      '@thi.ng/geom-poly-utils': 2.3.111
      '@thi.ng/geom-resample': 2.3.49
      '@thi.ng/geom-splines': 2.2.102
      '@thi.ng/geom-subdiv-curve': 2.1.127
      '@thi.ng/geom-tessellate': 2.1.128
      '@thi.ng/hiccup': 5.1.28
      '@thi.ng/hiccup-svg': 5.2.33
      '@thi.ng/math': 5.10.10
      '@thi.ng/matrices': 2.3.33
      '@thi.ng/random': 3.7.3
      '@thi.ng/strings': 3.7.30
      '@thi.ng/transducers': 9.0.1
      '@thi.ng/vectors': 7.10.27
    dev: false

  /@thi.ng/heaps@2.1.71:
    resolution: {integrity: sha512-PoDb7heemmzXghZRBkDBHYh7bHI01TpDeMdzlbNKbL6500s8iDabSpLj+OjdhOZd7SCZhzfUbrqj5ytp8ihDOg==}
    engines: {node: '>=18'}
    dependencies:
      '@thi.ng/api': 8.10.1
      '@thi.ng/compare': 2.3.2
      '@thi.ng/equiv': 2.1.55
    dev: false

  /@thi.ng/hex@2.3.43:
    resolution: {integrity: sha512-DHMY+TqifDPPW4BCF1ftVPjXx1rvOJRPFGtwOsmg3TBbPtVqT93qZivb1/vCapPRsS3wXehNRmaJ87xiZWGwKw==}
    engines: {node: '>=18'}
    dev: false

  /@thi.ng/hiccup-canvas@2.5.35:
    resolution: {integrity: sha512-sagNB02I/11HKx18Irsy8qF1tV6tGtkjt0d7wThiIm/cg2ZVODujWjUpf+5iLmORd6CcgsP+1ahhcIVfjwEAxg==}
    engines: {node: '>=18'}
    dependencies:
      '@thi.ng/api': 8.10.1
      '@thi.ng/checks': 3.6.1
      '@thi.ng/color': 5.6.41
      '@thi.ng/math': 5.10.10
      '@thi.ng/pixel': 6.1.28
      '@thi.ng/vectors': 7.10.27
    dev: false

  /@thi.ng/hiccup-svg@5.2.33:
    resolution: {integrity: sha512-iv67d0WEQdwM7gTV4HYvWusDKoHFYdfN8p7HWdZj7wVFxMpIxwu69fgTcCRa4ZwCO2Rf1Yy7TH4jpZgiLwXsHA==}
    engines: {node: '>=18'}
    dependencies:
      '@thi.ng/checks': 3.6.1
      '@thi.ng/color': 5.6.41
      '@thi.ng/prefixes': 2.3.16
    dev: false

  /@thi.ng/hiccup@5.1.28:
    resolution: {integrity: sha512-ZBfxkMV/oOGvUponw9dcT6rbmxajrSH9y2TsYSJ3vIOLlOCDBneFgtIhew291cpatFQIQXmpQ9Vl0hWjXda5wg==}
    engines: {node: '>=18'}
    dependencies:
      '@thi.ng/api': 8.10.1
      '@thi.ng/checks': 3.6.1
      '@thi.ng/errors': 2.5.4
      '@thi.ng/strings': 3.7.30
    dev: false

  /@thi.ng/imgui@2.2.54:
    resolution: {integrity: sha512-duPdPMNjZ90+1x8WFKB3CUF3w11+IdpLNxdu2WzeSmu3eaQ4IwwX/jt52HMwupMfRbv4rf1WuRfBlBLLSc6jcQ==}
    engines: {node: '>=18'}
    dependencies:
      '@thi.ng/api': 8.10.1
      '@thi.ng/checks': 3.6.1
      '@thi.ng/geom': 6.1.6
      '@thi.ng/geom-api': 4.0.6
      '@thi.ng/geom-isec': 3.0.6
      '@thi.ng/geom-tessellate': 2.1.128
      '@thi.ng/layout': 3.0.36
      '@thi.ng/math': 5.10.10
      '@thi.ng/transducers': 9.0.1
      '@thi.ng/vectors': 7.10.27
    dev: false

  /@thi.ng/k-means@0.6.84:
    resolution: {integrity: sha512-Yh7uoJKkSREgOHM4hsrKGIjcYx0E6RQTuSwh8tvnWAc95xRwctPaDqemx97YS0K71NPEimmKQcB/3pR+kil06A==}
    engines: {node: '>=18'}
    dependencies:
      '@thi.ng/api': 8.10.1
      '@thi.ng/distance': 2.4.69
      '@thi.ng/errors': 2.5.4
      '@thi.ng/random': 3.7.3
      '@thi.ng/vectors': 7.10.27
    dev: false

  /@thi.ng/layout@3.0.36:
    resolution: {integrity: sha512-XOb0oMOfy/cy1Htg8TzLwTpMATnIVpcZTy0/uqKbaPSgppXSjEppxzIk/ErNp8VM/ozhUBah1QuFwdLuXkRZTQ==}
    engines: {node: '>=18'}
    dependencies:
      '@thi.ng/arrays': 2.9.3
      '@thi.ng/checks': 3.6.1
    dev: false

  /@thi.ng/logger@3.0.9:
    resolution: {integrity: sha512-XtCfseT6Fzz1IzJQSq5pAfuASmaf/TF25YF/Q3E0yy+d3SXQqHIDepDzX4lOgXm6DH4ThQSjF0IAr/+I0Rj13A==}
    engines: {node: '>=18'}
    dev: false

  /@thi.ng/math@5.10.10:
    resolution: {integrity: sha512-ZG5s/qDwUfVbPYIk+6xHJW+XWfmKOw9MiJFnFRltiOONmOlHV3em7ixXNxX6Q5oESyFDEnuiXDhn15OK252fuw==}
    engines: {node: '>=18'}
    dependencies:
      '@thi.ng/api': 8.10.1
    dev: false

  /@thi.ng/matrices@2.3.33:
    resolution: {integrity: sha512-HIxB/JzqsIhrfNhkXImGIlZkzud17R40U1+HaRRrV0jwvtXgleK4Sud7RmkBMW7zVfaIl3TGHq/OGkywUT7jgw==}
    engines: {node: '>=18'}
    dependencies:
      '@thi.ng/api': 8.10.1
      '@thi.ng/checks': 3.6.1
      '@thi.ng/math': 5.10.10
      '@thi.ng/vectors': 7.10.27
    dev: false

  /@thi.ng/memoize@3.3.1:
    resolution: {integrity: sha512-r28l1mMet32cEg14W9yEnc70tnpMUV6bm9iKlpZDG48hyBL5cMRKByGVufveCTQ9HQovTF80gCR+4G9DcO/pJg==}
    engines: {node: '>=18'}
    dependencies:
      '@thi.ng/api': 8.10.1
    dev: false

  /@thi.ng/paths@5.1.78:
    resolution: {integrity: sha512-7TFrkXqIXR6EEdr2sYP6E3+m6y5rqprqbGjN7+N8bYEo/Xeyy1OFv9a/uQEe9l7eA3AnSeRTseBYu/ZPBCqDkQ==}
    engines: {node: '>=18'}
    dependencies:
      '@thi.ng/api': 8.10.1
      '@thi.ng/checks': 3.6.1
      '@thi.ng/errors': 2.5.4
    dev: false

  /@thi.ng/pixel@6.1.28:
    resolution: {integrity: sha512-FXdsYnEPOsAHXp1O1WSVT+bMYRVUNV5wfgQ6UtrAYPw4NOd/EjFj8c1U/JAmI5Gpy54xj3P5mQ6ZgEYOhTDWxw==}
    engines: {node: '>=18'}
    dependencies:
      '@thi.ng/api': 8.10.1
      '@thi.ng/binary': 3.4.22
      '@thi.ng/canvas': 0.2.16
      '@thi.ng/checks': 3.6.1
      '@thi.ng/distance': 2.4.69
      '@thi.ng/errors': 2.5.4
      '@thi.ng/k-means': 0.6.84
      '@thi.ng/math': 5.10.10
      '@thi.ng/porter-duff': 2.1.76
    dev: false

  /@thi.ng/porter-duff@2.1.76:
    resolution: {integrity: sha512-cJx4VUiUZsZiHD2xIpKNdqDNhUGBOPpqigA7MPjHAs7FShypsjRgynvb/1CFhIG931TTHIjSwTg2u/29xmKgnw==}
    engines: {node: '>=18'}
    dependencies:
      '@thi.ng/api': 8.10.1
      '@thi.ng/math': 5.10.10
    dev: false

  /@thi.ng/prefixes@2.3.16:
    resolution: {integrity: sha512-Oti+spEuglFAlqRQTLa39ZUELbiA0zfGM/87pwUUUHZaVY8Rlj/9Iiu1TDteU8hm6q+IxA69KYtse749PrRo3w==}
    engines: {node: '>=18'}
    dev: false

  /@thi.ng/random@3.7.3:
    resolution: {integrity: sha512-h6JjpqtMVSxqSXZt7lzuUCQ6yfoEgkotgyLOgUDWq7usBWKDLMRBh3XqUum6bR+3/tJSkx3Bn3XQAVxIAkco/w==}
    engines: {node: '>=18'}
    dependencies:
      '@thi.ng/api': 8.10.1
      '@thi.ng/checks': 3.6.1
      '@thi.ng/errors': 2.5.4
      '@thi.ng/hex': 2.3.43
    dev: false

  /@thi.ng/rdom-canvas@0.5.83:
    resolution: {integrity: sha512-5CmjyPELAiBLmcRnIQxTOATuMs3erDtrjOAl0Jvx7zUgHtx2ahbUvYEmzbhTAs92khxy5kXXpm19PyyVPEbb+Q==}
    engines: {node: '>=18'}
    dependencies:
      '@thi.ng/api': 8.10.1
      '@thi.ng/associative': 6.3.56
      '@thi.ng/canvas': 0.2.16
      '@thi.ng/checks': 3.6.1
      '@thi.ng/hiccup-canvas': 2.5.35
      '@thi.ng/rdom': 1.2.0
      '@thi.ng/rstream': 8.4.0
    dev: false

  /@thi.ng/rdom@1.2.0:
    resolution: {integrity: sha512-leDgMjtJx2wRGkondebhrQpZ4UEMf+2rSTXSNdX+YsgVzGkF41CV4PLpSAZtyC/FAN5uD0ibi7RjUYtKf/QGkQ==}
    engines: {node: '>=18'}
    dependencies:
      '@thi.ng/api': 8.10.1
      '@thi.ng/checks': 3.6.1
      '@thi.ng/errors': 2.5.4
      '@thi.ng/hiccup': 5.1.28
      '@thi.ng/paths': 5.1.78
      '@thi.ng/prefixes': 2.3.16
      '@thi.ng/rstream': 8.4.0
      '@thi.ng/strings': 3.7.30
    dev: false

  /@thi.ng/rstream-gestures@5.0.70:
    resolution: {integrity: sha512-TAgo6YgkX1L1JSvOkdD6Pna8TdWOVStT5Hz5agcilGs+dtMHgjp0Nphj7lyrIQGsBP6ntwYnG6kISbIhKKli/A==}
    engines: {node: '>=18'}
    dependencies:
      '@thi.ng/api': 8.10.1
      '@thi.ng/checks': 3.6.1
      '@thi.ng/math': 5.10.10
      '@thi.ng/rstream': 8.4.0
      '@thi.ng/transducers': 9.0.1
    dev: false

  /@thi.ng/rstream@8.4.0:
    resolution: {integrity: sha512-qYh6pJp0MKDX+Pnko0aESsaW0xREJnelyDPkIvxLrXj5kiVzjMJvCITFiTdIPZvKumFipvx27F4zPk0lcjI7bw==}
    engines: {node: '>=18'}
    dependencies:
      '@thi.ng/api': 8.10.1
      '@thi.ng/arrays': 2.9.3
      '@thi.ng/associative': 6.3.56
      '@thi.ng/atom': 5.2.43
      '@thi.ng/checks': 3.6.1
      '@thi.ng/errors': 2.5.4
      '@thi.ng/logger': 3.0.9
      '@thi.ng/transducers': 9.0.1
    dev: false

  /@thi.ng/strings@3.7.30:
    resolution: {integrity: sha512-74UtXYTwuseyI1cr3YVghoN1K7FOQ1N+dFlhT0TrzBs6WKxjQHEhGU3MFAUZULkBou4VVaUo/b55o+gSiplWXA==}
    engines: {node: '>=18'}
    dependencies:
      '@thi.ng/api': 8.10.1
      '@thi.ng/errors': 2.5.4
      '@thi.ng/hex': 2.3.43
      '@thi.ng/memoize': 3.3.1
    dev: false

  /@thi.ng/transducers@9.0.1:
    resolution: {integrity: sha512-oI7dOvYxo/l2NTqcFmuM4xbgl0JrW+OKuD3XUuKMhNVzxkm60TnxQZ+DrORJX+Ot0VHIYuv1vk5ha7fPZysDxg==}
    engines: {node: '>=18'}
    dependencies:
      '@thi.ng/api': 8.10.1
      '@thi.ng/arrays': 2.9.3
      '@thi.ng/checks': 3.6.1
      '@thi.ng/compare': 2.3.2
      '@thi.ng/compose': 3.0.1
      '@thi.ng/errors': 2.5.4
      '@thi.ng/math': 5.10.10
      '@thi.ng/random': 3.7.3
    dev: false

  /@thi.ng/vectors@7.10.27:
    resolution: {integrity: sha512-zjTkQY7nbOQnGiNPOcZnwpNF5ExgS17k7q2GXPotFbjiYa0JkxENoyFLxxUCtFe2K1apZ35XvAGDPJtTyOkepw==}
    engines: {node: '>=18'}
    dependencies:
      '@thi.ng/api': 8.10.1
      '@thi.ng/binary': 3.4.22
      '@thi.ng/checks': 3.6.1
      '@thi.ng/equiv': 2.1.55
      '@thi.ng/errors': 2.5.4
      '@thi.ng/math': 5.10.10
      '@thi.ng/memoize': 3.3.1
      '@thi.ng/random': 3.7.3
      '@thi.ng/strings': 3.7.30
      '@thi.ng/transducers': 9.0.1
    dev: false

  /@trysound/sax@0.2.0:
    resolution: {integrity: sha512-L7z9BgrNEcYyUYtF+HaEfiS5ebkh9jXqbszz7pC0hRBPaatV0XjSD3+eHrpqFemQfgwiFF0QPIarnIihIDn7OA==}
    engines: {node: '>=10.13.0'}
    dev: true

  /@types/emscripten@1.39.10:
    resolution: {integrity: sha512-TB/6hBkYQJxsZHSqyeuO1Jt0AB/bW6G7rHt9g7lML7SOF6lbgcHvw/Lr+69iqN0qxgXLhWKScAon73JNnptuDw==}
    dev: false

  /@types/estree@1.0.5:
    resolution: {integrity: sha512-/kYRxGDLWzHOB7q+wtSUQlFrtcdUccpfy+X+9iMBpHK8QLLhx2wIPYuS5DYtR9Wa/YlZAbIovy7qVdB1Aq6Lyw==}
    dev: true

  /@types/file-saver@2.0.7:
    resolution: {integrity: sha512-dNKVfHd/jk0SkR/exKGj2ggkB45MAkzvWCaqLUUgkyjITkGNzH8H+yUwr+BLJUBjZOe9w8X3wgmXhZDRg1ED6A==}
    dev: true

  /@types/lodash@4.14.202:
    resolution: {integrity: sha512-OvlIYQK9tNneDlS0VN54LLd5uiPCBOp7gS5Z0f1mjoJYBrtStzgmJBxONW3U6OZqdtNzZPmn9BS/7WI7BFFcFQ==}

  /@types/prop-types@15.7.12:
    resolution: {integrity: sha512-5zvhXYtRNRluoE/jAp4GVsSduVUzNWKkOZrCDBWYtE7biZywwdC2AcEzg+cSMLFRfVgeAFqpfNabiPjxFddV1Q==}
    dev: true

  /@types/react-dom@18.3.0:
    resolution: {integrity: sha512-EhwApuTmMBmXuFOikhQLIBUn6uFg81SwLMOAUgodJF14SOBOCMdU04gDoYi0WOJJHD144TL32z4yDqCW3dnkQg==}
    dependencies:
      '@types/react': 18.3.0
    dev: true

  /@types/react@18.3.0:
    resolution: {integrity: sha512-DiUcKjzE6soLyln8NNZmyhcQjVv+WsUIFSqetMN0p8927OztKT4VTfFTqsbAi5oAGIcgOmOajlfBqyptDDjZRw==}
    dependencies:
      '@types/prop-types': 15.7.12
      csstype: 3.1.3
    dev: true

  /@vitest/expect@1.4.0:
    resolution: {integrity: sha512-Jths0sWCJZ8BxjKe+p+eKsoqev1/T8lYcrjavEaz8auEJ4jAVY0GwW3JKmdVU4mmNPLPHixh4GNXP7GFtAiDHA==}
    dependencies:
      '@vitest/spy': 1.4.0
      '@vitest/utils': 1.4.0
      chai: 4.4.1
    dev: true

  /@vitest/runner@1.4.0:
    resolution: {integrity: sha512-EDYVSmesqlQ4RD2VvWo3hQgTJ7ZrFQ2VSJdfiJiArkCerDAGeyF1i6dHkmySqk573jLp6d/cfqCN+7wUB5tLgg==}
    dependencies:
      '@vitest/utils': 1.4.0
      p-limit: 5.0.0
      pathe: 1.1.2
    dev: true

  /@vitest/snapshot@1.4.0:
    resolution: {integrity: sha512-saAFnt5pPIA5qDGxOHxJ/XxhMFKkUSBJmVt5VgDsAqPTX6JP326r5C/c9UuCMPoXNzuudTPsYDZCoJ5ilpqG2A==}
    dependencies:
      magic-string: 0.30.9
      pathe: 1.1.2
      pretty-format: 29.7.0
    dev: true

  /@vitest/spy@1.4.0:
    resolution: {integrity: sha512-Ywau/Qs1DzM/8Uc+yA77CwSegizMlcgTJuYGAi0jujOteJOUf1ujunHThYo243KG9nAyWT3L9ifPYZ5+As/+6Q==}
    dependencies:
      tinyspy: 2.2.1
    dev: true

  /@vitest/utils@1.4.0:
    resolution: {integrity: sha512-mx3Yd1/6e2Vt/PUC98DcqTirtfxUyAZ32uK82r8rZzbtBeBo+nqgnjx/LvqQdWsrvNtm14VmurNgcf4nqY5gJg==}
    dependencies:
      diff-sequences: 29.6.3
      estree-walker: 3.0.3
      loupe: 2.3.7
      pretty-format: 29.7.0
    dev: true

  /@zhobo63/imgui-ts@0.1.43:
    resolution: {integrity: sha512-H3FLIhOYefNsgqT2AR2UXSuHOe7d3vKpbQWB3/liPexK4zHYrZJMDE1QiG54u6BPexGQZ4FhZqEKAmYWWpH/ng==}
    dependencies:
      '@types/emscripten': 1.39.10
    dev: false

  /abortcontroller-polyfill@1.7.5:
    resolution: {integrity: sha512-JMJ5soJWP18htbbxJjG7bG6yuI6pRhgJ0scHHTfkUjf6wjP912xZWvM+A4sJK3gqd9E8fcPbDnOefbA9Th/FIQ==}
    dev: true

  /acorn-walk@8.3.2:
    resolution: {integrity: sha512-cjkyv4OtNCIeqhHrfS81QWXoCBPExR/J62oyEqepVw8WaQeSqpW2uhuLPh1m9eWhDuOo/jUXVTlifvesOWp/4A==}
    engines: {node: '>=0.4.0'}
    dev: true

  /acorn@8.11.3:
    resolution: {integrity: sha512-Y9rRfJG5jcKOE0CLisYbojUjIrIEE7AGMzA/Sm4BslANhbS+cDMpgBdcPT91oJ7OuJ9hYJBx59RjbhxVnrF8Xg==}
    engines: {node: '>=0.4.0'}
    hasBin: true
    dev: true

  /ansi-styles@3.2.1:
    resolution: {integrity: sha512-VT0ZI6kZRdTh8YyJw3SMbYm/u+NqfsAxEpWO0Pf9sq8/e94WxxOpPKx9FR1FlyCtOVDNOQ+8ntlqFxiRc+r5qA==}
    engines: {node: '>=4'}
    dependencies:
      color-convert: 1.9.3
    dev: true

  /ansi-styles@4.3.0:
    resolution: {integrity: sha512-zbB9rCJAT1rbjiVDb2hqKFHNYLxgtk8NURxZ3IZwD3F6NtxbXZQCnnSi1Lkx+IDohdPlFp222wVALIheZJQSEg==}
    engines: {node: '>=8'}
    dependencies:
      color-convert: 2.0.1
    dev: true

  /ansi-styles@5.2.0:
    resolution: {integrity: sha512-Cxwpt2SfTzTtXcfOlzGEee8O+c+MmUgGrNiBcXnuWxuFJHe6a5Hz7qwhwe5OgaSYI0IJvkLqWX1ASG+cJOkEiA==}
    engines: {node: '>=10'}
    dev: true

  /argparse@2.0.1:
    resolution: {integrity: sha512-8+9WqebbFzpX9OR+Wa6O29asIogeRMzcGtAINdpMHHyAg10f05aSFVBbcEqGf/PXw1EjAZ+q2/bEBg3DvurK3Q==}
    dev: true

  /assertion-error@1.1.0:
    resolution: {integrity: sha512-jgsaNduz+ndvGyFt3uSuWqvy4lCnIJiovtouQN5JZHOKCS2QuhEdbcQHFhVksz2N2U9hXJo8odG7ETyWlEeuDw==}
    dev: true

  /base-x@3.0.9:
    resolution: {integrity: sha512-H7JU6iBHTal1gp56aKoaa//YUxEaAOUiydvrV/pILqIHXTtqxSkATOnDA2u+jZ/61sD+L/412+7kzXRtWukhpQ==}
    dependencies:
      safe-buffer: 5.2.1
    dev: true

  /base64-js@1.5.1:
    resolution: {integrity: sha512-AKpaYlHn8t4SVbOHCy+b5+KKgvR4vrsD8vbvrbiQJps7fKDTkjkDry6ji0rUJjC0kzbNePLwzxq8iypo41qeWA==}
    dev: true

  /boolbase@1.0.0:
    resolution: {integrity: sha512-JZOSA7Mo9sNGB8+UjSgzdLtokWAky1zbztM3WRLCbZ70/3cTANmQmOdR7y2g+J0e2WXywy1yS468tY+IruqEww==}
    dev: true

  /braces@3.0.2:
    resolution: {integrity: sha512-b8um+L1RzM3WDSzvhm6gIz1yfTbBt6YTlcEKAvsmqCZZFw46z626lVj9j1yEPW33H5H+lBQpZMP1k8l+78Ha0A==}
    engines: {node: '>=8'}
    dependencies:
      fill-range: 7.0.1
    dev: true

  /browserslist@4.22.3:
    resolution: {integrity: sha512-UAp55yfwNv0klWNapjs/ktHoguxuQNGnOzxYmfnXIS+8AsRDZkSDxg7R1AX3GKzn078SBI5dzwzj/Yx0Or0e3A==}
    engines: {node: ^6 || ^7 || ^8 || ^9 || ^10 || ^11 || ^12 || >=13.7}
    hasBin: true
    dependencies:
      caniuse-lite: 1.0.30001581
      electron-to-chromium: 1.4.650
      node-releases: 2.0.14
      update-browserslist-db: 1.0.13(browserslist@4.22.3)
    dev: true

  /buffer@6.0.3:
    resolution: {integrity: sha512-FTiCpNxtwiZZHEZbcbTIcZjERVICn9yq/pDFkTl95/AxzD1naBctN7YO68riM/gLSDY7sdrMby8hofADYuuqOA==}
    dependencies:
      base64-js: 1.5.1
      ieee754: 1.2.1
    dev: true

  /cac@6.7.14:
    resolution: {integrity: sha512-b6Ilus+c3RrdDk+JhLKUAQfzzgLEPy6wcXqS7f/xe1EETvsDP6GORG7SFuOs6cID5YkqchW/LXZbX5bc8j7ZcQ==}
    engines: {node: '>=8'}
    dev: true

  /callsites@3.1.0:
    resolution: {integrity: sha512-P8BjAsXvZS+VIDUI11hHCQEv74YT67YUi5JJFNWIqL235sBmjX4+qx9Muvls5ivyNENctx46xQLQ3aTuE7ssaQ==}
    engines: {node: '>=6'}
    dev: true

  /caniuse-lite@1.0.30001581:
    resolution: {integrity: sha512-whlTkwhqV2tUmP3oYhtNfaWGYHDdS3JYFQBKXxcUR9qqPWsRhFHhoISO2Xnl/g0xyKzht9mI1LZpiNWfMzHixQ==}
    dev: true

  /chai@4.4.1:
    resolution: {integrity: sha512-13sOfMv2+DWduEU+/xbun3LScLoqN17nBeTLUsmDfKdoiC1fr0n9PU4guu4AhRcOVFk/sW8LyZWHuhWtQZiF+g==}
    engines: {node: '>=4'}
    dependencies:
      assertion-error: 1.1.0
      check-error: 1.0.3
      deep-eql: 4.1.3
      get-func-name: 2.0.2
      loupe: 2.3.7
      pathval: 1.1.1
      type-detect: 4.0.8
    dev: true

  /chalk@2.4.2:
    resolution: {integrity: sha512-Mti+f9lpJNcwF4tWV8/OrTTtF1gZi+f8FqlyAdouralcFWFQWF2+NgCHShjkCb+IFBLq9buZwE1xckQU4peSuQ==}
    engines: {node: '>=4'}
    dependencies:
      ansi-styles: 3.2.1
      escape-string-regexp: 1.0.5
      supports-color: 5.5.0
    dev: true

  /chalk@4.1.2:
    resolution: {integrity: sha512-oKnbhFyRIXpUuez8iBMmyEa4nbj4IOQyuhc/wy9kY7/WVPcwIO9VA668Pu8RkO7+0G76SLROeyw9CpQ061i4mA==}
    engines: {node: '>=10'}
    dependencies:
      ansi-styles: 4.3.0
      supports-color: 7.2.0
    dev: true

  /check-error@1.0.3:
    resolution: {integrity: sha512-iKEoDYaRmd1mxM90a2OEfWhjsjPpYPuQ+lMYsoxB126+t8fw7ySEO48nmDg5COTjxDI65/Y2OWpeEHk3ZOe8zg==}
    dependencies:
      get-func-name: 2.0.2
    dev: true

  /chrome-trace-event@1.0.3:
    resolution: {integrity: sha512-p3KULyQg4S7NIHixdwbGX+nFHkoBiA4YQmyWtjb8XngSKV124nJmRysgAeujbUVb15vh+RvFUfCPqU7rXk+hZg==}
    engines: {node: '>=6.0'}
    dev: true

  /clone@2.1.2:
    resolution: {integrity: sha512-3Pe/CF1Nn94hyhIYpjtiLhdCoEoz0DqQ+988E9gmeEdQZlojxnOb74wctFyuwWQHzqyf9X7C7MG8juUpqBJT8w==}
    engines: {node: '>=0.8'}
    dev: true

  /color-convert@1.9.3:
    resolution: {integrity: sha512-QfAUtd+vFdAtFQcC8CCyYt1fYWxSqAiK2cSD6zDB8N3cpsEBAvRxp9zOGg6G/SHHJYAT88/az/IuDGALsNVbGg==}
    dependencies:
      color-name: 1.1.3
    dev: true

  /color-convert@2.0.1:
    resolution: {integrity: sha512-RRECPsj7iu/xb5oKYcsFHSppFNnsj/52OVTRKb4zP5onXwVF3zVmmToNcOfGC+CRDpfK/U584fMg38ZHCaElKQ==}
    engines: {node: '>=7.0.0'}
    dependencies:
      color-name: 1.1.4
    dev: true

  /color-name@1.1.3:
    resolution: {integrity: sha512-72fSenhMw2HZMTVHeCA9KCmpEIbzWiQsjN+BHcBbS9vr1mtt+vJjPdksIBNUmKAW8TFUDPJK5SUU3QhE9NEXDw==}
    dev: true

  /color-name@1.1.4:
    resolution: {integrity: sha512-dOy+3AuW3a2wNbZHIuMZpTcgjGuLU/uBL/ubcZF9OXbDo8ff4O8yVp5Bf0efS8uEoYo5q4Fx7dY9OgQGXgAsQA==}
    dev: true

  /commander@7.2.0:
    resolution: {integrity: sha512-QrWXB+ZQSVPmIWIhtEO9H+gwHaMGYiF5ChvoJ+K9ZGHG/sVsa6yiesAD1GC/x46sET00Xlwo1u49RVVVzvcSkw==}
    engines: {node: '>= 10'}
    dev: true

  /cosmiconfig@8.3.6(typescript@5.3.3):
    resolution: {integrity: sha512-kcZ6+W5QzcJ3P1Mt+83OUv/oHFqZHIx8DuxG6eZ5RGMERoLqp4BuGjhHLYGK+Kf5XVkQvqBSmAy/nGWN3qDgEA==}
    engines: {node: '>=14'}
    peerDependencies:
      typescript: '>=4.9.5'
    peerDependenciesMeta:
      typescript:
        optional: true
    dependencies:
      import-fresh: 3.3.0
      js-yaml: 4.1.0
      parse-json: 5.2.0
      path-type: 4.0.0
      typescript: 5.3.3
    dev: true

  /cross-spawn@7.0.3:
    resolution: {integrity: sha512-iRDPJKUPVEND7dHPO8rkbOnPpyDygcDFtWjpeWNCgy8WP2rXcxXL8TskReQl6OrB2G7+UJrags1q15Fudc7G6w==}
    engines: {node: '>= 8'}
    dependencies:
      path-key: 3.1.1
      shebang-command: 2.0.0
      which: 2.0.2
    dev: true

  /css-select@4.3.0:
    resolution: {integrity: sha512-wPpOYtnsVontu2mODhA19JrqWxNsfdatRKd64kmpRbQgh1KtItko5sTnEpPdpSaJszTOhEMlF/RPz28qj4HqhQ==}
    dependencies:
      boolbase: 1.0.0
      css-what: 6.1.0
      domhandler: 4.3.1
      domutils: 2.8.0
      nth-check: 2.1.1
    dev: true

  /css-tree@1.1.3:
    resolution: {integrity: sha512-tRpdppF7TRazZrjJ6v3stzv93qxRcSsFmW6cX0Zm2NVKpxE1WV1HblnghVv9TreireHkqI/VDEsfolRF1p6y7Q==}
    engines: {node: '>=8.0.0'}
    dependencies:
      mdn-data: 2.0.14
      source-map: 0.6.1
    dev: true

  /css-what@6.1.0:
    resolution: {integrity: sha512-HTUrgRJ7r4dsZKU6GjmpfRK1O76h97Z8MfS1G0FozR+oF2kG6Vfe8JE6zwrkbxigziPHinCJ+gCPjA9EaBDtRw==}
    engines: {node: '>= 6'}
    dev: true

  /csso@4.2.0:
    resolution: {integrity: sha512-wvlcdIbf6pwKEk7vHj8/Bkc0B4ylXZruLvOgs9doS5eOsOpuodOV2zJChSpkp+pRpYQLQMeF04nr3Z68Sta9jA==}
    engines: {node: '>=8.0.0'}
    dependencies:
      css-tree: 1.1.3
    dev: true

  /csstype@3.1.3:
    resolution: {integrity: sha512-M1uQkMl8rQK/szD0LNhtqxIPLpimGm8sOBwU7lLnCpSbTyY3yeU1Vc7l4KT5zT4s/yOxHH5O7tIuuLOCnLADRw==}
    dev: true

  /debug@4.3.4:
    resolution: {integrity: sha512-PRWFHuSU3eDtQJPvnNY7Jcket1j0t5OuOsFzPPzsekD52Zl8qUfFIPEiswXqIvHWGVHOgX+7G/vCNNhehwxfkQ==}
    engines: {node: '>=6.0'}
    peerDependencies:
      supports-color: '*'
    peerDependenciesMeta:
      supports-color:
        optional: true
    dependencies:
      ms: 2.1.2
    dev: true

  /deep-eql@4.1.3:
    resolution: {integrity: sha512-WaEtAOpRA1MQ0eohqZjpGD8zdI0Ovsm8mmFhaDN8dvDZzyoUMcYDnf5Y6iu7HTXxf8JDS23qWa4a+hKCDyOPzw==}
    engines: {node: '>=6'}
    dependencies:
      type-detect: 4.0.8
    dev: true

  /detect-libc@1.0.3:
    resolution: {integrity: sha512-pGjwhsmsp4kL2RTz08wcOlGN83otlqHeD/Z5T8GXZB+/YcpQ/dgo+lbU8ZsGxV0HIvqqxo9l7mqYwyYMD9bKDg==}
    engines: {node: '>=0.10'}
    hasBin: true
    dev: true

  /detect-libc@2.0.2:
    resolution: {integrity: sha512-UX6sGumvvqSaXgdKGUsgZWqcUyIXZ/vZTrlRT/iobiKhGL0zL4d3osHj3uqllWJK+i+sixDS/3COVEOFbupFyw==}
    engines: {node: '>=8'}
    dev: true

  /diff-sequences@29.6.3:
    resolution: {integrity: sha512-EjePK1srD3P08o2j4f0ExnylqRs5B9tJjcp9t1krH2qRi8CCdsYfwe9JgSLurFBWwq4uOlipzfk5fHNvwFKr8Q==}
    engines: {node: ^14.15.0 || ^16.10.0 || >=18.0.0}
    dev: true

  /dom-serializer@1.4.1:
    resolution: {integrity: sha512-VHwB3KfrcOOkelEG2ZOfxqLZdfkil8PtJi4P8N2MMXucZq2yLp75ClViUlOVwyoHEDjYU433Aq+5zWP61+RGag==}
    dependencies:
      domelementtype: 2.3.0
      domhandler: 4.3.1
      entities: 2.2.0
    dev: true

  /domelementtype@2.3.0:
    resolution: {integrity: sha512-OLETBj6w0OsagBwdXnPdN0cnMfF9opN69co+7ZrbfPGrdpPVNBUj02spi6B1N7wChLQiPn4CSH/zJvXw56gmHw==}
    dev: true

  /domhandler@4.3.1:
    resolution: {integrity: sha512-GrwoxYN+uWlzO8uhUXRl0P+kHE4GtVPfYzVLcUxPL7KNdHKj66vvlhiweIHqYYXWlw+T8iLMp42Lm67ghw4WMQ==}
    engines: {node: '>= 4'}
    dependencies:
      domelementtype: 2.3.0
    dev: true

  /domutils@2.8.0:
    resolution: {integrity: sha512-w96Cjofp72M5IIhpjgobBimYEfoPjx1Vx0BSX9P30WBdZW2WIKU0T1Bd0kz2eNZ9ikjKgHbEyKx8BB6H1L3h3A==}
    dependencies:
      dom-serializer: 1.4.1
      domelementtype: 2.3.0
      domhandler: 4.3.1
    dev: true

  /dotenv-expand@5.1.0:
    resolution: {integrity: sha512-YXQl1DSa4/PQyRfgrv6aoNjhasp/p4qs9FjJ4q4cQk+8m4r6k4ZSiEyytKG8f8W9gi8WsQtIObNmKd+tMzNTmA==}
    dev: true

  /dotenv@7.0.0:
    resolution: {integrity: sha512-M3NhsLbV1i6HuGzBUH8vXrtxOk+tWmzWKDMbAVSUp3Zsjm7ywFeuwrUXhmhQyRK1q5B5GGy7hcXPbj3bnfZg2g==}
    engines: {node: '>=6'}
    dev: true

  /electron-to-chromium@1.4.650:
    resolution: {integrity: sha512-sYSQhJCJa4aGA1wYol5cMQgekDBlbVfTRavlGZVr3WZpDdOPcp6a6xUnFfrt8TqZhsBYYbDxJZCjGfHuGupCRQ==}
    dev: true

  /entities@2.2.0:
    resolution: {integrity: sha512-p92if5Nz619I0w+akJrLZH0MX0Pb5DX39XOwQTtXSdQQOaYH03S1uIQp4mhOZtAXrxq4ViO67YTiLBo2638o9A==}
    dev: true

  /entities@3.0.1:
    resolution: {integrity: sha512-WiyBqoomrwMdFG1e0kqvASYfnlb0lp8M5o5Fw2OFq1hNZxxcNk8Ik0Xm7LxzBhuidnZB/UtBqVCgUz3kBOP51Q==}
    engines: {node: '>=0.12'}
    dev: true

  /error-ex@1.3.2:
    resolution: {integrity: sha512-7dFHNmqeFSEt2ZBsCriorKnn3Z2pj+fd9kmI6QoWw4//DL+icEBfc0U7qJCisqrTsKTjw4fNFy2pW9OqStD84g==}
    dependencies:
      is-arrayish: 0.2.1
    dev: true

  /esbuild@0.19.12:
    resolution: {integrity: sha512-aARqgq8roFBj054KvQr5f1sFu0D65G+miZRCuJyJ0G13Zwx7vRar5Zhn2tkQNzIXcBrNVsv/8stehpj+GAjgbg==}
    engines: {node: '>=12'}
    hasBin: true
    requiresBuild: true
    optionalDependencies:
      '@esbuild/aix-ppc64': 0.19.12
      '@esbuild/android-arm': 0.19.12
      '@esbuild/android-arm64': 0.19.12
      '@esbuild/android-x64': 0.19.12
      '@esbuild/darwin-arm64': 0.19.12
      '@esbuild/darwin-x64': 0.19.12
      '@esbuild/freebsd-arm64': 0.19.12
      '@esbuild/freebsd-x64': 0.19.12
      '@esbuild/linux-arm': 0.19.12
      '@esbuild/linux-arm64': 0.19.12
      '@esbuild/linux-ia32': 0.19.12
      '@esbuild/linux-loong64': 0.19.12
      '@esbuild/linux-mips64el': 0.19.12
      '@esbuild/linux-ppc64': 0.19.12
      '@esbuild/linux-riscv64': 0.19.12
      '@esbuild/linux-s390x': 0.19.12
      '@esbuild/linux-x64': 0.19.12
      '@esbuild/netbsd-x64': 0.19.12
      '@esbuild/openbsd-x64': 0.19.12
      '@esbuild/sunos-x64': 0.19.12
      '@esbuild/win32-arm64': 0.19.12
      '@esbuild/win32-ia32': 0.19.12
      '@esbuild/win32-x64': 0.19.12
    dev: true

  /esbuild@0.20.2:
    resolution: {integrity: sha512-WdOOppmUNU+IbZ0PaDiTst80zjnrOkyJNHoKupIcVyU8Lvla3Ugx94VzkQ32Ijqd7UhHJy75gNWDMUekcrSJ6g==}
    engines: {node: '>=12'}
    hasBin: true
    requiresBuild: true
    optionalDependencies:
      '@esbuild/aix-ppc64': 0.20.2
      '@esbuild/android-arm': 0.20.2
      '@esbuild/android-arm64': 0.20.2
      '@esbuild/android-x64': 0.20.2
      '@esbuild/darwin-arm64': 0.20.2
      '@esbuild/darwin-x64': 0.20.2
      '@esbuild/freebsd-arm64': 0.20.2
      '@esbuild/freebsd-x64': 0.20.2
      '@esbuild/linux-arm': 0.20.2
      '@esbuild/linux-arm64': 0.20.2
      '@esbuild/linux-ia32': 0.20.2
      '@esbuild/linux-loong64': 0.20.2
      '@esbuild/linux-mips64el': 0.20.2
      '@esbuild/linux-ppc64': 0.20.2
      '@esbuild/linux-riscv64': 0.20.2
      '@esbuild/linux-s390x': 0.20.2
      '@esbuild/linux-x64': 0.20.2
      '@esbuild/netbsd-x64': 0.20.2
      '@esbuild/openbsd-x64': 0.20.2
      '@esbuild/sunos-x64': 0.20.2
      '@esbuild/win32-arm64': 0.20.2
      '@esbuild/win32-ia32': 0.20.2
      '@esbuild/win32-x64': 0.20.2
    dev: true

  /escalade@3.1.1:
    resolution: {integrity: sha512-k0er2gUkLf8O0zKJiAhmkTnJlTvINGv7ygDNPbeIsX/TJjGJZHuh9B2UxbsaEkmlEo9MfhrSzmhIlhRlI2GXnw==}
    engines: {node: '>=6'}
    dev: true

  /escape-string-regexp@1.0.5:
    resolution: {integrity: sha512-vbRorB5FUQWvla16U8R/qgaFIya2qGzwDrNmCZuYKrbdSUMG6I1ZCGQRefkRVhuOkIGVne7BQ35DSfo1qvJqFg==}
    engines: {node: '>=0.8.0'}
    dev: true

  /estree-walker@3.0.3:
    resolution: {integrity: sha512-7RUKfXgSMMkzt6ZuXmqapOurLGPPfgj6l9uRZ7lRGolvk0y2yocc35LdcxKC5PQZdn2DMqioAQ2NoWcrTKmm6g==}
    dependencies:
      '@types/estree': 1.0.5
    dev: true

  /eventemitter3@5.0.1:
    resolution: {integrity: sha512-GWkBvjiSZK87ELrYOSESUYeVIc9mvLLf/nXalMOS5dYrgZq9o5OVkbZAVM06CVxYsCwH9BDZFPlQTlPA1j4ahA==}
    dev: false

  /execa@8.0.1:
    resolution: {integrity: sha512-VyhnebXciFV2DESc+p6B+y0LjSm0krU4OgJN44qFAhBY0TJ+1V61tYD2+wHusZ6F9n5K+vl8k0sTy7PEfV4qpg==}
    engines: {node: '>=16.17'}
    dependencies:
      cross-spawn: 7.0.3
      get-stream: 8.0.1
      human-signals: 5.0.0
      is-stream: 3.0.0
      merge-stream: 2.0.0
      npm-run-path: 5.3.0
      onetime: 6.0.0
      signal-exit: 4.1.0
      strip-final-newline: 3.0.0
    dev: true

  /file-saver@2.0.5:
    resolution: {integrity: sha512-P9bmyZ3h/PRG+Nzga+rbdI4OEpNDzAVyy74uVO9ATgzLK6VtAsYybF/+TOCvrc0MO793d6+42lLyZTw7/ArVzA==}
    dev: false

  /fill-range@7.0.1:
    resolution: {integrity: sha512-qOo9F+dMUmC2Lcb4BbVvnKJxTPjCm+RRpe4gDuGrzkL7mEVl/djYSu2OdQ2Pa302N4oqkSg9ir6jaLWJ2USVpQ==}
    engines: {node: '>=8'}
    dependencies:
      to-regex-range: 5.0.1
    dev: true

  /fsevents@2.3.3:
    resolution: {integrity: sha512-5xoDfX+fL7faATnagmWPpbFtwh/R77WmMMqqHGS65C3vvB0YHrgF+B1YmZ3441tMj5n63k0212XNoJwzlhffQw==}
    engines: {node: ^8.16.0 || ^10.6.0 || >=11.0.0}
    os: [darwin]
    requiresBuild: true
    dev: true
    optional: true

  /get-func-name@2.0.2:
    resolution: {integrity: sha512-8vXOvuE167CtIc3OyItco7N/dpRtBbYOsPsXCz7X/PMnlGjYjSGuZJgM1Y7mmew7BKf9BqvLX2tnOVy1BBUsxQ==}
    dev: true

  /get-port@4.2.0:
    resolution: {integrity: sha512-/b3jarXkH8KJoOMQc3uVGHASwGLPq3gSFJ7tgJm2diza+bydJPTGOibin2steecKeOylE8oY2JERlVWkAJO6yw==}
    engines: {node: '>=6'}
    dev: true

  /get-stream@8.0.1:
    resolution: {integrity: sha512-VaUJspBffn/LMCJVoMvSAdmscJyS1auj5Zulnn5UoYcY531UWmdwhRWkcGKnGU93m5HSXP9LP2usOryrBtQowA==}
    engines: {node: '>=16'}
    dev: true

  /globals@13.24.0:
    resolution: {integrity: sha512-AhO5QUcj8llrbG09iWhPU2B204J1xnPeL8kQmVorSsy+Sjj1sk8gIyh6cUocGmH4L0UuhAJy+hJMRA4mgA4mFQ==}
    engines: {node: '>=8'}
    dependencies:
      type-fest: 0.20.2
    dev: true

  /has-flag@3.0.0:
    resolution: {integrity: sha512-sKJf1+ceQBr4SMkvQnBDNDtf4TXpVhVGateu0t918bl30FnbE2m4vNLX+VWe/dpjlb+HugGYzW7uQXH98HPEYw==}
    engines: {node: '>=4'}
    dev: true

  /has-flag@4.0.0:
    resolution: {integrity: sha512-EykJT/Q1KjTWctppgIAgfSO0tKVuZUjhgMr17kqTumMl6Afv3EISleU7qZUzoXDFTAHTDC4NOoG/ZxU3EvlMPQ==}
    engines: {node: '>=8'}
    dev: true

  /htmlnano@2.1.0(svgo@2.8.0)(typescript@5.3.3):
    resolution: {integrity: sha512-jVGRE0Ep9byMBKEu0Vxgl8dhXYOUk0iNQ2pjsG+BcRB0u0oDF5A9p/iBGMg/PGKYUyMD0OAGu8dVT5Lzj8S58g==}
    peerDependencies:
      cssnano: ^6.0.0
      postcss: ^8.3.11
      purgecss: ^5.0.0
      relateurl: ^0.2.7
      srcset: 4.0.0
      svgo: ^3.0.2
      terser: ^5.10.0
      uncss: ^0.17.3
    peerDependenciesMeta:
      cssnano:
        optional: true
      postcss:
        optional: true
      purgecss:
        optional: true
      relateurl:
        optional: true
      srcset:
        optional: true
      svgo:
        optional: true
      terser:
        optional: true
      uncss:
        optional: true
    dependencies:
      cosmiconfig: 8.3.6(typescript@5.3.3)
      posthtml: 0.16.6
      svgo: 2.8.0
      timsort: 0.3.0
    transitivePeerDependencies:
      - typescript
    dev: true

  /htmlparser2@7.2.0:
    resolution: {integrity: sha512-H7MImA4MS6cw7nbyURtLPO1Tms7C5H602LRETv95z1MxO/7CP7rDVROehUYeYBUYEON94NXXDEPmZuq+hX4sog==}
    dependencies:
      domelementtype: 2.3.0
      domhandler: 4.3.1
      domutils: 2.8.0
      entities: 3.0.1
    dev: true

  /human-signals@5.0.0:
    resolution: {integrity: sha512-AXcZb6vzzrFAUE61HnN4mpLqd/cSIwNQjtNWR0euPm6y0iqx3G4gOXaIDdtdDwZmhwe82LA6+zinmW4UBWVePQ==}
    engines: {node: '>=16.17.0'}
    dev: true

  /ieee754@1.2.1:
    resolution: {integrity: sha512-dcyqhDvX1C46lXZcVqCpK+FtMRQVdIMN6/Df5js2zouUsqG7I6sFxitIC+7KYK29KdXOLHdu9zL4sFnoVQnqaA==}
    dev: true

  /import-fresh@3.3.0:
    resolution: {integrity: sha512-veYYhQa+D1QBKznvhUHxb8faxlrwUnxseDAbAp457E0wLNio2bOSKnjYDhMj+YiAq61xrMGhQk9iXVk5FzgQMw==}
    engines: {node: '>=6'}
    dependencies:
      parent-module: 1.0.1
      resolve-from: 4.0.0
    dev: true

  /is-arrayish@0.2.1:
    resolution: {integrity: sha512-zz06S8t0ozoDXMG+ube26zeCTNXcKIPJZJi8hBrF4idCLms4CG9QtK7qBl1boi5ODzFpjswb5JPmHCbMpjaYzg==}
    dev: true

  /is-extglob@2.1.1:
    resolution: {integrity: sha512-SbKbANkN603Vi4jEZv49LeVJMn4yGwsbzZworEoyEiutsN3nJYdbO36zfhGJ6QEDpOZIFkDtnq5JRxmvl3jsoQ==}
    engines: {node: '>=0.10.0'}
    dev: true

  /is-glob@4.0.3:
    resolution: {integrity: sha512-xelSayHH36ZgE7ZWhli7pW34hNbNl8Ojv5KVmkJD4hBdD3th8Tfk9vYasLM+mXWOZhFkgZfxhLSnrwRr4elSSg==}
    engines: {node: '>=0.10.0'}
    dependencies:
      is-extglob: 2.1.1
    dev: true

  /is-json@2.0.1:
    resolution: {integrity: sha512-6BEnpVn1rcf3ngfmViLM6vjUjGErbdrL4rwlv+u1NO1XO8kqT4YGL8+19Q+Z/bas8tY90BTWMk2+fW1g6hQjbA==}
    dev: true

  /is-number@7.0.0:
    resolution: {integrity: sha512-41Cifkg6e8TylSpdtTpeLVMqvSBEVzTttHvERD741+pnZ8ANv0004MRL43QKPDlK9cGvNp6NZWZUBlbGXYxxng==}
    engines: {node: '>=0.12.0'}
    dev: true

  /is-stream@3.0.0:
    resolution: {integrity: sha512-LnQR4bZ9IADDRSkvpqMGvt/tEJWclzklNgSw48V5EAaAeDd6qGvN8ei6k5p0tvxSR171VmGyHuTiAOfxAbr8kA==}
    engines: {node: ^12.20.0 || ^14.13.1 || >=16.0.0}
    dev: true

  /isexe@2.0.0:
    resolution: {integrity: sha512-RHxMLp9lnKHGHRng9QFhRCMbYAcVpn69smSGcq3f36xjgVVWThj4qqLbTLlq7Ssj8B+fIQ1EuCEGI2lKsyQeIw==}
    dev: true

  /js-tokens@4.0.0:
    resolution: {integrity: sha512-RdJUflcE3cUzKiMqQgsCu06FPu9UdIJO0beYbPhHN4k6apgJtifcoCtT9bcxOpYBtpD2kCM6Sbzg4CausW/PKQ==}

  /js-tokens@9.0.0:
    resolution: {integrity: sha512-WriZw1luRMlmV3LGJaR6QOJjWwgLUTf89OwT2lUOyjX2dJGBwgmIkbcz+7WFZjrZM635JOIR517++e/67CP9dQ==}
    dev: true

  /js-yaml@4.1.0:
    resolution: {integrity: sha512-wpxZs9NoxZaJESJGIZTyDEaYpl0FKSA+FB9aJiyemKhMwkxQg63h4T1KJgUGHpTqPDNRcmmYLugrRjJlBtWvRA==}
    hasBin: true
    dependencies:
      argparse: 2.0.1
    dev: true

  /json-parse-even-better-errors@2.3.1:
    resolution: {integrity: sha512-xyFwyhro/JEof6Ghe2iz2NcXoj2sloNsWr/XsERDK/oiPCfaNhl5ONfp+jQdAZRQQ0IJWNzH9zIZF7li91kh2w==}
    dev: true

  /json5@2.2.3:
    resolution: {integrity: sha512-XmOWe7eyHYH14cLdVPoyg+GOH3rYX++KpzrylJwSW98t3Nk+U8XOl8FWKOgwtzdb8lXGf6zYwDUzeHMWfxasyg==}
    engines: {node: '>=6'}
    hasBin: true

  /jsonc-parser@3.2.1:
    resolution: {integrity: sha512-AilxAyFOAcK5wA1+LeaySVBrHsGQvUFCDWXKpZjzaL0PqW+xfBOttn8GNtWKFWqneyMZj41MWF9Kl6iPWLwgOA==}
    dev: true

  /kiwi-schema@0.5.0:
    resolution: {integrity: sha512-X+FpfU0yTEtc6aTHS7VwbOpvQwRt70+pXXWRI5fd6CvWhe7pSVC854TVo4Zo0x5/wwcWj+/9KUlXpdcP0dY9AA==}
    hasBin: true
    dev: false

  /lightningcss-darwin-arm64@1.24.0:
    resolution: {integrity: sha512-rTNPkEiynOu4CfGdd5ZfVOQe2gd2idfQd4EfX1l2ZUUwd+2SwSdbb7cG4rlwfnZckbzCAygm85xkpekRE5/wFw==}
    engines: {node: '>= 12.0.0'}
    cpu: [arm64]
    os: [darwin]
    requiresBuild: true
    dev: true
    optional: true

  /lightningcss-darwin-x64@1.24.0:
    resolution: {integrity: sha512-4KCeF2RJjzp9xdGY8zIH68CUtptEg8uz8PfkHvsIdrP4t9t5CIgfDBhiB8AmuO75N6SofdmZexDZIKdy9vA7Ww==}
    engines: {node: '>= 12.0.0'}
    cpu: [x64]
    os: [darwin]
    requiresBuild: true
    dev: true
    optional: true

  /lightningcss-freebsd-x64@1.24.0:
    resolution: {integrity: sha512-FJAYlek1wXuVTsncNU0C6YD41q126dXcIUm97KAccMn9C4s/JfLSqGWT2gIzAblavPFkyGG2gIADTWp3uWfN1g==}
    engines: {node: '>= 12.0.0'}
    cpu: [x64]
    os: [freebsd]
    requiresBuild: true
    dev: true
    optional: true

  /lightningcss-linux-arm-gnueabihf@1.24.0:
    resolution: {integrity: sha512-N55K6JqzMx7C0hYUu1YmWqhkHwzEJlkQRMA6phY65noO0I1LOAvP4wBIoFWrzRE+O6zL0RmXJ2xppqyTbk3sYw==}
    engines: {node: '>= 12.0.0'}
    cpu: [arm]
    os: [linux]
    requiresBuild: true
    dev: true
    optional: true

  /lightningcss-linux-arm64-gnu@1.24.0:
    resolution: {integrity: sha512-MqqUB2TpYtFWeBvvf5KExDdClU3YGLW5bHKs50uKKootcvG9KoS7wYwd5UichS+W3mYLc5yXUPGD1DNWbLiYKw==}
    engines: {node: '>= 12.0.0'}
    cpu: [arm64]
    os: [linux]
    requiresBuild: true
    dev: true
    optional: true

  /lightningcss-linux-arm64-musl@1.24.0:
    resolution: {integrity: sha512-5wn4d9tFwa5bS1ao9mLexYVJdh3nn09HNIipsII6ZF7z9ZA5J4dOEhMgKoeCl891axTGTUYd8Kxn+Hn3XUSYRQ==}
    engines: {node: '>= 12.0.0'}
    cpu: [arm64]
    os: [linux]
    requiresBuild: true
    dev: true
    optional: true

  /lightningcss-linux-x64-gnu@1.24.0:
    resolution: {integrity: sha512-3j5MdTh+LSDF3o6uDwRjRUgw4J+IfDCVtdkUrJvKxL79qBLUujXY7CTe5X3IQDDLKEe/3wu49r8JKgxr0MfjbQ==}
    engines: {node: '>= 12.0.0'}
    cpu: [x64]
    os: [linux]
    requiresBuild: true
    dev: true
    optional: true

  /lightningcss-linux-x64-musl@1.24.0:
    resolution: {integrity: sha512-HI+rNnvaLz0o36z6Ki0gyG5igVGrJmzczxA5fznr6eFTj3cHORoR/j2q8ivMzNFR4UKJDkTWUH5LMhacwOHWBA==}
    engines: {node: '>= 12.0.0'}
    cpu: [x64]
    os: [linux]
    requiresBuild: true
    dev: true
    optional: true

  /lightningcss-win32-x64-msvc@1.24.0:
    resolution: {integrity: sha512-oeije/t7OZ5N9vSs6amyW/34wIYoBCpE6HUlsSKcP2SR1CVgx9oKEM00GtQmtqNnYiMIfsSm7+ppMb4NLtD5vg==}
    engines: {node: '>= 12.0.0'}
    cpu: [x64]
    os: [win32]
    requiresBuild: true
    dev: true
    optional: true

  /lightningcss@1.24.0:
    resolution: {integrity: sha512-y36QEEDVx4IM7/yIZNsZJMRREIu26WzTsauIysf5s76YeCmlSbRZS7aC97IGPuoFRnyZ5Wx43OBsQBFB5Ne7ng==}
    engines: {node: '>= 12.0.0'}
    dependencies:
      detect-libc: 1.0.3
    optionalDependencies:
      lightningcss-darwin-arm64: 1.24.0
      lightningcss-darwin-x64: 1.24.0
      lightningcss-freebsd-x64: 1.24.0
      lightningcss-linux-arm-gnueabihf: 1.24.0
      lightningcss-linux-arm64-gnu: 1.24.0
      lightningcss-linux-arm64-musl: 1.24.0
      lightningcss-linux-x64-gnu: 1.24.0
      lightningcss-linux-x64-musl: 1.24.0
      lightningcss-win32-x64-msvc: 1.24.0
    dev: true

  /lines-and-columns@1.2.4:
    resolution: {integrity: sha512-7ylylesZQ/PV29jhEDl3Ufjo6ZX7gCqJr5F7PKrqc93v7fzSymt1BpwEU8nAUXs8qzzvqhbjhK5QZg6Mt/HkBg==}
    dev: true

  /lmdb@2.8.5:
    resolution: {integrity: sha512-9bMdFfc80S+vSldBmG3HOuLVHnxRdNTlpzR6QDnzqCQtCzGUEAGTzBKYMeIM+I/sU4oZfgbcbS7X7F65/z/oxQ==}
    hasBin: true
    requiresBuild: true
    dependencies:
      msgpackr: 1.10.1
      node-addon-api: 6.1.0
      node-gyp-build-optional-packages: 5.1.1
      ordered-binary: 1.5.1
      weak-lru-cache: 1.2.2
    optionalDependencies:
      '@lmdb/lmdb-darwin-arm64': 2.8.5
      '@lmdb/lmdb-darwin-x64': 2.8.5
      '@lmdb/lmdb-linux-arm': 2.8.5
      '@lmdb/lmdb-linux-arm64': 2.8.5
      '@lmdb/lmdb-linux-x64': 2.8.5
      '@lmdb/lmdb-win32-x64': 2.8.5
    dev: true

  /local-pkg@0.5.0:
    resolution: {integrity: sha512-ok6z3qlYyCDS4ZEU27HaU6x/xZa9Whf8jD4ptH5UZTQYZVYeb9bnZ3ojVhiJNLiXK1Hfc0GNbLXcmZ5plLDDBg==}
    engines: {node: '>=14'}
    dependencies:
      mlly: 1.6.1
      pkg-types: 1.0.3
    dev: true

  /lodash@4.17.21:
    resolution: {integrity: sha512-v2kDEe57lecTulaDIuNTPy3Ry4gLGJ6Z1O3vE1krgXZNrsQ+LFTGHVxVjcXPs17LhbZVGedAJv8XZ1tvj5FvSg==}
    dev: false

  /loose-envify@1.4.0:
    resolution: {integrity: sha512-lyuxPGr/Wfhrlem2CL/UcnUc1zcqKAImBDzukY7Y5F/yQiNdko6+fRLevlw1HgMySw7f611UIY408EtxRSoK3Q==}
    hasBin: true
    dependencies:
      js-tokens: 4.0.0
    dev: false

  /loupe@2.3.7:
    resolution: {integrity: sha512-zSMINGVYkdpYSOBmLi0D1Uo7JU9nVdQKrHxC8eYlV+9YKK9WePqAlL7lSlorG/U2Fw1w0hTBmaa/jrQ3UbPHtA==}
    dependencies:
      get-func-name: 2.0.2
    dev: true

  /lru-cache@6.0.0:
    resolution: {integrity: sha512-Jo6dJ04CmSjuznwJSS3pUeWmd/H0ffTlkXXgwZi+eq1UCmqQwCh+eLsYOYCwY991i2Fah4h1BEMCx4qThGbsiA==}
    engines: {node: '>=10'}
    dependencies:
      yallist: 4.0.0
    dev: true

  /magic-string@0.30.9:
    resolution: {integrity: sha512-S1+hd+dIrC8EZqKyT9DstTH/0Z+f76kmmvZnkfQVmOpDEF9iVgdYif3Q/pIWHmCoo59bQVGW0kVL3e2nl+9+Sw==}
    engines: {node: '>=12'}
    dependencies:
      '@jridgewell/sourcemap-codec': 1.4.15
    dev: true

  /mdn-data@2.0.14:
    resolution: {integrity: sha512-dn6wd0uw5GsdswPFfsgMp5NSB0/aDe6fK94YJV/AJDYXL6HVLWBsxeq7js7Ad+mU2K9LAlwpk6kN2D5mwCPVow==}
    dev: true

  /merge-stream@2.0.0:
    resolution: {integrity: sha512-abv/qOcuPfk3URPfDzmZU1LKmuw8kT+0nIHvKrKgFrwifol/doWcdA4ZqsWQ8ENrFKkd67Mfpo/LovbIUsbt3w==}
    dev: true

  /micromatch@4.0.5:
    resolution: {integrity: sha512-DMy+ERcEW2q8Z2Po+WNXuw3c5YaUSFjAO5GsJqfEl7UjvtIuFKO6ZrKvcItdy98dwFI2N1tg3zNIdKaQT+aNdA==}
    engines: {node: '>=8.6'}
    dependencies:
      braces: 3.0.2
      picomatch: 2.3.1
    dev: true

  /mimic-fn@4.0.0:
    resolution: {integrity: sha512-vqiC06CuhBTUdZH+RYl8sFrL096vA45Ok5ISO6sE/Mr1jRbGH4Csnhi8f3wKVl7x8mO4Au7Ir9D3Oyv1VYMFJw==}
    engines: {node: '>=12'}
    dev: true

  /mlly@1.6.1:
    resolution: {integrity: sha512-vLgaHvaeunuOXHSmEbZ9izxPx3USsk8KCQ8iC+aTlp5sKRSoZvwhHh5L9VbKSaVC6sJDqbyohIS76E2VmHIPAA==}
    dependencies:
      acorn: 8.11.3
      pathe: 1.1.2
      pkg-types: 1.0.3
      ufo: 1.5.3
    dev: true

  /ms@2.1.2:
    resolution: {integrity: sha512-sGkPx+VjMtmA6MX27oA4FBFELFCZZ4S4XqeGOXCv68tT+jb3vk/RyaKWP0PTKyWtmLSM0b+adUTEvbs1PEaH2w==}
    dev: true

  /msgpackr-extract@3.0.2:
    resolution: {integrity: sha512-SdzXp4kD/Qf8agZ9+iTu6eql0m3kWm1A2y1hkpTeVNENutaB0BwHlSvAIaMxwntmRUAUjon2V4L8Z/njd0Ct8A==}
    hasBin: true
    requiresBuild: true
    dependencies:
      node-gyp-build-optional-packages: 5.0.7
    optionalDependencies:
      '@msgpackr-extract/msgpackr-extract-darwin-arm64': 3.0.2
      '@msgpackr-extract/msgpackr-extract-darwin-x64': 3.0.2
      '@msgpackr-extract/msgpackr-extract-linux-arm': 3.0.2
      '@msgpackr-extract/msgpackr-extract-linux-arm64': 3.0.2
      '@msgpackr-extract/msgpackr-extract-linux-x64': 3.0.2
      '@msgpackr-extract/msgpackr-extract-win32-x64': 3.0.2
    dev: true
    optional: true

  /msgpackr@1.10.1:
    resolution: {integrity: sha512-r5VRLv9qouXuLiIBrLpl2d5ZvPt8svdQTl5/vMvE4nzDMyEX4sgW5yWhuBBj5UmgwOTWj8CIdSXn5sAfsHAWIQ==}
    optionalDependencies:
      msgpackr-extract: 3.0.2
    dev: true

  /nanoid@3.3.7:
    resolution: {integrity: sha512-eSRppjcPIatRIMC1U6UngP8XFcz8MQWGQdt1MTBQ7NaAmvXDfvNxbvWV3x2y6CdEUciCSsDHDQZbhYaB8QEo2g==}
    engines: {node: ^10 || ^12 || ^13.7 || ^14 || >=15.0.1}
    hasBin: true
    dev: true

  /node-addon-api@6.1.0:
    resolution: {integrity: sha512-+eawOlIgy680F0kBzPUNFhMZGtJ1YmqM6l4+Crf4IkImjYrO/mqPwRMh352g23uIaQKFItcQ64I7KMaJxHgAVA==}
    dev: true

  /node-addon-api@7.1.0:
    resolution: {integrity: sha512-mNcltoe1R8o7STTegSOHdnJNN7s5EUvhoS7ShnTHDyOSd+8H+UdWODq6qSv67PjC8Zc5JRT8+oLAMCr0SIXw7g==}
    engines: {node: ^16 || ^18 || >= 20}
    dev: true

  /node-gyp-build-optional-packages@5.0.7:
    resolution: {integrity: sha512-YlCCc6Wffkx0kHkmam79GKvDQ6x+QZkMjFGrIMxgFNILFvGSbCp2fCBC55pGTT9gVaz8Na5CLmxt/urtzRv36w==}
    hasBin: true
    requiresBuild: true
    dev: true
    optional: true

  /node-gyp-build-optional-packages@5.1.1:
    resolution: {integrity: sha512-+P72GAjVAbTxjjwUmwjVrqrdZROD4nf8KgpBoDxqXXTiYZZt/ud60dE5yvCSr9lRO8e8yv6kgJIC0K0PfZFVQw==}
    hasBin: true
    dependencies:
      detect-libc: 2.0.2
    dev: true

  /node-releases@2.0.14:
    resolution: {integrity: sha512-y10wOWt8yZpqXmOgRo77WaHEmhYQYGNA6y421PKsKYWEK8aW+cqAphborZDhqfyKrbZEN92CN1X2KbafY2s7Yw==}
    dev: true

  /npm-run-path@5.3.0:
    resolution: {integrity: sha512-ppwTtiJZq0O/ai0z7yfudtBpWIoxM8yE6nHi1X47eFR2EWORqfbu6CnPlNsjeN683eT0qG6H/Pyf9fCcvjnnnQ==}
    engines: {node: ^12.20.0 || ^14.13.1 || >=16.0.0}
    dependencies:
      path-key: 4.0.0
    dev: true

  /nth-check@2.1.1:
    resolution: {integrity: sha512-lqjrjmaOoAnWfMmBPL+XNnynZh2+swxiX3WUE0s4yEHI6m+AwrK2UZOimIRl3X/4QctVqS8AiZjFqyOGrMXb/w==}
    dependencies:
      boolbase: 1.0.0
    dev: true

  /nullthrows@1.1.1:
    resolution: {integrity: sha512-2vPPEi+Z7WqML2jZYddDIfy5Dqb0r2fze2zTxNNknZaFpVHU3mFB3R+DWeJWGVx0ecvttSGlJTI+WG+8Z4cDWw==}
    dev: true

  /numcodecs@0.2.2:
    resolution: {integrity: sha512-Y5K8mv80yb4MgVpcElBkUeMZqeE4TrovxRit/dTZvoRl6YkB6WEjY+fiUjGCblITnt3T3fmrDg8yRWu0gOLjhQ==}
    engines: {node: '>=12'}
    dev: false

  /onetime@6.0.0:
    resolution: {integrity: sha512-1FlR+gjXK7X+AsAHso35MnyN5KqGwJRi/31ft6x0M194ht7S+rWAvd7PHss9xSKMzE0asv1pyIHaJYq+BbacAQ==}
    engines: {node: '>=12'}
    dependencies:
      mimic-fn: 4.0.0
    dev: true

  /ordered-binary@1.5.1:
    resolution: {integrity: sha512-5VyHfHY3cd0iza71JepYG50My+YUbrFtGoUz2ooEydPyPM7Aai/JW098juLr+RG6+rDJuzNNTsEQu2DZa1A41A==}
    dev: true

  /p-limit@5.0.0:
    resolution: {integrity: sha512-/Eaoq+QyLSiXQ4lyYV23f14mZRQcXnxfHrN0vCai+ak9G0pp9iEQukIIZq5NccEvwRB8PUnZT0KsOoDCINS1qQ==}
    engines: {node: '>=18'}
    dependencies:
      yocto-queue: 1.0.0
    dev: true

  /p-queue@7.4.1:
    resolution: {integrity: sha512-vRpMXmIkYF2/1hLBKisKeVYJZ8S2tZ0zEAmIJgdVKP2nq0nh4qCdf8bgw+ZgKrkh71AOCaqzwbJJk1WtdcF3VA==}
    engines: {node: '>=12'}
    dependencies:
      eventemitter3: 5.0.1
      p-timeout: 5.1.0
    dev: false

  /p-timeout@5.1.0:
    resolution: {integrity: sha512-auFDyzzzGZZZdHz3BtET9VEz0SE/uMEAx7uWfGPucfzEwwe/xH0iVeZibQmANYE/hp9T2+UUZT5m+BKyrDp3Ew==}
    engines: {node: '>=12'}
    dev: false

  /parcel@2.12.0(typescript@5.3.3):
    resolution: {integrity: sha512-W+gxAq7aQ9dJIg/XLKGcRT0cvnStFAQHPaI0pvD0U2l6IVLueUAm3nwN7lkY62zZNmlvNx6jNtE4wlbS+CyqSg==}
    engines: {node: '>= 12.0.0'}
    hasBin: true
    peerDependenciesMeta:
      '@parcel/core':
        optional: true
    dependencies:
      '@parcel/config-default': 2.12.0(@parcel/core@2.12.0)(typescript@5.3.3)
      '@parcel/core': 2.12.0
      '@parcel/diagnostic': 2.12.0
      '@parcel/events': 2.12.0
      '@parcel/fs': 2.12.0(@parcel/core@2.12.0)
      '@parcel/logger': 2.12.0
      '@parcel/package-manager': 2.12.0(@parcel/core@2.12.0)(@swc/helpers@0.5.6)
      '@parcel/reporter-cli': 2.12.0(@parcel/core@2.12.0)
      '@parcel/reporter-dev-server': 2.12.0(@parcel/core@2.12.0)
      '@parcel/reporter-tracer': 2.12.0(@parcel/core@2.12.0)
      '@parcel/utils': 2.12.0
      chalk: 4.1.2
      commander: 7.2.0
      get-port: 4.2.0
    transitivePeerDependencies:
      - '@swc/helpers'
      - cssnano
      - postcss
      - purgecss
      - relateurl
      - srcset
      - terser
      - typescript
      - uncss
    dev: true

  /parent-module@1.0.1:
    resolution: {integrity: sha512-GQ2EWRpQV8/o+Aw8YqtfZZPfNRWZYkbidE9k5rpl/hC3vtHHBfGm2Ifi6qWV+coDGkrUKZAxE3Lot5kcsRlh+g==}
    engines: {node: '>=6'}
    dependencies:
      callsites: 3.1.0
    dev: true

  /parse-json@5.2.0:
    resolution: {integrity: sha512-ayCKvm/phCGxOkYRSCM82iDwct8/EonSEgCSxWxD7ve6jHggsFl4fZVQBPRNgQoKiuV/odhFrGzQXZwbifC8Rg==}
    engines: {node: '>=8'}
    dependencies:
      '@babel/code-frame': 7.23.5
      error-ex: 1.3.2
      json-parse-even-better-errors: 2.3.1
      lines-and-columns: 1.2.4
    dev: true

  /path-key@3.1.1:
    resolution: {integrity: sha512-ojmeN0qd+y0jszEtoY48r0Peq5dwMEkIlCOu6Q5f41lfkswXuKtYrhgoTpLnyIcHm24Uhqx+5Tqm2InSwLhE6Q==}
    engines: {node: '>=8'}
    dev: true

  /path-key@4.0.0:
    resolution: {integrity: sha512-haREypq7xkM7ErfgIyA0z+Bj4AGKlMSdlQE2jvJo6huWD1EdkKYV+G/T4nq0YEF2vgTT8kqMFKo1uHn950r4SQ==}
    engines: {node: '>=12'}
    dev: true

  /path-type@4.0.0:
    resolution: {integrity: sha512-gDKb8aZMDeD/tZWs9P6+q0J9Mwkdl6xMV8TjnGP3qJVJ06bdMgkbBlLU8IdfOsIsFz2BW1rNVT3XuNEl8zPAvw==}
    engines: {node: '>=8'}
    dev: true

  /pathe@1.1.2:
    resolution: {integrity: sha512-whLdWMYL2TwI08hn8/ZqAbrVemu0LNaNNJZX73O6qaIdCTfXutsLhMkjdENX0qhsQ9uIimo4/aQOmXkoon2nDQ==}
    dev: true

  /pathval@1.1.1:
    resolution: {integrity: sha512-Dp6zGqpTdETdR63lehJYPeIOqpiNBNtc7BpWSLrOje7UaIsE5aY92r/AunQA7rsXvet3lrJ3JnZX29UPTKXyKQ==}
    dev: true

  /picocolors@1.0.0:
    resolution: {integrity: sha512-1fygroTLlHu66zi26VoTDv8yRgm0Fccecssto+MhsZ0D/DGW2sm8E8AjW7NU5VVTRt5GxbeZ5qBuJr+HyLYkjQ==}
    dev: true

  /picomatch@2.3.1:
    resolution: {integrity: sha512-JU3teHTNjmE2VCGFzuY8EXzCDVwEqB2a8fsIvwaStHhAWJEeVd1o1QD80CU6+ZdEXXSLbSsuLwJjkCBWqRQUVA==}
    engines: {node: '>=8.6'}
    dev: true

  /pkg-types@1.0.3:
    resolution: {integrity: sha512-nN7pYi0AQqJnoLPC9eHFQ8AcyaixBUOwvqc5TDnIKCMEE6I0y8P7OKA7fPexsXGCGxQDl/cmrLAp26LhcwxZ4A==}
    dependencies:
      jsonc-parser: 3.2.1
      mlly: 1.6.1
      pathe: 1.1.2
    dev: true

  /postcss-value-parser@4.2.0:
    resolution: {integrity: sha512-1NNCs6uurfkVbeXG4S8JFT9t19m45ICnif8zWLd5oPSZ50QnwMfK+H3jv408d4jw/7Bttv5axS5IiHoLaVNHeQ==}
    dev: true

  /postcss@8.4.38:
    resolution: {integrity: sha512-Wglpdk03BSfXkHoQa3b/oulrotAkwrlLDRSOb9D0bN86FdRyE9lppSp33aHNPgBa0JKCoB+drFLZkQoRRYae5A==}
    engines: {node: ^10 || ^12 || >=14}
    dependencies:
      nanoid: 3.3.7
      picocolors: 1.0.0
      source-map-js: 1.2.0
    dev: true

  /posthtml-parser@0.10.2:
    resolution: {integrity: sha512-PId6zZ/2lyJi9LiKfe+i2xv57oEjJgWbsHGGANwos5AvdQp98i6AtamAl8gzSVFGfQ43Glb5D614cvZf012VKg==}
    engines: {node: '>=12'}
    dependencies:
      htmlparser2: 7.2.0
    dev: true

  /posthtml-parser@0.11.0:
    resolution: {integrity: sha512-QecJtfLekJbWVo/dMAA+OSwY79wpRmbqS5TeXvXSX+f0c6pW4/SE6inzZ2qkU7oAMCPqIDkZDvd/bQsSFUnKyw==}
    engines: {node: '>=12'}
    dependencies:
      htmlparser2: 7.2.0
    dev: true

  /posthtml-render@3.0.0:
    resolution: {integrity: sha512-z+16RoxK3fUPgwaIgH9NGnK1HKY9XIDpydky5eQGgAFVXTCSezalv9U2jQuNV+Z9qV1fDWNzldcw4eK0SSbqKA==}
    engines: {node: '>=12'}
    dependencies:
      is-json: 2.0.1
    dev: true

  /posthtml@0.16.6:
    resolution: {integrity: sha512-JcEmHlyLK/o0uGAlj65vgg+7LIms0xKXe60lcDOTU7oVX/3LuEuLwrQpW3VJ7de5TaFKiW4kWkaIpJL42FEgxQ==}
    engines: {node: '>=12.0.0'}
    dependencies:
      posthtml-parser: 0.11.0
      posthtml-render: 3.0.0
    dev: true

  /pretty-format@29.7.0:
    resolution: {integrity: sha512-Pdlw/oPxN+aXdmM9R00JVC9WVFoCLTKJvDVLgmJ+qAffBMxsV85l/Lu7sNx4zSzPyoL2euImuEwHhOXdEgNFZQ==}
    engines: {node: ^14.15.0 || ^16.10.0 || >=18.0.0}
    dependencies:
      '@jest/schemas': 29.6.3
      ansi-styles: 5.2.0
      react-is: 18.2.0
    dev: true

  /process@0.11.10:
    resolution: {integrity: sha512-cdGef/drWFoydD1JsMzuFf8100nZl+GT+yacc2bEced5f9Rjk4z+WtFUTBu9PhOi9j/jfmBPu0mMEY4wIdAF8A==}
    engines: {node: '>= 0.6.0'}
    dev: true

  /react-dom@18.3.0(react@18.3.0):
    resolution: {integrity: sha512-zaKdLBftQJnvb7FtDIpZtsAIb2MZU087RM8bRDZU8LVCCFYjPTsDZJNFUWPcVz3HFSN1n/caxi0ca4B/aaVQGQ==}
    peerDependencies:
      react: ^18.3.0
    dependencies:
      loose-envify: 1.4.0
      react: 18.3.0
      scheduler: 0.23.1
    dev: false

  /react-error-overlay@6.0.9:
    resolution: {integrity: sha512-nQTTcUu+ATDbrSD1BZHr5kgSD4oF8OFjxun8uAaL8RwPBacGBNPf/yAuVVdx17N8XNzRDMrZ9XcKZHCjPW+9ew==}
    dev: true

  /react-is@18.2.0:
    resolution: {integrity: sha512-xWGDIW6x921xtzPkhiULtthJHoJvBbF3q26fzloPCK0hsvxtPVelvftw3zjbHWSkR2km9Z+4uxbDDK/6Zw9B8w==}
    dev: true

  /react-refresh@0.9.0:
    resolution: {integrity: sha512-Gvzk7OZpiqKSkxsQvO/mbTN1poglhmAV7gR/DdIrRrSMXraRQQlfikRJOr3Nb9GTMPC5kof948Zy6jJZIFtDvQ==}
    engines: {node: '>=0.10.0'}
    dev: true

  /react@18.3.0:
    resolution: {integrity: sha512-RPutkJftSAldDibyrjuku7q11d3oy6wKOyPe5K1HA/HwwrXcEqBdHsLypkC2FFYjP7bPUa6gbzSBhw4sY2JcDg==}
    engines: {node: '>=0.10.0'}
    dependencies:
      loose-envify: 1.4.0
    dev: false

  /regenerator-runtime@0.13.11:
    resolution: {integrity: sha512-kY1AZVr2Ra+t+piVaJ4gxaFaReZVH40AKNo7UCX6W+dEwBo/2oZJzqfuN1qLq1oL45o56cPaTXELwrTh8Fpggg==}
    dev: true

  /regl@2.1.0:
    resolution: {integrity: sha512-oWUce/aVoEvW5l2V0LK7O5KJMzUSKeiOwFuJehzpSFd43dO5spP9r+sSUfhKtsky4u6MCqWJaRL+abzExynfTg==}
    dev: false

  /resolve-from@4.0.0:
    resolution: {integrity: sha512-pb/MYmXstAkysRFx8piNI1tGFNQIFA3vkE3Gq4EuA1dF6gHp/+vgZqsCGJapvy8N3Q+4o7FwvquPJcnZ7RYy4g==}
    engines: {node: '>=4'}
    dev: true

  /rollup@4.14.1:
    resolution: {integrity: sha512-4LnHSdd3QK2pa1J6dFbfm1HN0D7vSK/ZuZTsdyUAlA6Rr1yTouUTL13HaDOGJVgby461AhrNGBS7sCGXXtT+SA==}
    engines: {node: '>=18.0.0', npm: '>=8.0.0'}
    hasBin: true
    dependencies:
      '@types/estree': 1.0.5
    optionalDependencies:
      '@rollup/rollup-android-arm-eabi': 4.14.1
      '@rollup/rollup-android-arm64': 4.14.1
      '@rollup/rollup-darwin-arm64': 4.14.1
      '@rollup/rollup-darwin-x64': 4.14.1
      '@rollup/rollup-linux-arm-gnueabihf': 4.14.1
      '@rollup/rollup-linux-arm64-gnu': 4.14.1
      '@rollup/rollup-linux-arm64-musl': 4.14.1
      '@rollup/rollup-linux-powerpc64le-gnu': 4.14.1
      '@rollup/rollup-linux-riscv64-gnu': 4.14.1
      '@rollup/rollup-linux-s390x-gnu': 4.14.1
      '@rollup/rollup-linux-x64-gnu': 4.14.1
      '@rollup/rollup-linux-x64-musl': 4.14.1
      '@rollup/rollup-win32-arm64-msvc': 4.14.1
      '@rollup/rollup-win32-ia32-msvc': 4.14.1
      '@rollup/rollup-win32-x64-msvc': 4.14.1
      fsevents: 2.3.3
    dev: true

  /safe-buffer@5.2.1:
    resolution: {integrity: sha512-rp3So07KcdmmKbGvgaNxQSJr7bGVSVk5S9Eq1F+ppbRo70+YeaDxkw5Dd8NPN+GD6bjnYm2VuPuCXmpuYvmCXQ==}
    dev: true

  /scheduler@0.23.1:
    resolution: {integrity: sha512-5GKS5JGfiah1O38Vfa9srZE4s3wdHbwjlCrvIookrg2FO9aIwKLOJXuJQFlEfNcVSOXuaL2hzDeY20uVXcUtrw==}
    dependencies:
      loose-envify: 1.4.0
    dev: false

  /semver@7.5.4:
    resolution: {integrity: sha512-1bCSESV6Pv+i21Hvpxp3Dx+pSD8lIPt8uVjRrxAUt/nbswYc+tK6Y2btiULjd4+fnq15PX+nqQDC7Oft7WkwcA==}
    engines: {node: '>=10'}
    hasBin: true
    dependencies:
      lru-cache: 6.0.0
    dev: true

  /shebang-command@2.0.0:
    resolution: {integrity: sha512-kHxr2zZpYtdmrN1qDjrrX/Z1rR1kG8Dx+gkpK1G4eXmvXswmcE1hTWBWYUzlraYw1/yZp6YuDY77YtvbN0dmDA==}
    engines: {node: '>=8'}
    dependencies:
      shebang-regex: 3.0.0
    dev: true

  /shebang-regex@3.0.0:
    resolution: {integrity: sha512-7++dFhtcx3353uBaq8DDR4NuxBetBzC7ZQOhmTQInHEd6bSrXdiEyzCvG07Z44UYdLShWUyXt5M/yhz8ekcb1A==}
    engines: {node: '>=8'}
    dev: true

  /siginfo@2.0.0:
    resolution: {integrity: sha512-ybx0WO1/8bSBLEWXZvEd7gMW3Sn3JFlW3TvX1nREbDLRNQNaeNN8WK0meBwPdAaOI7TtRRRJn/Es1zhrrCHu7g==}
    dev: true

  /signal-exit@4.1.0:
    resolution: {integrity: sha512-bzyZ1e88w9O1iNJbKnOlvYTrWPDl46O1bG0D3XInv+9tkPrxrN8jUUTiFlDkkmKWgn1M6CfIA13SuGqOa9Korw==}
    engines: {node: '>=14'}
    dev: true

  /source-map-js@1.2.0:
    resolution: {integrity: sha512-itJW8lvSA0TXEphiRoawsCksnlf8SyvmFzIhltqAHluXd88pkCd+cXJVHTDwdCr0IzwptSm035IHQktUu1QUMg==}
    engines: {node: '>=0.10.0'}
    dev: true

  /source-map@0.6.1:
    resolution: {integrity: sha512-UjgapumWlbMhkBgzT7Ykc5YXUT46F0iKu8SGXq0bcwP5dz/h0Plj6enJqjz1Zbq2l5WaqYnrVbwWOWMyF3F47g==}
    engines: {node: '>=0.10.0'}
    dev: true

  /srcset@4.0.0:
    resolution: {integrity: sha512-wvLeHgcVHKO8Sc/H/5lkGreJQVeYMm9rlmt8PuR1xE31rIuXhuzznUUqAt8MqLhB3MqJdFzlNAfpcWnxiFUcPw==}
    engines: {node: '>=12'}
    dev: true

  /stable@0.1.8:
    resolution: {integrity: sha512-ji9qxRnOVfcuLDySj9qzhGSEFVobyt1kIOSkj1qZzYLzq7Tos/oUUWvotUPQLlrsidqsK6tBH89Bc9kL5zHA6w==}
    deprecated: 'Modern JS already guarantees Array#sort() is a stable sort, so this library is deprecated. See the compatibility table on MDN: https://developer.mozilla.org/en-US/docs/Web/JavaScript/Reference/Global_Objects/Array/sort#browser_compatibility'
    dev: true

  /stackback@0.0.2:
    resolution: {integrity: sha512-1XMJE5fQo1jGH6Y/7ebnwPOBEkIEnT4QF32d5R1+VXdXveM0IBMJt8zfaxX1P3QhVwrYe+576+jkANtSS2mBbw==}
    dev: true

  /std-env@3.7.0:
    resolution: {integrity: sha512-JPbdCEQLj1w5GilpiHAx3qJvFndqybBysA3qUOnznweH4QbNYUsW/ea8QzSrnh0vNsezMMw5bcVool8lM0gwzg==}
    dev: true

  /strip-final-newline@3.0.0:
    resolution: {integrity: sha512-dOESqjYr96iWYylGObzd39EuNTa5VJxyvVAEm5Jnh7KGo75V43Hk1odPQkNDyXNmUR6k+gEiDVXnjB8HJ3crXw==}
    engines: {node: '>=12'}
    dev: true

  /strip-literal@2.1.0:
    resolution: {integrity: sha512-Op+UycaUt/8FbN/Z2TWPBLge3jWrP3xj10f3fnYxf052bKuS3EKs1ZQcVGjnEMdsNVAM+plXRdmjrZ/KgG3Skw==}
    dependencies:
      js-tokens: 9.0.0
    dev: true

  /supports-color@5.5.0:
    resolution: {integrity: sha512-QjVjwdXIt408MIiAqCX4oUKsgU2EqAGzs2Ppkm4aQYbjm+ZEWEcW4SfFNTr4uMNZma0ey4f5lgLrkB0aX0QMow==}
    engines: {node: '>=4'}
    dependencies:
      has-flag: 3.0.0
    dev: true

  /supports-color@7.2.0:
    resolution: {integrity: sha512-qpCAvRl9stuOHveKsn7HncJRvv501qIacKzQlO/+Lwxc9+0q2wLyv4Dfvt80/DPn2pqOBsJdDiogXGR9+OvwRw==}
    engines: {node: '>=8'}
    dependencies:
      has-flag: 4.0.0
    dev: true

  /svgo@2.8.0:
    resolution: {integrity: sha512-+N/Q9kV1+F+UeWYoSiULYo4xYSDQlTgb+ayMobAXPwMnLvop7oxKMo9OzIrX5x3eS4L4f2UHhc9axXwY8DpChg==}
    engines: {node: '>=10.13.0'}
    hasBin: true
    dependencies:
      '@trysound/sax': 0.2.0
      commander: 7.2.0
      css-select: 4.3.0
      css-tree: 1.1.3
      csso: 4.2.0
      picocolors: 1.0.0
      stable: 0.1.8
    dev: true

  /term-size@2.2.1:
    resolution: {integrity: sha512-wK0Ri4fOGjv/XPy8SBHZChl8CM7uMc5VML7SqiQ0zG7+J5Vr+RMQDoHa2CNT6KHUnTGIXH34UDMkPzAUyapBZg==}
    engines: {node: '>=8'}
    dev: true

  /timsort@0.3.0:
    resolution: {integrity: sha512-qsdtZH+vMoCARQtyod4imc2nIJwg9Cc7lPRrw9CzF8ZKR0khdr8+2nX80PBhET3tcyTtJDxAffGh2rXH4tyU8A==}
    dev: true

  /tinybench@2.6.0:
    resolution: {integrity: sha512-N8hW3PG/3aOoZAN5V/NSAEDz0ZixDSSt5b/a05iqtpgfLWMSVuCo7w0k2vVvEjdrIoeGqZzweX2WlyioNIHchA==}
    dev: true

  /tinypool@0.8.3:
    resolution: {integrity: sha512-Ud7uepAklqRH1bvwy22ynrliC7Dljz7Tm8M/0RBUW+YRa4YHhZ6e4PpgE+fu1zr/WqB1kbeuVrdfeuyIBpy4tw==}
    engines: {node: '>=14.0.0'}
    dev: true

  /tinyspy@2.2.1:
    resolution: {integrity: sha512-KYad6Vy5VDWV4GH3fjpseMQ/XU2BhIYP7Vzd0LG44qRWm/Yt2WCOTicFdvmgo6gWaqooMQCawTtILVQJupKu7A==}
    engines: {node: '>=14.0.0'}
    dev: true

  /to-regex-range@5.0.1:
    resolution: {integrity: sha512-65P7iz6X5yEr1cwcgvQxbbIw7Uk3gOy5dIdtZ4rDveLqhrdJP+Li/Hx6tyK0NEb+2GCyneCMJiGqrADCSNk8sQ==}
    engines: {node: '>=8.0'}
    dependencies:
      is-number: 7.0.0
    dev: true

  /tslib@2.6.2:
    resolution: {integrity: sha512-AEYxH93jGFPn/a2iVAwW87VuUIkR1FVUKB77NwMF7nBTDkDrrT/Hpt/IrCJ0QXhW27jTBDcf5ZY7w6RiqTMw2Q==}

  /type-detect@4.0.8:
    resolution: {integrity: sha512-0fr/mIH1dlO+x7TlcMy+bIDqKPsw/70tVyeHW787goQjhmqaZe10uwLujubK9q9Lg6Fiho1KUKDYz0Z7k7g5/g==}
    engines: {node: '>=4'}
    dev: true

  /type-fest@0.20.2:
    resolution: {integrity: sha512-Ne+eE4r0/iWnpAxD852z3A+N0Bt5RN//NjJwRd2VFHEmrywxf5vsZlh4R6lixl6B+wz/8d+maTSAkN1FIkI3LQ==}
    engines: {node: '>=10'}
    dev: true

  /typescript@5.3.3:
    resolution: {integrity: sha512-pXWcraxM0uxAS+tN0AG/BF2TyqmHO014Z070UsJ+pFvYuRSq8KH8DmWpnbXe0pEPDHXZV3FcAbJkijJ5oNEnWw==}
    engines: {node: '>=14.17'}
    hasBin: true
    dev: true

  /ufo@1.5.3:
    resolution: {integrity: sha512-Y7HYmWaFwPUmkoQCUIAYpKqkOf+SbVj/2fJJZ4RJMCfZp0rTGwRbzQD+HghfnhKOjL9E01okqz+ncJskGYfBNw==}
    dev: true

  /update-browserslist-db@1.0.13(browserslist@4.22.3):
    resolution: {integrity: sha512-xebP81SNcPuNpPP3uzeW1NYXxI3rxyJzF3pD6sH4jE7o/IX+WtSpwnVU+qIsDPyk0d3hmFQ7mjqc6AtV604hbg==}
    hasBin: true
    peerDependencies:
      browserslist: '>= 4.21.0'
    dependencies:
      browserslist: 4.22.3
      escalade: 3.1.1
      picocolors: 1.0.0
    dev: true

  /utility-types@3.11.0:
    resolution: {integrity: sha512-6Z7Ma2aVEWisaL6TvBCy7P8rm2LQoPv6dJ7ecIaIixHcwfbJ0x7mWdbcwlIM5IGQxPZSFYeqRCqlOOeKoJYMkw==}
    engines: {node: '>= 4'}
    dev: true

  /vite-node@1.4.0:
    resolution: {integrity: sha512-VZDAseqjrHgNd4Kh8icYHWzTKSCZMhia7GyHfhtzLW33fZlG9SwsB6CEhgyVOWkJfJ2pFLrp/Gj1FSfAiqH9Lw==}
    engines: {node: ^18.0.0 || >=20.0.0}
    hasBin: true
    dependencies:
      cac: 6.7.14
      debug: 4.3.4
      pathe: 1.1.2
      picocolors: 1.0.0
      vite: 5.2.8
    transitivePeerDependencies:
      - '@types/node'
      - less
      - lightningcss
      - sass
      - stylus
      - sugarss
      - supports-color
      - terser
    dev: true

  /vite@5.2.8:
    resolution: {integrity: sha512-OyZR+c1CE8yeHw5V5t59aXsUPPVTHMDjEZz8MgguLL/Q7NblxhZUlTu9xSPqlsUO/y+X7dlU05jdhvyycD55DA==}
    engines: {node: ^18.0.0 || >=20.0.0}
    hasBin: true
    peerDependencies:
      '@types/node': ^18.0.0 || >=20.0.0
      less: '*'
      lightningcss: ^1.21.0
      sass: '*'
      stylus: '*'
      sugarss: '*'
      terser: ^5.4.0
    peerDependenciesMeta:
      '@types/node':
        optional: true
      less:
        optional: true
      lightningcss:
        optional: true
      sass:
        optional: true
      stylus:
        optional: true
      sugarss:
        optional: true
      terser:
        optional: true
    dependencies:
      esbuild: 0.20.2
      postcss: 8.4.38
      rollup: 4.14.1
    optionalDependencies:
      fsevents: 2.3.3
    dev: true

  /vitest@1.4.0:
    resolution: {integrity: sha512-gujzn0g7fmwf83/WzrDTnncZt2UiXP41mHuFYFrdwaLRVQ6JYQEiME2IfEjU3vcFL3VKa75XhI3lFgn+hfVsQw==}
    engines: {node: ^18.0.0 || >=20.0.0}
    hasBin: true
    peerDependencies:
      '@edge-runtime/vm': '*'
      '@types/node': ^18.0.0 || >=20.0.0
      '@vitest/browser': 1.4.0
      '@vitest/ui': 1.4.0
      happy-dom: '*'
      jsdom: '*'
    peerDependenciesMeta:
      '@edge-runtime/vm':
        optional: true
      '@types/node':
        optional: true
      '@vitest/browser':
        optional: true
      '@vitest/ui':
        optional: true
      happy-dom:
        optional: true
      jsdom:
        optional: true
    dependencies:
      '@vitest/expect': 1.4.0
      '@vitest/runner': 1.4.0
      '@vitest/snapshot': 1.4.0
      '@vitest/spy': 1.4.0
      '@vitest/utils': 1.4.0
      acorn-walk: 8.3.2
      chai: 4.4.1
      debug: 4.3.4
      execa: 8.0.1
      local-pkg: 0.5.0
      magic-string: 0.30.9
      pathe: 1.1.2
      picocolors: 1.0.0
      std-env: 3.7.0
      strip-literal: 2.1.0
      tinybench: 2.6.0
      tinypool: 0.8.3
      vite: 5.2.8
      vite-node: 1.4.0
      why-is-node-running: 2.2.2
    transitivePeerDependencies:
      - less
      - lightningcss
      - sass
      - stylus
      - sugarss
      - supports-color
      - terser
    dev: true

  /weak-lru-cache@1.2.2:
    resolution: {integrity: sha512-DEAoo25RfSYMuTGc9vPJzZcZullwIqRDSI9LOy+fkCJPi6hykCnfKaXTuPBDuXAUcqHXyOgFtHNp/kB2FjYHbw==}
    dev: true

  /which@2.0.2:
    resolution: {integrity: sha512-BLI3Tl1TW3Pvl70l3yq3Y64i+awpwXqsGBYWkkqMtnbXgrMD+yj7rhW0kuEDxzJaYXGjEW5ogapKNMEKNMjibA==}
    engines: {node: '>= 8'}
    hasBin: true
    dependencies:
      isexe: 2.0.0
    dev: true

  /why-is-node-running@2.2.2:
    resolution: {integrity: sha512-6tSwToZxTOcotxHeA+qGCq1mVzKR3CwcJGmVcY+QE8SHy6TnpFnh8PAvPNHYr7EcuVeG0QSMxtYCuO1ta/G/oA==}
    engines: {node: '>=8'}
    hasBin: true
    dependencies:
      siginfo: 2.0.0
      stackback: 0.0.2
    dev: true

  /yallist@4.0.0:
    resolution: {integrity: sha512-3wdGidZyq5PB084XLES5TpOSRA3wjXAlIWMhum2kRcv/41Sn2emQ0dycQW4uZXLejwKvg6EsvbdlVL+FYEct7A==}
    dev: true

  /yocto-queue@1.0.0:
    resolution: {integrity: sha512-9bnSc/HEW2uRy67wc+T8UwauLuPJVn28jb+GtJY16iiKWyvmYJRXVT4UamsAEGQfPohgr2q4Tq0sQbQlxTfi1g==}
    engines: {node: '>=12.20'}
    dev: true

  /zarr@0.6.2:
    resolution: {integrity: sha512-3gtxrnpziRlDtrz0hz/M+hreCC5YexppeCVHK62Pmb2FSn947h14GHMDj9rQFkY2mPhRKDHhtB+AUGa8wqJW6Q==}
    engines: {node: '>=12'}
    dependencies:
      numcodecs: 0.2.2
      p-queue: 7.4.1
    dev: false<|MERGE_RESOLUTION|>--- conflicted
+++ resolved
@@ -105,18 +105,15 @@
       '@parcel/transformer-typescript-types':
         specifier: ^2.12.0
         version: 2.12.0(@parcel/core@2.12.0)(typescript@5.3.3)
-<<<<<<< HEAD
+      '@types/file-saver':
+        specifier: ^2.0.7
+        version: 2.0.7
       '@types/react':
         specifier: ^18.3.0
         version: 18.3.0
       '@types/react-dom':
         specifier: ^18.3.0
         version: 18.3.0
-=======
-      '@types/file-saver':
-        specifier: ^2.0.7
-        version: 2.0.7
->>>>>>> b01b8a64
       esbuild:
         specifier: ^0.19.12
         version: 0.19.12
