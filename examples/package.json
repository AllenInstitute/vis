--- conflicted
+++ resolved
@@ -45,22 +45,14 @@
         "@alleninstitute/vis-dzi": "workspace:*",
         "@alleninstitute/vis-geometry": "workspace:*",
         "@alleninstitute/vis-omezarr": "workspace:*",
-<<<<<<< HEAD
+        "@alleninstitute/vis-scatterbrain": "workspace:*",
         "@czi-sds/components": "20.0.1",
         "@emotion/css": "11.11.2",
         "@emotion/react": "11.11.4",
         "@emotion/styled": "11.11.5",
-=======
-        "@alleninstitute/vis-scatterbrain": "workspace:*",
-        "@czi-sds/components": "^20.0.1",
-        "@emotion/css": "^11.11.2",
-        "@emotion/react": "^11.11.4",
-        "@emotion/styled": "^11.11.5",
->>>>>>> fdecfa99
         "@mui/base": "5.0.0-beta.40",
         "@mui/icons-material": "5.15.15",
         "@mui/lab": "5.0.0-alpha.170",
-<<<<<<< HEAD
         "@mui/material": "5.15.15",
         "@types/lodash": "4.14.202",
         "file-saver": "2.0.5",
@@ -69,19 +61,8 @@
         "lodash": "4.17.21",
         "react": "18.3.0",
         "react-dom": "18.3.0",
+        "react-router": "7.0.2",
         "regl": "2.1.0",
-=======
-        "@mui/material": "^5.15.15",
-        "@types/lodash": "^4.14.202",
-        "file-saver": "^2.0.5",
-        "json5": "^2.2.3",
-        "kiwi-schema": "^0.5.0",
-        "lodash": "^4.17.21",
-        "react": "^18.3.0",
-        "react-dom": "^18.3.0",
-        "react-router": "^7.0.2",
-        "regl": "^2.1.0",
->>>>>>> fdecfa99
         "zarrita": "0.4.0-next.14"
     }
 }