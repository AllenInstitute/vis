--- conflicted
+++ resolved
@@ -36,12 +36,9 @@
   "devDependencies": {
     "@parcel/packager-ts": "^2.12.0",
     "@parcel/transformer-typescript-types": "^2.12.0",
-<<<<<<< HEAD
     "@types/react": "^18.3.0",
     "@types/react-dom": "^18.3.0",
-=======
     "@types/file-saver": "^2.0.7",
->>>>>>> b01b8a64
     "esbuild": "^0.19.12",
     "parcel": "2.12.0",
     "typescript": "^5.3.3"
@@ -59,13 +56,9 @@
     "json5": "^2.2.3",
     "kiwi-schema": "^0.5.0",
     "lodash": "^4.17.21",
-<<<<<<< HEAD
     "react": "^18.3.0",
     "react-dom": "^18.3.0",
-    "regl": "^2.1.0"
-=======
     "regl": "^2.1.0",
     "zarr": "^0.6.2"
->>>>>>> b01b8a64
   }
 }