{
    "name": "@alleninstitute/vis-geometry",
    "version": "0.0.2",
    "contributors": [
        {
            "name": "Lane Sawyer",
            "email": "lane.sawyer@alleninstitute.org"
        },
        {
            "name": "James Gerstenberger",
            "email": "james.gerstenberger@alleninstitute.org"
        },
        {
            "name": "Noah Shepard",
            "email": "noah.shepard@alleninstitute.org"
        },
        {
            "name": "Skyler Moosman",
            "email": "skyler.moosman@alleninstitute.org"
        },
        {
            "name": "Su Li",
            "email": "su.li@alleninstitute.org"
        }
    ],
    "license": "BSD-3-Clause",
    "source": "src/index.ts",
    "main": "dist/main.js",
    "module": "dist/module.js",
    "types": "dist/types.d.ts",
    "files": [
        "dist"
    ],
    "scripts": {
        "typecheck": "tsc --noEmit",
        "build": "parcel build --no-cache",
        "watch": "parcel watch",
        "test": "vitest --watch"
    },
    "repository": {
        "type": "git",
        "url": "https://github.com/AllenInstitute/vis.git"
    },
    "publishConfig": {
        "registry": "https://npm.pkg.github.com/AllenInstitute"
    },
    "devDependencies": {
        "@parcel/packager-ts": "^2.12.0",
        "@parcel/transformer-typescript-types": "^2.12.0",
        "parcel": "2.12.0",
        "typescript": "^5.3.3",
        "vitest": "^1.4.0"
    }
<<<<<<< HEAD
  ],
  "license": "TBD",
  "source": "src/index.ts",
  "main": "dist/main.js",
  "module": "dist/module.js",
  "types": "dist/types.d.ts",
  "files": [
    "dist"
  ],
  "scripts": {
    "preinstall": "npx only-allow pnpm",
    "typecheck": "tsc --noEmit",
    "build": "parcel build",
    "watch": "parcel watch",
    "test": "jest --config=jest.config.cjs --watch",
    "check": "biome check .",
    "check:fix": "biome check . --apply",
    "fmt": "biome format . --write",
    "lint": "biome lint ."
  },
  "repository": {
    "type": "git",
    "url": "https://github.com/AllenInstitute/vis.git"
  },
  "publishConfig": {
    "registry": "https://npm.pkg.github.com/AllenInstitute"
  },
  "devDependencies": {
    "@biomejs/biome": "1.5.3",
    "@parcel/packager-ts": "^2.12.0",
    "@parcel/transformer-typescript-types": "^2.12.0",
    "@swc/core": "^1.3.107",
    "@swc/jest": "^0.2.31",
    "@types/jest": "^29.5.11",
    "jest": "^29.7.0",
    "jest-environment-jsdom": "^29.7.0",
    "jest-transform-stub": "2.0.0",
    "parcel": "2.12.0",
    "typescript": "^5.3.3"
  }
=======
>>>>>>> fe2d44cb
}<|MERGE_RESOLUTION|>--- conflicted
+++ resolved
@@ -51,47 +51,4 @@
         "typescript": "^5.3.3",
         "vitest": "^1.4.0"
     }
-<<<<<<< HEAD
-  ],
-  "license": "TBD",
-  "source": "src/index.ts",
-  "main": "dist/main.js",
-  "module": "dist/module.js",
-  "types": "dist/types.d.ts",
-  "files": [
-    "dist"
-  ],
-  "scripts": {
-    "preinstall": "npx only-allow pnpm",
-    "typecheck": "tsc --noEmit",
-    "build": "parcel build",
-    "watch": "parcel watch",
-    "test": "jest --config=jest.config.cjs --watch",
-    "check": "biome check .",
-    "check:fix": "biome check . --apply",
-    "fmt": "biome format . --write",
-    "lint": "biome lint ."
-  },
-  "repository": {
-    "type": "git",
-    "url": "https://github.com/AllenInstitute/vis.git"
-  },
-  "publishConfig": {
-    "registry": "https://npm.pkg.github.com/AllenInstitute"
-  },
-  "devDependencies": {
-    "@biomejs/biome": "1.5.3",
-    "@parcel/packager-ts": "^2.12.0",
-    "@parcel/transformer-typescript-types": "^2.12.0",
-    "@swc/core": "^1.3.107",
-    "@swc/jest": "^0.2.31",
-    "@types/jest": "^29.5.11",
-    "jest": "^29.7.0",
-    "jest-environment-jsdom": "^29.7.0",
-    "jest-transform-stub": "2.0.0",
-    "parcel": "2.12.0",
-    "typescript": "^5.3.3"
-  }
-=======
->>>>>>> fe2d44cb
 }