# Allen Institute Vis

This repository contains a collection of packages for building scalable visualization tools at the Allen Institute. It houses the `vis-[package name]` packages on the Allen Institute GitHub organization's NPM package registry.

# Available Packages
TODO: Update this based on the package setup we decide to use

-   `vis-geometry`: A collection of vector functions for 2D and 3D geometry
-   `scatterbrain`: A collection of useful utitilites used to build our big-data, scalable, scatterplot tool "Scatterbrain" in the Brain Knowledge Platform

# Examples

See the `example` directory for example projects using the packages. Over time, these examples will become simpler as the base tooling becomes more mature.

For details on running or adding new examples, see the `docs/examples.md` file.s

# Using the Libraries

See the `docs/using-packages.md` file for information on how to use the packages in your own projects.

<<<<<<< HEAD
# Contributing

Contributions are welcome! We're currently breaking apart the Scatterbrain component into smaller, more manageable packages. If you have a package that you think would be useful to others, please open a PR.
=======
# Installation for Development

This project uses [Node.js](https://nodejs.org) and [pnpm](https://pnpm.io/). We use [Volta](https://volta.sh/) to manage the versions of each. If you're not using Volta, check the "volta" key in the root `package.json` for the Node and pnpm versions we're using when developing.

Volta has experimental support for pnpm, so [follow the steps on their docs](https://docs.volta.sh/advanced/pnpm) to get it enabled.

# Using the Libraries
>>>>>>> fcd200c2

## Getting Started
TODO: Add technology needed for running the project locally for development<|MERGE_RESOLUTION|>--- conflicted
+++ resolved
@@ -14,15 +14,6 @@
 
 For details on running or adding new examples, see the `docs/examples.md` file.s
 
-# Using the Libraries
-
-See the `docs/using-packages.md` file for information on how to use the packages in your own projects.
-
-<<<<<<< HEAD
-# Contributing
-
-Contributions are welcome! We're currently breaking apart the Scatterbrain component into smaller, more manageable packages. If you have a package that you think would be useful to others, please open a PR.
-=======
 # Installation for Development
 
 This project uses [Node.js](https://nodejs.org) and [pnpm](https://pnpm.io/). We use [Volta](https://volta.sh/) to manage the versions of each. If you're not using Volta, check the "volta" key in the root `package.json` for the Node and pnpm versions we're using when developing.
@@ -30,7 +21,12 @@
 Volta has experimental support for pnpm, so [follow the steps on their docs](https://docs.volta.sh/advanced/pnpm) to get it enabled.
 
 # Using the Libraries
->>>>>>> fcd200c2
+
+See the `docs/using-packages.md` file for information on how to use the packages in your own projects.
+
+# Contributing
+
+Contributions are welcome! We're currently breaking apart the Scatterbrain component into smaller, more manageable packages. If you have a package that you think would be useful to others, please open a PR.
 
 ## Getting Started
 TODO: Add technology needed for running the project locally for development