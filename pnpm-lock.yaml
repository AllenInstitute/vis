lockfileVersion: '9.0'

settings:
  autoInstallPeers: true
  excludeLinksFromLockfile: false

importers:

  .:
    devDependencies:
      '@parcel/packager-ts':
        specifier: 2.12.0
        version: 2.12.0(@parcel/core@2.12.0(@swc/helpers@0.5.6))
      '@parcel/transformer-typescript-types':
        specifier: 2.12.0
        version: 2.12.0(@parcel/core@2.12.0(@swc/helpers@0.5.6))(typescript@5.3.3)
      buffer:
        specifier: ^5.5.0||^6.0.0
        version: 6.0.3
      parcel:
        specifier: 2.12.0
        version: 2.12.0(@swc/helpers@0.5.6)(postcss@8.4.41)(srcset@4.0.0)(typescript@5.3.3)
      prettier:
        specifier: 3.3.2
        version: 3.3.2
      process:
        specifier: ^0.11.10
        version: 0.11.10
      typescript:
        specifier: 5.3.3
        version: 5.3.3

  examples:
    dependencies:
      '@alleninstitute/vis-dzi':
        specifier: workspace:*
<<<<<<< HEAD
        version: link:../../packages/scatterbrain
      '@types/lodash':
        specifier: 4.14.202
        version: 4.14.202
      lodash:
        specifier: 4.17.21
        version: 4.17.21
      regl:
        specifier: 2.1.0
        version: 2.1.0
      zarr:
        specifier: 0.6.2
        version: 0.6.2

  apps/layers:
    dependencies:
=======
        version: link:../packages/dzi
>>>>>>> fcd200c2
      '@alleninstitute/vis-geometry':
        specifier: workspace:*
        version: link:../packages/geometry
      '@alleninstitute/vis-omezarr':
        specifier: workspace:*
        version: link:../packages/omezarr
      '@alleninstitute/vis-scatterbrain':
        specifier: workspace:*
        version: link:../packages/scatterbrain
      '@czi-sds/components':
        specifier: ^20.0.1
        version: 20.0.1(73c7pq6xsiixx5tzirs3cpkmli)
      '@emotion/css':
        specifier: ^11.11.2
        version: 11.11.2
      '@emotion/react':
        specifier: ^11.11.4
        version: 11.11.4(@types/react@18.3.0)(react@18.3.0)
      '@emotion/styled':
        specifier: ^11.11.5
        version: 11.11.5(@emotion/react@11.11.4(@types/react@18.3.0)(react@18.3.0))(@types/react@18.3.0)(react@18.3.0)
      '@mui/base':
        specifier: 5.0.0-beta.40
        version: 5.0.0-beta.40(@types/react@18.3.0)(react-dom@18.3.0(react@18.3.0))(react@18.3.0)
      '@mui/icons-material':
        specifier: ^5.15.15
        version: 5.15.15(@mui/material@5.15.15(@emotion/react@11.11.4(@types/react@18.3.0)(react@18.3.0))(@emotion/styled@11.11.5(@emotion/react@11.11.4(@types/react@18.3.0)(react@18.3.0))(@types/react@18.3.0)(react@18.3.0))(@types/react@18.3.0)(react-dom@18.3.0(react@18.3.0))(react@18.3.0))(@types/react@18.3.0)(react@18.3.0)
      '@mui/lab':
        specifier: 5.0.0-alpha.170
        version: 5.0.0-alpha.170(@emotion/react@11.11.4(@types/react@18.3.0)(react@18.3.0))(@emotion/styled@11.11.5(@emotion/react@11.11.4(@types/react@18.3.0)(react@18.3.0))(@types/react@18.3.0)(react@18.3.0))(@mui/material@5.15.15(@emotion/react@11.11.4(@types/react@18.3.0)(react@18.3.0))(@emotion/styled@11.11.5(@emotion/react@11.11.4(@types/react@18.3.0)(react@18.3.0))(@types/react@18.3.0)(react@18.3.0))(@types/react@18.3.0)(react-dom@18.3.0(react@18.3.0))(react@18.3.0))(@types/react@18.3.0)(react-dom@18.3.0(react@18.3.0))(react@18.3.0)
      '@mui/material':
        specifier: ^5.15.15
        version: 5.15.15(@emotion/react@11.11.4(@types/react@18.3.0)(react@18.3.0))(@emotion/styled@11.11.5(@emotion/react@11.11.4(@types/react@18.3.0)(react@18.3.0))(@types/react@18.3.0)(react@18.3.0))(@types/react@18.3.0)(react-dom@18.3.0(react@18.3.0))(react@18.3.0)
      '@types/lodash':
        specifier: 4.14.202
        version: 4.14.202
      file-saver:
        specifier: ^2.0.5
        version: 2.0.5
      json5:
        specifier: ^2.2.3
        version: 2.2.3
      kiwi-schema:
        specifier: ^0.5.0
        version: 0.5.0
      lodash:
        specifier: 4.17.21
        version: 4.17.21
      react:
        specifier: ^18.3.0
        version: 18.3.0
      react-dom:
        specifier: ^18.3.0
        version: 18.3.0(react@18.3.0)
      regl:
        specifier: 2.1.0
        version: 2.1.0
      zarrita:
        specifier: 0.4.0-next.14
        version: 0.4.0-next.14
    devDependencies:
<<<<<<< HEAD
      esbuild:
        specifier: 0.19.12
        version: 0.19.12
=======
      '@types/file-saver':
        specifier: ^2.0.7
        version: 2.0.7
      '@types/node':
        specifier: ^22.1.0
        version: 22.1.0
      '@types/react':
        specifier: ^18.3.0
        version: 18.3.0
      '@types/react-dom':
        specifier: ^18.3.0
        version: 18.3.0
      '@vitejs/plugin-react-swc':
        specifier: ^3.5.0
        version: 3.7.0(@swc/helpers@0.5.6)(vite@5.3.5(@types/node@22.1.0)(lightningcss@1.24.0))
>>>>>>> fcd200c2
      typescript:
        specifier: 5.3.3
        version: 5.3.3
      vite:
        specifier: ^5.3.5
        version: 5.3.5(@types/node@22.1.0)(lightningcss@1.24.0)

  packages/dzi:
    dependencies:
      '@alleninstitute/vis-geometry':
        specifier: workspace:*
        version: link:../geometry
      '@alleninstitute/vis-scatterbrain':
        specifier: workspace:*
<<<<<<< HEAD
        version: link:../../packages/scatterbrain
      '@types/lodash':
        specifier: 4.14.202
        version: 4.14.202
      '@zhobo63/imgui-ts':
        specifier: 0.1.43
        version: 0.1.43
=======
        version: link:../scatterbrain
>>>>>>> fcd200c2
      lodash:
        specifier: 4.17.21
        version: 4.17.21
      regl:
        specifier: 2.1.0
        version: 2.1.0
<<<<<<< HEAD
      zarr:
        specifier: 0.6.2
        version: 0.6.2
    devDependencies:
      esbuild:
        specifier: 0.19.12
        version: 0.19.12
=======
    devDependencies:
      '@parcel/packager-ts':
        specifier: ^2.12.0
        version: 2.12.0(@parcel/core@2.13.0(@swc/helpers@0.5.6))(@swc/helpers@0.5.6)
      '@parcel/transformer-typescript-types':
        specifier: ^2.12.0
        version: 2.12.0(@parcel/core@2.13.0(@swc/helpers@0.5.6))(@swc/helpers@0.5.6)(typescript@5.3.3)
      '@types/lodash':
        specifier: ^4.14.202
        version: 4.14.202
      parcel:
        specifier: 2.12.0
        version: 2.12.0(@swc/helpers@0.5.6)(postcss@8.4.41)(srcset@4.0.0)(typescript@5.3.3)
      typescript:
        specifier: ^5.3.3
        version: 5.3.3
      vitest:
        specifier: ^1.4.0
        version: 1.4.0(@types/node@22.1.0)(lightningcss@1.24.0)

  packages/geometry:
    devDependencies:
      '@parcel/packager-ts':
        specifier: ^2.12.0
        version: 2.12.0(@parcel/core@2.13.0(@swc/helpers@0.5.6))(@swc/helpers@0.5.6)
      '@parcel/transformer-typescript-types':
        specifier: ^2.12.0
        version: 2.12.0(@parcel/core@2.13.0(@swc/helpers@0.5.6))(@swc/helpers@0.5.6)(typescript@5.3.3)
      parcel:
        specifier: 2.12.0
        version: 2.12.0(@swc/helpers@0.5.6)(postcss@8.4.41)(srcset@4.0.0)(typescript@5.3.3)
>>>>>>> fcd200c2
      typescript:
        specifier: 5.3.3
        version: 5.3.3
      vitest:
        specifier: ^1.4.0
        version: 1.4.0(@types/node@22.1.0)(lightningcss@1.24.0)

  packages/omezarr:
    dependencies:
      '@alleninstitute/vis-geometry':
        specifier: workspace:*
        version: link:../geometry
      '@alleninstitute/vis-scatterbrain':
        specifier: workspace:*
<<<<<<< HEAD
        version: link:../../packages/scatterbrain
      '@types/lodash':
        specifier: 4.14.202
        version: 4.14.202
      '@zhobo63/imgui-ts':
        specifier: 0.1.43
        version: 0.1.43
=======
        version: link:../scatterbrain
>>>>>>> fcd200c2
      lodash:
        specifier: 4.17.21
        version: 4.17.21
      regl:
        specifier: 2.1.0
        version: 2.1.0
<<<<<<< HEAD
    devDependencies:
      esbuild:
        specifier: 0.19.12
        version: 0.19.12
      typescript:
        specifier: 5.3.3
        version: 5.3.3

  packages/geometry:
    devDependencies:
      '@parcel/packager-ts':
        specifier: 2.12.0
        version: 2.12.0(@parcel/core@2.12.0)
      '@parcel/transformer-typescript-types':
        specifier: 2.12.0
        version: 2.12.0(@parcel/core@2.12.0)(typescript@5.3.3)
=======
      zarrita:
        specifier: 0.4.0-next.14
        version: 0.4.0-next.14
    devDependencies:
      '@parcel/packager-ts':
        specifier: ^2.12.0
        version: 2.12.0(@parcel/core@2.13.0(@swc/helpers@0.5.6))(@swc/helpers@0.5.6)
      '@parcel/transformer-typescript-types':
        specifier: ^2.12.0
        version: 2.12.0(@parcel/core@2.13.0(@swc/helpers@0.5.6))(@swc/helpers@0.5.6)(typescript@5.3.3)
      '@types/lodash':
        specifier: ^4.14.202
        version: 4.14.202
>>>>>>> fcd200c2
      parcel:
        specifier: 2.12.0
        version: 2.12.0(@swc/helpers@0.5.6)(postcss@8.4.41)(srcset@4.0.0)(typescript@5.3.3)
      typescript:
        specifier: 5.3.3
        version: 5.3.3
<<<<<<< HEAD
      vitest:
        specifier: 1.4.0
        version: 1.4.0
=======
>>>>>>> fcd200c2

  packages/scatterbrain:
    dependencies:
      '@alleninstitute/vis-geometry':
        specifier: workspace:*
        version: link:../geometry
      lodash:
        specifier: 4.17.21
        version: 4.17.21
      regl:
        specifier: ^2.1.0
        version: 2.1.0
    devDependencies:
      '@parcel/packager-ts':
<<<<<<< HEAD
        specifier: 2.12.0
        version: 2.12.0(@parcel/core@2.12.0)
      '@parcel/transformer-typescript-types':
        specifier: 2.12.0
        version: 2.12.0(@parcel/core@2.12.0)(typescript@5.3.3)
=======
        specifier: ^2.12.0
        version: 2.12.0(@parcel/core@2.13.0(@swc/helpers@0.5.6))(@swc/helpers@0.5.6)
      '@parcel/transformer-typescript-types':
        specifier: ^2.12.0
        version: 2.12.0(@parcel/core@2.13.0(@swc/helpers@0.5.6))(@swc/helpers@0.5.6)(typescript@5.3.3)
>>>>>>> fcd200c2
      '@types/lodash':
        specifier: 4.14.202
        version: 4.14.202
      parcel:
        specifier: 2.12.0
        version: 2.12.0(@swc/helpers@0.5.6)(postcss@8.4.41)(srcset@4.0.0)(typescript@5.3.3)
      typescript:
        specifier: 5.3.3
        version: 5.3.3
      vitest:
<<<<<<< HEAD
        specifier: 1.4.0
        version: 1.4.0
=======
        specifier: ^1.4.0
        version: 1.4.0(@types/node@22.1.0)(lightningcss@1.24.0)
>>>>>>> fcd200c2

packages:

  '@babel/code-frame@7.23.5':
    resolution: {integrity: sha512-CgH3s1a96LipHCmSUmYFPwY7MNx8C3avkq7i4Wl3cfa662ldtUe4VM1TPXX70pfmrlWTb6jLqTYrZyT2ZTJBgA==}
    engines: {node: '>=6.9.0'}

  '@babel/helper-module-imports@7.24.3':
    resolution: {integrity: sha512-viKb0F9f2s0BCS22QSF308z/+1YWKV/76mwt61NBzS5izMzDPwdq1pTrzf+Li3npBWX9KdQbkeCt1jSAM7lZqg==}
    engines: {node: '>=6.9.0'}

  '@babel/helper-string-parser@7.24.1':
    resolution: {integrity: sha512-2ofRCjnnA9y+wk8b9IAREroeUP02KHp431N2mhKniy2yKIDKpbrHv9eXwm8cBeWQYcJmzv5qKCu65P47eCF7CQ==}
    engines: {node: '>=6.9.0'}

  '@babel/helper-validator-identifier@7.22.20':
    resolution: {integrity: sha512-Y4OZ+ytlatR8AI+8KZfKuL5urKp7qey08ha31L8b3BwewJAoJamTzyvxPR/5D+KkdJCGPq/+8TukHBlY10FX9A==}
    engines: {node: '>=6.9.0'}

  '@babel/helper-validator-identifier@7.24.5':
    resolution: {integrity: sha512-3q93SSKX2TWCG30M2G2kwaKeTYgEUp5Snjuj8qm729SObL6nbtUldAi37qbxkD5gg3xnBio+f9nqpSepGZMvxA==}
    engines: {node: '>=6.9.0'}

  '@babel/highlight@7.23.4':
    resolution: {integrity: sha512-acGdbYSfp2WheJoJm/EBBBLh/ID8KDc64ISZ9DYtBmC8/Q204PZJLHyzeB5qMzJ5trcOkybd78M4x2KWsUq++A==}
    engines: {node: '>=6.9.0'}

  '@babel/runtime@7.24.5':
    resolution: {integrity: sha512-Nms86NXrsaeU9vbBJKni6gXiEXZ4CVpYVzEjDH9Sb8vmZ3UljyA1GSOJl/6LGPO8EHLuSF9H+IxNXHPX8QHJ4g==}
    engines: {node: '>=6.9.0'}

  '@babel/types@7.24.5':
    resolution: {integrity: sha512-6mQNsaLeXTw0nxYUYu+NSa4Hx4BlF1x1x8/PMFbiR+GBSr+2DkECc69b8hgy2frEodNcvPffeH8YfWd3LI6jhQ==}
    engines: {node: '>=6.9.0'}

  '@czi-sds/components@20.0.1':
    resolution: {integrity: sha512-vB3gGl+tzxDmV00J8ioLr/LIj1WU26448Pot9orgyGeZy+AaJM7WMT/qsSpPSCGEKLN5ykcIUBIDIGK1E/JZmQ==}
    peerDependencies:
      '@emotion/core': ^11.0.0
      '@emotion/css': ^11.11.2
      '@emotion/react': ^11.11.3
      '@emotion/styled': ^11.11.0
      '@mui/base': ^5.0.0-beta.30
      '@mui/icons-material': ^5.15.3
      '@mui/lab': ^5.0.0-alpha.159
      '@mui/material': ^5.15.3
      react: '>=17.0.1'
      react-dom: '>=17.0.1'

  '@emotion/babel-plugin@11.11.0':
    resolution: {integrity: sha512-m4HEDZleaaCH+XgDDsPF15Ht6wTLsgDTeR3WYj9Q/k76JtWhrJjcP4+/XlG8LGT/Rol9qUfOIztXeA84ATpqPQ==}

  '@emotion/cache@11.11.0':
    resolution: {integrity: sha512-P34z9ssTCBi3e9EI1ZsWpNHcfY1r09ZO0rZbRO2ob3ZQMnFI35jB536qoXbkdesr5EUhYi22anuEJuyxifaqAQ==}

  '@emotion/core@11.0.0':
    resolution: {integrity: sha512-w4sE3AmHmyG6RDKf6mIbtHpgJUSJ2uGvPQb8VXFL7hFjMPibE8IiehG8cMX3Ztm4svfCQV6KqusQbeIOkurBcA==}

  '@emotion/css@11.11.2':
    resolution: {integrity: sha512-VJxe1ucoMYMS7DkiMdC2T7PWNbrEI0a39YRiyDvK2qq4lXwjRbVP/z4lpG+odCsRzadlR+1ywwrTzhdm5HNdew==}

  '@emotion/hash@0.9.1':
    resolution: {integrity: sha512-gJB6HLm5rYwSLI6PQa+X1t5CFGrv1J1TWG+sOyMCeKz2ojaj6Fnl/rZEspogG+cvqbt4AE/2eIyD2QfLKTBNlQ==}

  '@emotion/is-prop-valid@1.2.2':
    resolution: {integrity: sha512-uNsoYd37AFmaCdXlg6EYD1KaPOaRWRByMCYzbKUX4+hhMfrxdVSelShywL4JVaAeM/eHUOSprYBQls+/neX3pw==}

  '@emotion/memoize@0.8.1':
    resolution: {integrity: sha512-W2P2c/VRW1/1tLox0mVUalvnWXxavmv/Oum2aPsRcoDJuob75FC3Y8FbpfLwUegRcxINtGUMPq0tFCvYNTBXNA==}

  '@emotion/react@11.11.4':
    resolution: {integrity: sha512-t8AjMlF0gHpvvxk5mAtCqR4vmxiGHCeJBaQO6gncUSdklELOgtwjerNY2yuJNfwnc6vi16U/+uMF+afIawJ9iw==}
    peerDependencies:
      '@types/react': '*'
      react: '>=16.8.0'
    peerDependenciesMeta:
      '@types/react':
        optional: true

  '@emotion/serialize@1.1.4':
    resolution: {integrity: sha512-RIN04MBT8g+FnDwgvIUi8czvr1LU1alUMI05LekWB5DGyTm8cCBMCRpq3GqaiyEDRptEXOyXnvZ58GZYu4kBxQ==}

  '@emotion/sheet@1.2.2':
    resolution: {integrity: sha512-0QBtGvaqtWi+nx6doRwDdBIzhNdZrXUppvTM4dtZZWEGTXL/XE/yJxLMGlDT1Gt+UHH5IX1n+jkXyytE/av7OA==}

  '@emotion/styled@11.11.5':
    resolution: {integrity: sha512-/ZjjnaNKvuMPxcIiUkf/9SHoG4Q196DRl1w82hQ3WCsjo1IUR8uaGWrC6a87CrYAW0Kb/pK7hk8BnLgLRi9KoQ==}
    peerDependencies:
      '@emotion/react': ^11.0.0-rc.0
      '@types/react': '*'
      react: '>=16.8.0'
    peerDependenciesMeta:
      '@types/react':
        optional: true

  '@emotion/unitless@0.8.1':
    resolution: {integrity: sha512-KOEGMu6dmJZtpadb476IsZBclKvILjopjUii3V+7MnXIQCYh8W3NgNcgwo21n9LXZX6EDIKvqfjYxXebDwxKmQ==}

  '@emotion/use-insertion-effect-with-fallbacks@1.0.1':
    resolution: {integrity: sha512-jT/qyKZ9rzLErtrjGgdkMBn2OP8wl0G3sQlBb3YPryvKHsjvINUhVaPFfP+fpBcOkmrVOVEEHQFJ7nbj2TH2gw==}
    peerDependencies:
      react: '>=16.8.0'

  '@emotion/utils@1.2.1':
    resolution: {integrity: sha512-Y2tGf3I+XVnajdItskUCn6LX+VUDmP6lTL4fcqsXAv43dnlbZiuW4MWQW38rW/BVWSE7Q/7+XQocmpnRYILUmg==}

  '@emotion/weak-memoize@0.3.1':
    resolution: {integrity: sha512-EsBwpc7hBUJWAsNPBmJy4hxWx12v6bshQsldrVmjxJoc3isbxhOrF2IcCpaXxfvq03NwkI7sbsOLXbYuqF/8Ww==}

  '@esbuild/aix-ppc64@0.21.5':
    resolution: {integrity: sha512-1SDgH6ZSPTlggy1yI6+Dbkiz8xzpHJEVAlF/AM1tHPLsf5STom9rwtjE4hKAF20FfXXNTFqEYXyJNWh1GiZedQ==}
    engines: {node: '>=12'}
    cpu: [ppc64]
    os: [aix]

  '@esbuild/android-arm64@0.21.5':
    resolution: {integrity: sha512-c0uX9VAUBQ7dTDCjq+wdyGLowMdtR/GoC2U5IYk/7D1H1JYC0qseD7+11iMP2mRLN9RcCMRcjC4YMclCzGwS/A==}
    engines: {node: '>=12'}
    cpu: [arm64]
    os: [android]

  '@esbuild/android-arm@0.21.5':
    resolution: {integrity: sha512-vCPvzSjpPHEi1siZdlvAlsPxXl7WbOVUBBAowWug4rJHb68Ox8KualB+1ocNvT5fjv6wpkX6o/iEpbDrf68zcg==}
    engines: {node: '>=12'}
    cpu: [arm]
    os: [android]

  '@esbuild/android-x64@0.21.5':
    resolution: {integrity: sha512-D7aPRUUNHRBwHxzxRvp856rjUHRFW1SdQATKXH2hqA0kAZb1hKmi02OpYRacl0TxIGz/ZmXWlbZgjwWYaCakTA==}
    engines: {node: '>=12'}
    cpu: [x64]
    os: [android]

  '@esbuild/darwin-arm64@0.21.5':
    resolution: {integrity: sha512-DwqXqZyuk5AiWWf3UfLiRDJ5EDd49zg6O9wclZ7kUMv2WRFr4HKjXp/5t8JZ11QbQfUS6/cRCKGwYhtNAY88kQ==}
    engines: {node: '>=12'}
    cpu: [arm64]
    os: [darwin]

  '@esbuild/darwin-x64@0.21.5':
    resolution: {integrity: sha512-se/JjF8NlmKVG4kNIuyWMV/22ZaerB+qaSi5MdrXtd6R08kvs2qCN4C09miupktDitvh8jRFflwGFBQcxZRjbw==}
    engines: {node: '>=12'}
    cpu: [x64]
    os: [darwin]

  '@esbuild/freebsd-arm64@0.21.5':
    resolution: {integrity: sha512-5JcRxxRDUJLX8JXp/wcBCy3pENnCgBR9bN6JsY4OmhfUtIHe3ZW0mawA7+RDAcMLrMIZaf03NlQiX9DGyB8h4g==}
    engines: {node: '>=12'}
    cpu: [arm64]
    os: [freebsd]

  '@esbuild/freebsd-x64@0.21.5':
    resolution: {integrity: sha512-J95kNBj1zkbMXtHVH29bBriQygMXqoVQOQYA+ISs0/2l3T9/kj42ow2mpqerRBxDJnmkUDCaQT/dfNXWX/ZZCQ==}
    engines: {node: '>=12'}
    cpu: [x64]
    os: [freebsd]

  '@esbuild/linux-arm64@0.21.5':
    resolution: {integrity: sha512-ibKvmyYzKsBeX8d8I7MH/TMfWDXBF3db4qM6sy+7re0YXya+K1cem3on9XgdT2EQGMu4hQyZhan7TeQ8XkGp4Q==}
    engines: {node: '>=12'}
    cpu: [arm64]
    os: [linux]

  '@esbuild/linux-arm@0.21.5':
    resolution: {integrity: sha512-bPb5AHZtbeNGjCKVZ9UGqGwo8EUu4cLq68E95A53KlxAPRmUyYv2D6F0uUI65XisGOL1hBP5mTronbgo+0bFcA==}
    engines: {node: '>=12'}
    cpu: [arm]
    os: [linux]

  '@esbuild/linux-ia32@0.21.5':
    resolution: {integrity: sha512-YvjXDqLRqPDl2dvRODYmmhz4rPeVKYvppfGYKSNGdyZkA01046pLWyRKKI3ax8fbJoK5QbxblURkwK/MWY18Tg==}
    engines: {node: '>=12'}
    cpu: [ia32]
    os: [linux]

  '@esbuild/linux-loong64@0.21.5':
    resolution: {integrity: sha512-uHf1BmMG8qEvzdrzAqg2SIG/02+4/DHB6a9Kbya0XDvwDEKCoC8ZRWI5JJvNdUjtciBGFQ5PuBlpEOXQj+JQSg==}
    engines: {node: '>=12'}
    cpu: [loong64]
    os: [linux]

  '@esbuild/linux-mips64el@0.21.5':
    resolution: {integrity: sha512-IajOmO+KJK23bj52dFSNCMsz1QP1DqM6cwLUv3W1QwyxkyIWecfafnI555fvSGqEKwjMXVLokcV5ygHW5b3Jbg==}
    engines: {node: '>=12'}
    cpu: [mips64el]
    os: [linux]

  '@esbuild/linux-ppc64@0.21.5':
    resolution: {integrity: sha512-1hHV/Z4OEfMwpLO8rp7CvlhBDnjsC3CttJXIhBi+5Aj5r+MBvy4egg7wCbe//hSsT+RvDAG7s81tAvpL2XAE4w==}
    engines: {node: '>=12'}
    cpu: [ppc64]
    os: [linux]

  '@esbuild/linux-riscv64@0.21.5':
    resolution: {integrity: sha512-2HdXDMd9GMgTGrPWnJzP2ALSokE/0O5HhTUvWIbD3YdjME8JwvSCnNGBnTThKGEB91OZhzrJ4qIIxk/SBmyDDA==}
    engines: {node: '>=12'}
    cpu: [riscv64]
    os: [linux]

  '@esbuild/linux-s390x@0.21.5':
    resolution: {integrity: sha512-zus5sxzqBJD3eXxwvjN1yQkRepANgxE9lgOW2qLnmr8ikMTphkjgXu1HR01K4FJg8h1kEEDAqDcZQtbrRnB41A==}
    engines: {node: '>=12'}
    cpu: [s390x]
    os: [linux]

  '@esbuild/linux-x64@0.21.5':
    resolution: {integrity: sha512-1rYdTpyv03iycF1+BhzrzQJCdOuAOtaqHTWJZCWvijKD2N5Xu0TtVC8/+1faWqcP9iBCWOmjmhoH94dH82BxPQ==}
    engines: {node: '>=12'}
    cpu: [x64]
    os: [linux]

  '@esbuild/netbsd-x64@0.21.5':
    resolution: {integrity: sha512-Woi2MXzXjMULccIwMnLciyZH4nCIMpWQAs049KEeMvOcNADVxo0UBIQPfSmxB3CWKedngg7sWZdLvLczpe0tLg==}
    engines: {node: '>=12'}
    cpu: [x64]
    os: [netbsd]

  '@esbuild/openbsd-x64@0.21.5':
    resolution: {integrity: sha512-HLNNw99xsvx12lFBUwoT8EVCsSvRNDVxNpjZ7bPn947b8gJPzeHWyNVhFsaerc0n3TsbOINvRP2byTZ5LKezow==}
    engines: {node: '>=12'}
    cpu: [x64]
    os: [openbsd]

  '@esbuild/sunos-x64@0.21.5':
    resolution: {integrity: sha512-6+gjmFpfy0BHU5Tpptkuh8+uw3mnrvgs+dSPQXQOv3ekbordwnzTVEb4qnIvQcYXq6gzkyTnoZ9dZG+D4garKg==}
    engines: {node: '>=12'}
    cpu: [x64]
    os: [sunos]

  '@esbuild/win32-arm64@0.21.5':
    resolution: {integrity: sha512-Z0gOTd75VvXqyq7nsl93zwahcTROgqvuAcYDUr+vOv8uHhNSKROyU961kgtCD1e95IqPKSQKH7tBTslnS3tA8A==}
    engines: {node: '>=12'}
    cpu: [arm64]
    os: [win32]

  '@esbuild/win32-ia32@0.21.5':
    resolution: {integrity: sha512-SWXFF1CL2RVNMaVs+BBClwtfZSvDgtL//G/smwAc5oVK/UPu2Gu9tIaRgFmYFFKrmg3SyAjSrElf0TiJ1v8fYA==}
    engines: {node: '>=12'}
    cpu: [ia32]
    os: [win32]

  '@esbuild/win32-x64@0.21.5':
    resolution: {integrity: sha512-tQd/1efJuzPC6rCFwEvLtci/xNFcTZknmXs98FYDfGE4wP9ClFV98nyKrzJKVPMhdDnjzLhdUyMX4PsQAPjwIw==}
    engines: {node: '>=12'}
    cpu: [x64]
    os: [win32]

  '@floating-ui/core@1.6.1':
    resolution: {integrity: sha512-42UH54oPZHPdRHdw6BgoBD6cg/eVTmVrFcgeRDM3jbO7uxSoipVcmcIGFcA5jmOHO5apcyvBhkSKES3fQJnu7A==}

  '@floating-ui/dom@1.6.4':
    resolution: {integrity: sha512-0G8R+zOvQsAG1pg2Q99P21jiqxqGBW1iRe/iXHsBRBxnpXKFI8QwbB4x5KmYLggNO5m34IQgOIu9SCRfR/WWiQ==}

  '@floating-ui/react-dom@2.0.9':
    resolution: {integrity: sha512-q0umO0+LQK4+p6aGyvzASqKbKOJcAHJ7ycE9CuUvfx3s9zTHWmGJTPOIlM/hmSBfUfg/XfY5YhLBLR/LHwShQQ==}
    peerDependencies:
      react: '>=16.8.0'
      react-dom: '>=16.8.0'

  '@floating-ui/utils@0.2.2':
    resolution: {integrity: sha512-J4yDIIthosAsRZ5CPYP/jQvUAQtlZTTD/4suA08/FEnlxqW3sKS9iAhgsa9VYLZ6vDHn/ixJgIqRQPotoBjxIw==}

  '@jest/schemas@29.6.3':
    resolution: {integrity: sha512-mo5j5X+jIZmJQveBKeS/clAueipV7KgiX1vMgCxam1RNYiqE1w62n0/tJJnHtjW8ZHcQco5gY85jA3mi0L+nSA==}
    engines: {node: ^14.15.0 || ^16.10.0 || >=18.0.0}

  '@jridgewell/sourcemap-codec@1.4.15':
    resolution: {integrity: sha512-eF2rxCRulEKXHTRiDrDy6erMYWqNw4LPdQ8UQA4huuxaQsVeRPFl2oM8oDGxMFhJUWZf9McpLtJasDDZb/Bpeg==}

  '@lezer/common@1.2.1':
    resolution: {integrity: sha512-yemX0ZD2xS/73llMZIK6KplkjIjf2EvAHcinDi/TfJ9hS25G0388+ClHt6/3but0oOxinTcQHJLDXh6w1crzFQ==}

  '@lezer/lr@1.4.0':
    resolution: {integrity: sha512-Wst46p51km8gH0ZUmeNrtpRYmdlRHUpN1DQd3GFAyKANi8WVz8c2jHYTf1CVScFaCjQw1iO3ZZdqGDxQPRErTg==}

  '@lmdb/lmdb-darwin-arm64@2.8.5':
    resolution: {integrity: sha512-KPDeVScZgA1oq0CiPBcOa3kHIqU+pTOwRFDIhxvmf8CTNvqdZQYp5cCKW0bUk69VygB2PuTiINFWbY78aR2pQw==}
    cpu: [arm64]
    os: [darwin]

  '@lmdb/lmdb-darwin-x64@2.8.5':
    resolution: {integrity: sha512-w/sLhN4T7MW1nB3R/U8WK5BgQLz904wh+/SmA2jD8NnF7BLLoUgflCNxOeSPOWp8geP6nP/+VjWzZVip7rZ1ug==}
    cpu: [x64]
    os: [darwin]

  '@lmdb/lmdb-linux-arm64@2.8.5':
    resolution: {integrity: sha512-vtbZRHH5UDlL01TT5jB576Zox3+hdyogvpcbvVJlmU5PdL3c5V7cj1EODdh1CHPksRl+cws/58ugEHi8bcj4Ww==}
    cpu: [arm64]
    os: [linux]

  '@lmdb/lmdb-linux-arm@2.8.5':
    resolution: {integrity: sha512-c0TGMbm2M55pwTDIfkDLB6BpIsgxV4PjYck2HiOX+cy/JWiBXz32lYbarPqejKs9Flm7YVAKSILUducU9g2RVg==}
    cpu: [arm]
    os: [linux]

  '@lmdb/lmdb-linux-x64@2.8.5':
    resolution: {integrity: sha512-Xkc8IUx9aEhP0zvgeKy7IQ3ReX2N8N1L0WPcQwnZweWmOuKfwpS3GRIYqLtK5za/w3E60zhFfNdS+3pBZPytqQ==}
    cpu: [x64]
    os: [linux]

  '@lmdb/lmdb-win32-x64@2.8.5':
    resolution: {integrity: sha512-4wvrf5BgnR8RpogHhtpCPJMKBmvyZPhhUtEwMJbXh0ni2BucpfF07jlmyM11zRqQ2XIq6PbC2j7W7UCCcm1rRQ==}
    cpu: [x64]
    os: [win32]

  '@mischnic/json-sourcemap@0.1.1':
    resolution: {integrity: sha512-iA7+tyVqfrATAIsIRWQG+a7ZLLD0VaOCKV2Wd/v4mqIU3J9c4jx9p7S0nw1XH3gJCKNBOOwACOPYYSUu9pgT+w==}
    engines: {node: '>=12.0.0'}

  '@msgpackr-extract/msgpackr-extract-darwin-arm64@3.0.2':
    resolution: {integrity: sha512-9bfjwDxIDWmmOKusUcqdS4Rw+SETlp9Dy39Xui9BEGEk19dDwH0jhipwFzEff/pFg95NKymc6TOTbRKcWeRqyQ==}
    cpu: [arm64]
    os: [darwin]

  '@msgpackr-extract/msgpackr-extract-darwin-x64@3.0.2':
    resolution: {integrity: sha512-lwriRAHm1Yg4iDf23Oxm9n/t5Zpw1lVnxYU3HnJPTi2lJRkKTrps1KVgvL6m7WvmhYVt/FIsssWay+k45QHeuw==}
    cpu: [x64]
    os: [darwin]

  '@msgpackr-extract/msgpackr-extract-linux-arm64@3.0.2':
    resolution: {integrity: sha512-FU20Bo66/f7He9Fp9sP2zaJ1Q8L9uLPZQDub/WlUip78JlPeMbVL8546HbZfcW9LNciEXc8d+tThSJjSC+tmsg==}
    cpu: [arm64]
    os: [linux]

  '@msgpackr-extract/msgpackr-extract-linux-arm@3.0.2':
    resolution: {integrity: sha512-MOI9Dlfrpi2Cuc7i5dXdxPbFIgbDBGgKR5F2yWEa6FVEtSWncfVNKW5AKjImAQ6CZlBK9tympdsZJ2xThBiWWA==}
    cpu: [arm]
    os: [linux]

  '@msgpackr-extract/msgpackr-extract-linux-x64@3.0.2':
    resolution: {integrity: sha512-gsWNDCklNy7Ajk0vBBf9jEx04RUxuDQfBse918Ww+Qb9HCPoGzS+XJTLe96iN3BVK7grnLiYghP/M4L8VsaHeA==}
    cpu: [x64]
    os: [linux]

  '@msgpackr-extract/msgpackr-extract-win32-x64@3.0.2':
    resolution: {integrity: sha512-O+6Gs8UeDbyFpbSh2CPEz/UOrrdWPTBYNblZK5CxxLisYt4kGX3Sc+czffFonyjiGSq3jWLwJS/CCJc7tBr4sQ==}
    cpu: [x64]
    os: [win32]

  '@mui/base@5.0.0-beta.40':
    resolution: {integrity: sha512-I/lGHztkCzvwlXpjD2+SNmvNQvB4227xBXhISPjEaJUXGImOQ9f3D2Yj/T3KasSI/h0MLWy74X0J6clhPmsRbQ==}
    engines: {node: '>=12.0.0'}
    peerDependencies:
      '@types/react': ^17.0.0 || ^18.0.0
      react: ^17.0.0 || ^18.0.0
      react-dom: ^17.0.0 || ^18.0.0
    peerDependenciesMeta:
      '@types/react':
        optional: true

  '@mui/core-downloads-tracker@5.15.15':
    resolution: {integrity: sha512-aXnw29OWQ6I5A47iuWEI6qSSUfH6G/aCsW9KmW3LiFqr7uXZBK4Ks+z8G+qeIub8k0T5CMqlT2q0L+ZJTMrqpg==}

  '@mui/icons-material@5.15.15':
    resolution: {integrity: sha512-kkeU/pe+hABcYDH6Uqy8RmIsr2S/y5bP2rp+Gat4CcRjCcVne6KudS1NrZQhUCRysrTDCAhcbcf9gt+/+pGO2g==}
    engines: {node: '>=12.0.0'}
    peerDependencies:
      '@mui/material': ^5.0.0
      '@types/react': ^17.0.0 || ^18.0.0
      react: ^17.0.0 || ^18.0.0
    peerDependenciesMeta:
      '@types/react':
        optional: true

  '@mui/lab@5.0.0-alpha.170':
    resolution: {integrity: sha512-0bDVECGmrNjd3+bLdcLiwYZ0O4HP5j5WSQm5DV6iA/Z9kr8O6AnvZ1bv9ImQbbX7Gj3pX4o43EKwCutj3EQxQg==}
    engines: {node: '>=12.0.0'}
    peerDependencies:
      '@emotion/react': ^11.5.0
      '@emotion/styled': ^11.3.0
      '@mui/material': '>=5.15.0'
      '@types/react': ^17.0.0 || ^18.0.0
      react: ^17.0.0 || ^18.0.0
      react-dom: ^17.0.0 || ^18.0.0
    peerDependenciesMeta:
      '@emotion/react':
        optional: true
      '@emotion/styled':
        optional: true
      '@types/react':
        optional: true

  '@mui/material@5.15.15':
    resolution: {integrity: sha512-3zvWayJ+E1kzoIsvwyEvkTUKVKt1AjchFFns+JtluHCuvxgKcLSRJTADw37k0doaRtVAsyh8bz9Afqzv+KYrIA==}
    engines: {node: '>=12.0.0'}
    peerDependencies:
      '@emotion/react': ^11.5.0
      '@emotion/styled': ^11.3.0
      '@types/react': ^17.0.0 || ^18.0.0
      react: ^17.0.0 || ^18.0.0
      react-dom: ^17.0.0 || ^18.0.0
    peerDependenciesMeta:
      '@emotion/react':
        optional: true
      '@emotion/styled':
        optional: true
      '@types/react':
        optional: true

  '@mui/private-theming@5.15.14':
    resolution: {integrity: sha512-UH0EiZckOWcxiXLX3Jbb0K7rC8mxTr9L9l6QhOZxYc4r8FHUkefltV9VDGLrzCaWh30SQiJvAEd7djX3XXY6Xw==}
    engines: {node: '>=12.0.0'}
    peerDependencies:
      '@types/react': ^17.0.0 || ^18.0.0
      react: ^17.0.0 || ^18.0.0
    peerDependenciesMeta:
      '@types/react':
        optional: true

  '@mui/styled-engine@5.15.14':
    resolution: {integrity: sha512-RILkuVD8gY6PvjZjqnWhz8fu68dVkqhM5+jYWfB5yhlSQKg+2rHkmEwm75XIeAqI3qwOndK6zELK5H6Zxn4NHw==}
    engines: {node: '>=12.0.0'}
    peerDependencies:
      '@emotion/react': ^11.4.1
      '@emotion/styled': ^11.3.0
      react: ^17.0.0 || ^18.0.0
    peerDependenciesMeta:
      '@emotion/react':
        optional: true
      '@emotion/styled':
        optional: true

  '@mui/system@5.15.15':
    resolution: {integrity: sha512-aulox6N1dnu5PABsfxVGOZffDVmlxPOVgj56HrUnJE8MCSh8lOvvkd47cebIVQQYAjpwieXQXiDPj5pwM40jTQ==}
    engines: {node: '>=12.0.0'}
    peerDependencies:
      '@emotion/react': ^11.5.0
      '@emotion/styled': ^11.3.0
      '@types/react': ^17.0.0 || ^18.0.0
      react: ^17.0.0 || ^18.0.0
    peerDependenciesMeta:
      '@emotion/react':
        optional: true
      '@emotion/styled':
        optional: true
      '@types/react':
        optional: true

  '@mui/types@7.2.14':
    resolution: {integrity: sha512-MZsBZ4q4HfzBsywtXgM1Ksj6HDThtiwmOKUXH1pKYISI9gAVXCNHNpo7TlGoGrBaYWZTdNoirIN7JsQcQUjmQQ==}
    peerDependencies:
      '@types/react': ^17.0.0 || ^18.0.0
    peerDependenciesMeta:
      '@types/react':
        optional: true

  '@mui/utils@5.15.14':
    resolution: {integrity: sha512-0lF/7Hh/ezDv5X7Pry6enMsbYyGKjADzvHyo3Qrc/SSlTsQ1VkbDMbH0m2t3OR5iIVLwMoxwM7yGd+6FCMtTFA==}
    engines: {node: '>=12.0.0'}
    peerDependencies:
      '@types/react': ^17.0.0 || ^18.0.0
      react: ^17.0.0 || ^18.0.0
    peerDependenciesMeta:
      '@types/react':
        optional: true

  '@parcel/bundler-default@2.12.0':
    resolution: {integrity: sha512-3ybN74oYNMKyjD6V20c9Gerdbh7teeNvVMwIoHIQMzuIFT6IGX53PyOLlOKRLbjxMc0TMimQQxIt2eQqxR5LsA==}
    engines: {node: '>= 12.0.0', parcel: ^2.12.0}

  '@parcel/cache@2.12.0':
    resolution: {integrity: sha512-FX5ZpTEkxvq/yvWklRHDESVRz+c7sLTXgFuzz6uEnBcXV38j6dMSikflNpHA6q/L4GKkCqRywm9R6XQwhwIMyw==}
    engines: {node: '>= 12.0.0'}
    peerDependencies:
      '@parcel/core': ^2.12.0

  '@parcel/cache@2.13.0':
    resolution: {integrity: sha512-8GA4Dmhu917a5ZAfLgc7G3gDEWOkFhxeoY44eU7WYgh12rSJCS9XVIaWVnzDKb0ou3brSpbVKz9rhNj1K7kmPw==}
    engines: {node: '>= 16.0.0'}
    peerDependencies:
      '@parcel/core': ^2.13.0

  '@parcel/codeframe@2.12.0':
    resolution: {integrity: sha512-v2VmneILFiHZJTxPiR7GEF1wey1/IXPdZMcUlNXBiPZyWDfcuNgGGVQkx/xW561rULLIvDPharOMdxz5oHOKQg==}
    engines: {node: '>= 12.0.0'}

  '@parcel/codeframe@2.13.0':
    resolution: {integrity: sha512-mKOQSDmRzWqC/ELwjGv9ZDqkYtHwkwvpLC4gb5mUAw6VJsDqraydtluxGR2NejYwETiS4j9mQElcbHZoRcZ9uA==}
    engines: {node: '>= 16.0.0'}

  '@parcel/compressor-raw@2.12.0':
    resolution: {integrity: sha512-h41Q3X7ZAQ9wbQ2csP8QGrwepasLZdXiuEdpUryDce6rF9ZiHoJ97MRpdLxOhOPyASTw/xDgE1xyaPQr0Q3f5A==}
    engines: {node: '>= 12.0.0', parcel: ^2.12.0}

  '@parcel/config-default@2.12.0':
    resolution: {integrity: sha512-dPNe2n9eEsKRc1soWIY0yToMUPirPIa2QhxcCB3Z5RjpDGIXm0pds+BaiqY6uGLEEzsjhRO0ujd4v2Rmm0vuFg==}
    peerDependencies:
      '@parcel/core': ^2.12.0

  '@parcel/core@2.12.0':
    resolution: {integrity: sha512-s+6pwEj+GfKf7vqGUzN9iSEPueUssCCQrCBUlcAfKrJe0a22hTUCjewpB0I7lNrCIULt8dkndD+sMdOrXsRl6Q==}
    engines: {node: '>= 12.0.0'}

  '@parcel/core@2.13.0':
    resolution: {integrity: sha512-ok2y14uJebDuDz5QGcv+Ui4cjdroV/L5HUorYDfttNbuxjc4XpLJC9bzfu3MSwVKF44n/prT9pt3AK/Vf1LFDg==}
    engines: {node: '>= 16.0.0'}

  '@parcel/diagnostic@2.12.0':
    resolution: {integrity: sha512-8f1NOsSFK+F4AwFCKynyIu9Kr/uWHC+SywAv4oS6Bv3Acig0gtwUjugk0C9UaB8ztBZiW5TQZhw+uPZn9T/lJA==}
    engines: {node: '>= 12.0.0'}

  '@parcel/diagnostic@2.13.0':
    resolution: {integrity: sha512-ocgqebLD4VL7/zkOoNBcIRu4ndFRipPwNkLd9cdfux3QBYuYBi5DE+3RSt9IWMrwjS8DMFXCxmtNANr7zujgjw==}
    engines: {node: '>= 16.0.0'}

  '@parcel/events@2.12.0':
    resolution: {integrity: sha512-nmAAEIKLjW1kB2cUbCYSmZOGbnGj8wCzhqnK727zCCWaA25ogzAtt657GPOeFyqW77KyosU728Tl63Fc8hphIA==}
    engines: {node: '>= 12.0.0'}

  '@parcel/events@2.13.0':
    resolution: {integrity: sha512-vFB/GebsoiSxQy68DvrX8zpeJP2xWhSNYSN99ZbyADxutiAUnquu4nKMJCp4Pb+gNPHr2TitU6LKNGXqWLEE7w==}
    engines: {node: '>= 16.0.0'}

  '@parcel/feature-flags@2.13.0':
    resolution: {integrity: sha512-HNTUy7DfEuowGqkKq2DGwhGEO9U3ORgIgRyxG4cXHMhx9BIE1lmB3ZVfu+dyq34GSYw6ceOgo0I3BZYs7rRKDA==}
    engines: {node: '>= 16.0.0'}

  '@parcel/fs@2.12.0':
    resolution: {integrity: sha512-NnFkuvou1YBtPOhTdZr44WN7I60cGyly2wpHzqRl62yhObyi1KvW0SjwOMa0QGNcBOIzp4G0CapoZ93hD0RG5Q==}
    engines: {node: '>= 12.0.0'}
    peerDependencies:
      '@parcel/core': ^2.12.0

  '@parcel/fs@2.13.0':
    resolution: {integrity: sha512-qMaTdlrmnZPk7jy5+FC0xdE5tqzGutRhcoEKGTvtbjEBh++azw9mKkGxLe2CQXnoJXydvM++dhUUIsKhchQGxA==}
    engines: {node: '>= 16.0.0'}
    peerDependencies:
      '@parcel/core': ^2.13.0

  '@parcel/graph@3.2.0':
    resolution: {integrity: sha512-xlrmCPqy58D4Fg5umV7bpwDx5Vyt7MlnQPxW68vae5+BA4GSWetfZt+Cs5dtotMG2oCHzZxhIPt7YZ7NRyQzLA==}
    engines: {node: '>= 12.0.0'}

  '@parcel/graph@3.3.0':
    resolution: {integrity: sha512-CMiX+yzpZH4clrHIbWqH7Pz2tfdS4C22WbcpUMvS4W+U97BhY4B6mm4ytEUOmyqKWiFNGFTfGwZKst9RjSLE6A==}
    engines: {node: '>= 16.0.0'}

  '@parcel/logger@2.12.0':
    resolution: {integrity: sha512-cJ7Paqa7/9VJ7C+KwgJlwMqTQBOjjn71FbKk0G07hydUEBISU2aDfmc/52o60ErL9l+vXB26zTrIBanbxS8rVg==}
    engines: {node: '>= 12.0.0'}

  '@parcel/logger@2.13.0':
    resolution: {integrity: sha512-/hWNC27PntVH+GugndqPYflucG8a9Octc6fuQWS40oBZSw5kBQBYs4xkBSkTVLpcI8910HN3aSHjOJIX8ddtRg==}
    engines: {node: '>= 16.0.0'}

  '@parcel/markdown-ansi@2.12.0':
    resolution: {integrity: sha512-WZz3rzL8k0H3WR4qTHX6Ic8DlEs17keO9gtD4MNGyMNQbqQEvQ61lWJaIH0nAtgEetu0SOITiVqdZrb8zx/M7w==}
    engines: {node: '>= 12.0.0'}

  '@parcel/markdown-ansi@2.13.0':
    resolution: {integrity: sha512-kznmctJ7myhu7/JKN9njHudBj4t8bv4oKW4/cvWgzVR7ftsw9oOJ8EE7eqtqOzzInyATZxXmbk+EYX4S04vLUg==}
    engines: {node: '>= 16.0.0'}

  '@parcel/namer-default@2.12.0':
    resolution: {integrity: sha512-9DNKPDHWgMnMtqqZIMiEj/R9PNWW16lpnlHjwK3ciRlMPgjPJ8+UNc255teZODhX0T17GOzPdGbU/O/xbxVPzA==}
    engines: {node: '>= 12.0.0', parcel: ^2.12.0}

  '@parcel/node-resolver-core@3.3.0':
    resolution: {integrity: sha512-rhPW9DYPEIqQBSlYzz3S0AjXxjN6Ub2yS6tzzsW/4S3Gpsgk/uEq4ZfxPvoPf/6TgZndVxmKwpmxaKtGMmf3cA==}
    engines: {node: '>= 12.0.0'}

  '@parcel/node-resolver-core@3.4.0':
    resolution: {integrity: sha512-LFbbdUTcrbFI8fYDPk86mJc2SANPZzECTfsrqhx1u36t33iYmJTuGnYUH32unT5ra60KOmeZWny8yqedeyHwuw==}
    engines: {node: '>= 16.0.0'}

  '@parcel/optimizer-css@2.12.0':
    resolution: {integrity: sha512-ifbcC97fRzpruTjaa8axIFeX4MjjSIlQfem3EJug3L2AVqQUXnM1XO8L0NaXGNLTW2qnh1ZjIJ7vXT/QhsphsA==}
    engines: {node: '>= 12.0.0', parcel: ^2.12.0}

  '@parcel/optimizer-htmlnano@2.12.0':
    resolution: {integrity: sha512-MfPMeCrT8FYiOrpFHVR+NcZQlXAptK2r4nGJjfT+ndPBhEEZp4yyL7n1y7HfX9geg5altc4WTb4Gug7rCoW8VQ==}
    engines: {node: '>= 12.0.0', parcel: ^2.12.0}

  '@parcel/optimizer-image@2.12.0':
    resolution: {integrity: sha512-bo1O7raeAIbRU5nmNVtx8divLW9Xqn0c57GVNGeAK4mygnQoqHqRZ0mR9uboh64pxv6ijXZHPhKvU9HEpjPjBQ==}
    engines: {node: '>= 12.0.0', parcel: ^2.12.0}
    peerDependencies:
      '@parcel/core': ^2.12.0

  '@parcel/optimizer-svgo@2.12.0':
    resolution: {integrity: sha512-Kyli+ZZXnoonnbeRQdoWwee9Bk2jm/49xvnfb+2OO8NN0d41lblBoRhOyFiScRnJrw7eVl1Xrz7NTkXCIO7XFQ==}
    engines: {node: '>= 12.0.0', parcel: ^2.12.0}

  '@parcel/optimizer-swc@2.12.0':
    resolution: {integrity: sha512-iBi6LZB3lm6WmbXfzi8J3DCVPmn4FN2lw7DGXxUXu7MouDPVWfTsM6U/5TkSHJRNRogZ2gqy5q9g34NPxHbJcw==}
    engines: {node: '>= 12.0.0', parcel: ^2.12.0}

  '@parcel/package-manager@2.12.0':
    resolution: {integrity: sha512-0nvAezcjPx9FT+hIL+LS1jb0aohwLZXct7jAh7i0MLMtehOi0z1Sau+QpgMlA9rfEZZ1LIeFdnZZwqSy7Ccspw==}
    engines: {node: '>= 12.0.0'}
    peerDependencies:
      '@parcel/core': ^2.12.0

  '@parcel/package-manager@2.13.0':
    resolution: {integrity: sha512-S8cnSFpJUkPFSvrWc886nDHVTUGWqdCaoA5R8BJ8I8fMOu6pSUkkUexqK5yYnN7S0dn1bLMnKU3ARpwXhOUZJw==}
    engines: {node: '>= 16.0.0'}
    peerDependencies:
      '@parcel/core': ^2.13.0

  '@parcel/packager-css@2.12.0':
    resolution: {integrity: sha512-j3a/ODciaNKD19IYdWJT+TP+tnhhn5koBGBWWtrKSu0UxWpnezIGZetit3eE+Y9+NTePalMkvpIlit2eDhvfJA==}
    engines: {node: '>= 12.0.0', parcel: ^2.12.0}

  '@parcel/packager-html@2.12.0':
    resolution: {integrity: sha512-PpvGB9hFFe+19NXGz2ApvPrkA9GwEqaDAninT+3pJD57OVBaxB8U+HN4a5LICKxjUppPPqmrLb6YPbD65IX4RA==}
    engines: {node: '>= 12.0.0', parcel: ^2.12.0}

  '@parcel/packager-js@2.12.0':
    resolution: {integrity: sha512-viMF+FszITRRr8+2iJyk+4ruGiL27Y6AF7hQ3xbJfzqnmbOhGFtLTQwuwhOLqN/mWR2VKdgbLpZSarWaO3yAMg==}
    engines: {node: '>= 12.0.0', parcel: ^2.12.0}

  '@parcel/packager-raw@2.12.0':
    resolution: {integrity: sha512-tJZqFbHqP24aq1F+OojFbQIc09P/u8HAW5xfndCrFnXpW4wTgM3p03P0xfw3gnNq+TtxHJ8c3UFE5LnXNNKhYA==}
    engines: {node: '>= 12.0.0', parcel: ^2.12.0}

  '@parcel/packager-svg@2.12.0':
    resolution: {integrity: sha512-ldaGiacGb2lLqcXas97k8JiZRbAnNREmcvoY2W2dvW4loVuDT9B9fU777mbV6zODpcgcHWsLL3lYbJ5Lt3y9cg==}
    engines: {node: '>= 12.0.0', parcel: ^2.12.0}

  '@parcel/packager-ts@2.12.0':
    resolution: {integrity: sha512-8wR0BNN2NBD+IIU0tjioK+lRD4p2Qi/fKxDH5ixEW912tRV+Vd4kE8k++U6YQIpSlK4FRnjFod5zYYhNSLuiXg==}
    engines: {node: '>= 12.0.0', parcel: ^2.12.0}

  '@parcel/packager-wasm@2.12.0':
    resolution: {integrity: sha512-fYqZzIqO9fGYveeImzF8ll6KRo2LrOXfD+2Y5U3BiX/wp9wv17dz50QLDQm9hmTcKGWxK4yWqKQh+Evp/fae7A==}
    engines: {node: '>=12.0.0', parcel: ^2.12.0}

  '@parcel/plugin@2.12.0':
    resolution: {integrity: sha512-nc/uRA8DiMoe4neBbzV6kDndh/58a4wQuGKw5oEoIwBCHUvE2W8ZFSu7ollSXUGRzfacTt4NdY8TwS73ScWZ+g==}
    engines: {node: '>= 12.0.0'}

  '@parcel/plugin@2.13.0':
    resolution: {integrity: sha512-Q00Zv+zJ+rx+C/bHVNscXot1/cPm7Xx2H/NaJpwoXGg1+GNJFRYI37ids5HyWp9H+K67OnM0bC/7VPsTr9NJ0A==}
    engines: {node: '>= 16.0.0'}

  '@parcel/profiler@2.12.0':
    resolution: {integrity: sha512-q53fvl5LDcFYzMUtSusUBZSjQrKjMlLEBgKeQHFwkimwR1mgoseaDBDuNz0XvmzDzF1UelJ02TUKCGacU8W2qA==}
    engines: {node: '>= 12.0.0'}

  '@parcel/profiler@2.13.0':
    resolution: {integrity: sha512-LW2p0Pfz5TWQprJevN1xHRhqlVm01plCgbzT72qmgjzPMI4QYcZVyG+Y62VGn6iBPivpBqm2TNqdiXzfJreQuw==}
    engines: {node: '>= 16.0.0'}

  '@parcel/reporter-cli@2.12.0':
    resolution: {integrity: sha512-TqKsH4GVOLPSCanZ6tcTPj+rdVHERnt5y4bwTM82cajM21bCX1Ruwp8xOKU+03091oV2pv5ieB18pJyRF7IpIw==}
    engines: {node: '>= 12.0.0', parcel: ^2.12.0}

  '@parcel/reporter-dev-server@2.12.0':
    resolution: {integrity: sha512-tIcDqRvAPAttRlTV28dHcbWT5K2r/MBFks7nM4nrEDHWtnrCwimkDmZTc1kD8QOCCjGVwRHcQybpHvxfwol6GA==}
    engines: {node: '>= 12.0.0', parcel: ^2.12.0}

  '@parcel/reporter-tracer@2.12.0':
    resolution: {integrity: sha512-g8rlu9GxB8Ut/F8WGx4zidIPQ4pcYFjU9bZO+fyRIPrSUFH2bKijCnbZcr4ntqzDGx74hwD6cCG4DBoleq2UlQ==}
    engines: {node: '>= 12.0.0', parcel: ^2.12.0}

  '@parcel/resolver-default@2.12.0':
    resolution: {integrity: sha512-uuhbajTax37TwCxu7V98JtRLiT6hzE4VYSu5B7Qkauy14/WFt2dz6GOUXPgVsED569/hkxebPx3KCMtZW6cHHA==}
    engines: {node: '>= 12.0.0', parcel: ^2.12.0}

  '@parcel/runtime-browser-hmr@2.12.0':
    resolution: {integrity: sha512-4ZLp2FWyD32r0GlTulO3+jxgsA3oO1P1b5oO2IWuWilfhcJH5LTiazpL5YdusUjtNn9PGN6QLAWfxmzRIfM+Ow==}
    engines: {node: '>= 12.0.0', parcel: ^2.12.0}

  '@parcel/runtime-js@2.12.0':
    resolution: {integrity: sha512-sBerP32Z1crX5PfLNGDSXSdqzlllM++GVnVQVeM7DgMKS8JIFG3VLi28YkX+dYYGtPypm01JoIHCkvwiZEcQJg==}
    engines: {node: '>= 12.0.0', parcel: ^2.12.0}

  '@parcel/runtime-react-refresh@2.12.0':
    resolution: {integrity: sha512-SCHkcczJIDFTFdLTzrHTkQ0aTrX3xH6jrA4UsCBL6ji61+w+ohy4jEEe9qCgJVXhnJfGLE43HNXek+0MStX+Mw==}
    engines: {node: '>= 12.0.0', parcel: ^2.12.0}

  '@parcel/runtime-service-worker@2.12.0':
    resolution: {integrity: sha512-BXuMBsfiwpIEnssn+jqfC3jkgbS8oxeo3C7xhSQsuSv+AF2FwY3O3AO1c1RBskEW3XrBLNINOJujroNw80VTKA==}
    engines: {node: '>= 12.0.0', parcel: ^2.12.0}

  '@parcel/rust@2.12.0':
    resolution: {integrity: sha512-005cldMdFZFDPOjbDVEXcINQ3wT4vrxvSavRWI3Az0e3E18exO/x/mW9f648KtXugOXMAqCEqhFHcXECL9nmMw==}
    engines: {node: '>= 12.0.0'}

  '@parcel/rust@2.13.0':
    resolution: {integrity: sha512-7wPx5fma2imcIpwoBHxkt4yMDLYbnxQ1utswXaDj59iDu3mJkHU9/WyZWD2KzZdrADAdF8ulR1fg1woBYQ+nwA==}
    engines: {node: '>= 16.0.0'}

  '@parcel/source-map@2.1.1':
    resolution: {integrity: sha512-Ejx1P/mj+kMjQb8/y5XxDUn4reGdr+WyKYloBljpppUy8gs42T+BNoEOuRYqDVdgPc6NxduzIDoJS9pOFfV5Ew==}
    engines: {node: ^12.18.3 || >=14}

  '@parcel/transformer-babel@2.12.0':
    resolution: {integrity: sha512-zQaBfOnf/l8rPxYGnsk/ufh/0EuqvmnxafjBIpKZ//j6rGylw5JCqXSb1QvvAqRYruKeccxGv7+HrxpqKU6V4A==}
    engines: {node: '>= 12.0.0', parcel: ^2.12.0}

  '@parcel/transformer-css@2.12.0':
    resolution: {integrity: sha512-vXhOqoAlQGATYyQ433Z1DXKmiKmzOAUmKysbYH3FD+LKEKLMEl/pA14goqp00TW+A/EjtSKKyeMyHlMIIUqj4Q==}
    engines: {node: '>= 12.0.0', parcel: ^2.12.0}

  '@parcel/transformer-html@2.12.0':
    resolution: {integrity: sha512-5jW4dFFBlYBvIQk4nrH62rfA/G/KzVzEDa6S+Nne0xXhglLjkm64Ci9b/d4tKZfuGWUbpm2ASAq8skti/nfpXw==}
    engines: {node: '>= 12.0.0', parcel: ^2.12.0}

  '@parcel/transformer-image@2.12.0':
    resolution: {integrity: sha512-8hXrGm2IRII49R7lZ0RpmNk27EhcsH+uNKsvxuMpXPuEnWgC/ha/IrjaI29xCng1uGur74bJF43NUSQhR4aTdw==}
    engines: {node: '>= 12.0.0', parcel: ^2.12.0}
    peerDependencies:
      '@parcel/core': ^2.12.0

  '@parcel/transformer-js@2.12.0':
    resolution: {integrity: sha512-OSZpOu+FGDbC/xivu24v092D9w6EGytB3vidwbdiJ2FaPgfV7rxS0WIUjH4I0OcvHAcitArRXL0a3+HrNTdQQw==}
    engines: {node: '>= 12.0.0', parcel: ^2.12.0}
    peerDependencies:
      '@parcel/core': ^2.12.0

  '@parcel/transformer-json@2.12.0':
    resolution: {integrity: sha512-Utv64GLRCQILK5r0KFs4o7I41ixMPllwOLOhkdjJKvf1hZmN6WqfOmB1YLbWS/y5Zb/iB52DU2pWZm96vLFQZQ==}
    engines: {node: '>= 12.0.0', parcel: ^2.12.0}

  '@parcel/transformer-postcss@2.12.0':
    resolution: {integrity: sha512-FZqn+oUtiLfPOn67EZxPpBkfdFiTnF4iwiXPqvst3XI8H+iC+yNgzmtJkunOOuylpYY6NOU5jT8d7saqWSDv2Q==}
    engines: {node: '>= 12.0.0', parcel: ^2.12.0}

  '@parcel/transformer-posthtml@2.12.0':
    resolution: {integrity: sha512-z6Z7rav/pcaWdeD+2sDUcd0mmNZRUvtHaUGa50Y2mr+poxrKilpsnFMSiWBT+oOqPt7j71jzDvrdnAF4XkCljg==}
    engines: {node: '>= 12.0.0', parcel: ^2.12.0}

  '@parcel/transformer-raw@2.12.0':
    resolution: {integrity: sha512-Ht1fQvXxix0NncdnmnXZsa6hra20RXYh1VqhBYZLsDfkvGGFnXIgO03Jqn4Z8MkKoa0tiNbDhpKIeTjyclbBxQ==}
    engines: {node: '>= 12.0.0', parcel: ^2.12.0}

  '@parcel/transformer-react-refresh-wrap@2.12.0':
    resolution: {integrity: sha512-GE8gmP2AZtkpBIV5vSCVhewgOFRhqwdM5Q9jNPOY5PKcM3/Ff0qCqDiTzzGLhk0/VMBrdjssrfZkVx6S/lHdJw==}
    engines: {node: '>= 12.0.0', parcel: ^2.12.0}

  '@parcel/transformer-svg@2.12.0':
    resolution: {integrity: sha512-cZJqGRJ4JNdYcb+vj94J7PdOuTnwyy45dM9xqbIMH+HSiiIkfrMsdEwYft0GTyFTdsnf+hdHn3tau7Qa5hhX+A==}
    engines: {node: '>= 12.0.0', parcel: ^2.12.0}

  '@parcel/transformer-typescript-types@2.12.0':
    resolution: {integrity: sha512-uxF4UBMYvbjiV3zHTWMrZX8cFD92VUvD3ArcGi5WEtuVROUm9Sc47o0mOzxKfMFlJu2KOfZVHYlzK9f/UKA2kQ==}
    engines: {node: '>= 12.0.0', parcel: ^2.12.0}
    peerDependencies:
      typescript: '>=3.0.0'

  '@parcel/ts-utils@2.12.0':
    resolution: {integrity: sha512-zou+W6dcqnXXUOfN5zGM+ePIWbYOhGp8bVB2jICoNkoKmNAHd4l4zeHl5yQXnbZfynVw88cZVqxtXS8tYebelg==}
    engines: {node: '>= 12.0.0'}
    peerDependencies:
      typescript: '>=3.0.0'

  '@parcel/types-internal@2.13.0':
    resolution: {integrity: sha512-yhIbaH+VXQB7Leifsnwifr80R6q2Yqeo+xN4KcPGuGH94iX7LrxJ3V0iwUMIg5nGmh5hmNbq0MEYFFxqVuZ8wQ==}

  '@parcel/types@2.12.0':
    resolution: {integrity: sha512-8zAFiYNCwNTQcglIObyNwKfRYQK5ELlL13GuBOrSMxueUiI5ylgsGbTS1N7J3dAGZixHO8KhHGv5a71FILn9rQ==}

  '@parcel/types@2.13.0':
    resolution: {integrity: sha512-o9Oe43ZIe5rwY/vqE70yZxSPfkNAIoXdLTnqYX+bIDchqWqY6xSSeNdhkwuT5VNKAh5F8T1UJput7rgE6Znx/w==}

  '@parcel/utils@2.12.0':
    resolution: {integrity: sha512-z1JhLuZ8QmDaYoEIuUCVZlhcFrS7LMfHrb2OCRui5SQFntRWBH2fNM6H/fXXUkT9SkxcuFP2DUA6/m4+Gkz72g==}
    engines: {node: '>= 12.0.0'}

  '@parcel/utils@2.13.0':
    resolution: {integrity: sha512-tLHtce8s2gNFHC9kS5VkNrf6YX9ZjVigk/+ZeWpsde8lBpCaY8OHLubJMXSAdk6q26RDn8tCrdMkndlfautDIw==}
    engines: {node: '>= 16.0.0'}

  '@parcel/watcher-android-arm64@2.4.1':
    resolution: {integrity: sha512-LOi/WTbbh3aTn2RYddrO8pnapixAziFl6SMxHM69r3tvdSm94JtCenaKgk1GRg5FJ5wpMCpHeW+7yqPlvZv7kg==}
    engines: {node: '>= 10.0.0'}
    cpu: [arm64]
    os: [android]

  '@parcel/watcher-darwin-arm64@2.4.1':
    resolution: {integrity: sha512-ln41eihm5YXIY043vBrrHfn94SIBlqOWmoROhsMVTSXGh0QahKGy77tfEywQ7v3NywyxBBkGIfrWRHm0hsKtzA==}
    engines: {node: '>= 10.0.0'}
    cpu: [arm64]
    os: [darwin]

  '@parcel/watcher-darwin-x64@2.4.1':
    resolution: {integrity: sha512-yrw81BRLjjtHyDu7J61oPuSoeYWR3lDElcPGJyOvIXmor6DEo7/G2u1o7I38cwlcoBHQFULqF6nesIX3tsEXMg==}
    engines: {node: '>= 10.0.0'}
    cpu: [x64]
    os: [darwin]

  '@parcel/watcher-freebsd-x64@2.4.1':
    resolution: {integrity: sha512-TJa3Pex/gX3CWIx/Co8k+ykNdDCLx+TuZj3f3h7eOjgpdKM+Mnix37RYsYU4LHhiYJz3DK5nFCCra81p6g050w==}
    engines: {node: '>= 10.0.0'}
    cpu: [x64]
    os: [freebsd]

  '@parcel/watcher-linux-arm-glibc@2.4.1':
    resolution: {integrity: sha512-4rVYDlsMEYfa537BRXxJ5UF4ddNwnr2/1O4MHM5PjI9cvV2qymvhwZSFgXqbS8YoTk5i/JR0L0JDs69BUn45YA==}
    engines: {node: '>= 10.0.0'}
    cpu: [arm]
    os: [linux]

  '@parcel/watcher-linux-arm64-glibc@2.4.1':
    resolution: {integrity: sha512-BJ7mH985OADVLpbrzCLgrJ3TOpiZggE9FMblfO65PlOCdG++xJpKUJ0Aol74ZUIYfb8WsRlUdgrZxKkz3zXWYA==}
    engines: {node: '>= 10.0.0'}
    cpu: [arm64]
    os: [linux]

  '@parcel/watcher-linux-arm64-musl@2.4.1':
    resolution: {integrity: sha512-p4Xb7JGq3MLgAfYhslU2SjoV9G0kI0Xry0kuxeG/41UfpjHGOhv7UoUDAz/jb1u2elbhazy4rRBL8PegPJFBhA==}
    engines: {node: '>= 10.0.0'}
    cpu: [arm64]
    os: [linux]

  '@parcel/watcher-linux-x64-glibc@2.4.1':
    resolution: {integrity: sha512-s9O3fByZ/2pyYDPoLM6zt92yu6P4E39a03zvO0qCHOTjxmt3GHRMLuRZEWhWLASTMSrrnVNWdVI/+pUElJBBBg==}
    engines: {node: '>= 10.0.0'}
    cpu: [x64]
    os: [linux]

  '@parcel/watcher-linux-x64-musl@2.4.1':
    resolution: {integrity: sha512-L2nZTYR1myLNST0O632g0Dx9LyMNHrn6TOt76sYxWLdff3cB22/GZX2UPtJnaqQPdCRoszoY5rcOj4oMTtp5fQ==}
    engines: {node: '>= 10.0.0'}
    cpu: [x64]
    os: [linux]

  '@parcel/watcher-win32-arm64@2.4.1':
    resolution: {integrity: sha512-Uq2BPp5GWhrq/lcuItCHoqxjULU1QYEcyjSO5jqqOK8RNFDBQnenMMx4gAl3v8GiWa59E9+uDM7yZ6LxwUIfRg==}
    engines: {node: '>= 10.0.0'}
    cpu: [arm64]
    os: [win32]

  '@parcel/watcher-win32-ia32@2.4.1':
    resolution: {integrity: sha512-maNRit5QQV2kgHFSYwftmPBxiuK5u4DXjbXx7q6eKjq5dsLXZ4FJiVvlcw35QXzk0KrUecJmuVFbj4uV9oYrcw==}
    engines: {node: '>= 10.0.0'}
    cpu: [ia32]
    os: [win32]

  '@parcel/watcher-win32-x64@2.4.1':
    resolution: {integrity: sha512-+DvS92F9ezicfswqrvIRM2njcYJbd5mb9CUgtrHCHmvn7pPPa+nMDRu1o1bYYz/l5IB2NVGNJWiH7h1E58IF2A==}
    engines: {node: '>= 10.0.0'}
    cpu: [x64]
    os: [win32]

  '@parcel/watcher@2.4.1':
    resolution: {integrity: sha512-HNjmfLQEVRZmHRET336f20H/8kOozUGwk7yajvsonjNxbj2wBTK1WsQuHkD5yYh9RxFGL2EyDHryOihOwUoKDA==}
    engines: {node: '>= 10.0.0'}

  '@parcel/workers@2.12.0':
    resolution: {integrity: sha512-zv5We5Jmb+ZWXlU6A+AufyjY4oZckkxsZ8J4dvyWL0W8IQvGO1JB4FGeryyttzQv3RM3OxcN/BpTGPiDG6keBw==}
    engines: {node: '>= 12.0.0'}
    peerDependencies:
      '@parcel/core': ^2.12.0

  '@parcel/workers@2.13.0':
    resolution: {integrity: sha512-E9LryfGSog45j/ZSMyGSQVuuBWen2P0s/SEwIsXIYQFP/MGY9tL4ZUwVyfThHOI0kx8d8PfdNaSHBOZEIRrXvQ==}
    engines: {node: '>= 16.0.0'}
    peerDependencies:
      '@parcel/core': ^2.13.0

  '@popperjs/core@2.11.8':
    resolution: {integrity: sha512-P1st0aksCrn9sGZhp8GMYwBnQsbvAWsZAX44oXNNvLHGqAOcoVxmjZiohstwQ7SqKnbR47akdNi+uleWD8+g6A==}

  '@rollup/rollup-android-arm-eabi@4.14.1':
    resolution: {integrity: sha512-fH8/o8nSUek8ceQnT7K4EQbSiV7jgkHq81m9lWZFIXjJ7lJzpWXbQFpT/Zh6OZYnpFykvzC3fbEvEAFZu03dPA==}
    cpu: [arm]
    os: [android]

  '@rollup/rollup-android-arm64@4.14.1':
    resolution: {integrity: sha512-Y/9OHLjzkunF+KGEoJr3heiD5X9OLa8sbT1lm0NYeKyaM3oMhhQFvPB0bNZYJwlq93j8Z6wSxh9+cyKQaxS7PQ==}
    cpu: [arm64]
    os: [android]

  '@rollup/rollup-darwin-arm64@4.14.1':
    resolution: {integrity: sha512-+kecg3FY84WadgcuSVm6llrABOdQAEbNdnpi5X3UwWiFVhZIZvKgGrF7kmLguvxHNQy+UuRV66cLVl3S+Rkt+Q==}
    cpu: [arm64]
    os: [darwin]

  '@rollup/rollup-darwin-x64@4.14.1':
    resolution: {integrity: sha512-2pYRzEjVqq2TB/UNv47BV/8vQiXkFGVmPFwJb+1E0IFFZbIX8/jo1olxqqMbo6xCXf8kabANhp5bzCij2tFLUA==}
    cpu: [x64]
    os: [darwin]

  '@rollup/rollup-linux-arm-gnueabihf@4.14.1':
    resolution: {integrity: sha512-mS6wQ6Do6/wmrF9aTFVpIJ3/IDXhg1EZcQFYHZLHqw6AzMBjTHWnCG35HxSqUNphh0EHqSM6wRTT8HsL1C0x5g==}
    cpu: [arm]
    os: [linux]

  '@rollup/rollup-linux-arm64-gnu@4.14.1':
    resolution: {integrity: sha512-p9rGKYkHdFMzhckOTFubfxgyIO1vw//7IIjBBRVzyZebWlzRLeNhqxuSaZ7kCEKVkm/kuC9fVRW9HkC/zNRG2w==}
    cpu: [arm64]
    os: [linux]

  '@rollup/rollup-linux-arm64-musl@4.14.1':
    resolution: {integrity: sha512-nDY6Yz5xS/Y4M2i9JLQd3Rofh5OR8Bn8qe3Mv/qCVpHFlwtZSBYSPaU4mrGazWkXrdQ98GB//H0BirGR/SKFSw==}
    cpu: [arm64]
    os: [linux]

  '@rollup/rollup-linux-powerpc64le-gnu@4.14.1':
    resolution: {integrity: sha512-im7HE4VBL+aDswvcmfx88Mp1soqL9OBsdDBU8NqDEYtkri0qV0THhQsvZtZeNNlLeCUQ16PZyv7cqutjDF35qw==}
    cpu: [ppc64le]
    os: [linux]

  '@rollup/rollup-linux-riscv64-gnu@4.14.1':
    resolution: {integrity: sha512-RWdiHuAxWmzPJgaHJdpvUUlDz8sdQz4P2uv367T2JocdDa98iRw2UjIJ4QxSyt077mXZT2X6pKfT2iYtVEvOFw==}
    cpu: [riscv64]
    os: [linux]

  '@rollup/rollup-linux-s390x-gnu@4.14.1':
    resolution: {integrity: sha512-VMgaGQ5zRX6ZqV/fas65/sUGc9cPmsntq2FiGmayW9KMNfWVG/j0BAqImvU4KTeOOgYSf1F+k6at1UfNONuNjA==}
    cpu: [s390x]
    os: [linux]

  '@rollup/rollup-linux-x64-gnu@4.14.1':
    resolution: {integrity: sha512-9Q7DGjZN+hTdJomaQ3Iub4m6VPu1r94bmK2z3UeWP3dGUecRC54tmVu9vKHTm1bOt3ASoYtEz6JSRLFzrysKlA==}
    cpu: [x64]
    os: [linux]

  '@rollup/rollup-linux-x64-musl@4.14.1':
    resolution: {integrity: sha512-JNEG/Ti55413SsreTguSx0LOVKX902OfXIKVg+TCXO6Gjans/k9O6ww9q3oLGjNDaTLxM+IHFMeXy/0RXL5R/g==}
    cpu: [x64]
    os: [linux]

  '@rollup/rollup-win32-arm64-msvc@4.14.1':
    resolution: {integrity: sha512-ryS22I9y0mumlLNwDFYZRDFLwWh3aKaC72CWjFcFvxK0U6v/mOkM5Up1bTbCRAhv3kEIwW2ajROegCIQViUCeA==}
    cpu: [arm64]
    os: [win32]

  '@rollup/rollup-win32-ia32-msvc@4.14.1':
    resolution: {integrity: sha512-TdloItiGk+T0mTxKx7Hp279xy30LspMso+GzQvV2maYePMAWdmrzqSNZhUpPj3CGw12aGj57I026PgLCTu8CGg==}
    cpu: [ia32]
    os: [win32]

  '@rollup/rollup-win32-x64-msvc@4.14.1':
    resolution: {integrity: sha512-wQGI+LY/Py20zdUPq+XCem7JcPOyzIJBm3dli+56DJsQOHbnXZFEwgmnC6el1TPAfC8lBT3m+z69RmLykNUbew==}
    cpu: [x64]
    os: [win32]

  '@sinclair/typebox@0.27.8':
    resolution: {integrity: sha512-+Fj43pSMwJs4KRrH/938Uf+uAELIgVBmQzg/q1YG10djyfA3TnrU8N8XzqCh/okZdszqBQTZf96idMfE5lnwTA==}

  '@swc/core-darwin-arm64@1.7.6':
    resolution: {integrity: sha512-6lYHey84ZzsdtC7UuPheM4Rm0Inzxm6Sb8U6dmKc4eCx8JL0LfWG4LC5RsdsrTxnjTsbriWlnhZBffh8ijUHIQ==}
    engines: {node: '>=10'}
    cpu: [arm64]
    os: [darwin]

  '@swc/core-darwin-arm64@1.9.2':
    resolution: {integrity: sha512-nETmsCoY29krTF2PtspEgicb3tqw7Ci5sInTI03EU5zpqYbPjoPH99BVTjj0OsF53jP5MxwnLI5Hm21lUn1d6A==}
    engines: {node: '>=10'}
    cpu: [arm64]
    os: [darwin]

  '@swc/core-darwin-x64@1.7.6':
    resolution: {integrity: sha512-Fyl+8aH9O5rpx4O7r2KnsPpoi32iWoKOYKiipeTbGjQ/E95tNPxbmsz4yqE8Ovldcga60IPJ5OKQA3HWRiuzdw==}
    engines: {node: '>=10'}
    cpu: [x64]
    os: [darwin]

  '@swc/core-darwin-x64@1.9.2':
    resolution: {integrity: sha512-9gD+bwBz8ZByjP6nZTXe/hzd0tySIAjpDHgkFiUrc+5zGF+rdTwhcNrzxNHJmy6mw+PW38jqII4uspFHUqqxuQ==}
    engines: {node: '>=10'}
    cpu: [x64]
    os: [darwin]

  '@swc/core-linux-arm-gnueabihf@1.7.6':
    resolution: {integrity: sha512-2WxYTqFaOx48GKC2cbO1/IntA+w+kfCFy436Ij7qRqqtV/WAvTM9TC1OmiFbqq436rSot52qYmX8fkwdB5UcLQ==}
    engines: {node: '>=10'}
    cpu: [arm]
    os: [linux]

  '@swc/core-linux-arm-gnueabihf@1.9.2':
    resolution: {integrity: sha512-kYq8ief1Qrn+WmsTWAYo4r+Coul4dXN6cLFjiPZ29Cv5pyU+GFvSPAB4bEdMzwy99rCR0u2P10UExaeCjurjvg==}
    engines: {node: '>=10'}
    cpu: [arm]
    os: [linux]

  '@swc/core-linux-arm64-gnu@1.7.6':
    resolution: {integrity: sha512-TBEGMSe0LhvPe4S7E68c7VzgT3OMu4VTmBLS7B2aHv4v8uZO92Khpp7L0WqgYU1y5eMjk+XLDLi4kokiNHv/Hg==}
    engines: {node: '>=10'}
    cpu: [arm64]
    os: [linux]

  '@swc/core-linux-arm64-gnu@1.9.2':
    resolution: {integrity: sha512-n0W4XiXlmEIVqxt+rD3ZpkogsEWUk1jJ+i5bQNgB+1JuWh0fBE8c/blDgTQXa0GB5lTPVDZQussgdNOCnAZwiA==}
    engines: {node: '>=10'}
    cpu: [arm64]
    os: [linux]

  '@swc/core-linux-arm64-musl@1.7.6':
    resolution: {integrity: sha512-QI8QGL0HGT42tj7F1A+YAzhGkJjUcvvTfI1e2m704W0Enl2/UIK9v5D1zvQzYwusRyKuaQfbeBRYDh0NcLOGLg==}
    engines: {node: '>=10'}
    cpu: [arm64]
    os: [linux]

  '@swc/core-linux-arm64-musl@1.9.2':
    resolution: {integrity: sha512-8xzrOmsyCC1zrx2Wzx/h8dVsdewO1oMCwBTLc1gSJ/YllZYTb04pNm6NsVbzUX2tKddJVRgSJXV10j/NECLwpA==}
    engines: {node: '>=10'}
    cpu: [arm64]
    os: [linux]

  '@swc/core-linux-x64-gnu@1.7.6':
    resolution: {integrity: sha512-61AYVzhjuNQAVIKKWOJu3H0/pFD28RYJGxnGg3YMhvRLRyuWNyY5Nyyj2WkKcz/ON+g38Arlz00NT1LDIViRLg==}
    engines: {node: '>=10'}
    cpu: [x64]
    os: [linux]

  '@swc/core-linux-x64-gnu@1.9.2':
    resolution: {integrity: sha512-kZrNz/PjRQKcchWF6W292jk3K44EoVu1ad5w+zbS4jekIAxsM8WwQ1kd+yjUlN9jFcF8XBat5NKIs9WphJCVXg==}
    engines: {node: '>=10'}
    cpu: [x64]
    os: [linux]

  '@swc/core-linux-x64-musl@1.7.6':
    resolution: {integrity: sha512-hQFznpfLK8XajfAAN9Cjs0w/aVmO7iu9VZvInyrTCRcPqxV5O+rvrhRxKvC1LRMZXr5M6JRSRtepp5w+TK4kAw==}
    engines: {node: '>=10'}
    cpu: [x64]
    os: [linux]

  '@swc/core-linux-x64-musl@1.9.2':
    resolution: {integrity: sha512-TTIpR4rjMkhX1lnFR+PSXpaL83TrQzp9znRdp2TzYrODlUd/R20zOwSo9vFLCyH6ZoD47bccY7QeGZDYT3nlRg==}
    engines: {node: '>=10'}
    cpu: [x64]
    os: [linux]

  '@swc/core-win32-arm64-msvc@1.7.6':
    resolution: {integrity: sha512-Aqsd9afykVMuekzjm4X4TDqwxmG4CrzoOSFe0hZrn9SMio72l5eAPnMtYoe5LsIqtjV8MNprLfXaNbjHjTegmA==}
    engines: {node: '>=10'}
    cpu: [arm64]
    os: [win32]

  '@swc/core-win32-arm64-msvc@1.9.2':
    resolution: {integrity: sha512-+Eg2d4icItKC0PMjZxH7cSYFLWk0aIp94LNmOw6tPq0e69ax6oh10upeq0D1fjWsKLmOJAWEvnXlayZcijEXDw==}
    engines: {node: '>=10'}
    cpu: [arm64]
    os: [win32]

  '@swc/core-win32-ia32-msvc@1.7.6':
    resolution: {integrity: sha512-9h0hYnOeRVNeQgHQTvD1Im67faNSSzBZ7Adtxyu9urNLfBTJilMllFd2QuGHlKW5+uaT6ZH7ZWDb+c/enx7Lcg==}
    engines: {node: '>=10'}
    cpu: [ia32]
    os: [win32]

  '@swc/core-win32-ia32-msvc@1.9.2':
    resolution: {integrity: sha512-nLWBi4vZDdM/LkiQmPCakof8Dh1/t5EM7eudue04V1lIcqx9YHVRS3KMwEaCoHLGg0c312Wm4YgrWQd9vwZ5zQ==}
    engines: {node: '>=10'}
    cpu: [ia32]
    os: [win32]

  '@swc/core-win32-x64-msvc@1.7.6':
    resolution: {integrity: sha512-izeoB8glCSe6IIDQmrVm6bvR9muk9TeKgmtY7b6l1BwL4BFnTUk4dMmpbntT90bEVQn3JPCaPtUG4HfL8VuyuA==}
    engines: {node: '>=10'}
    cpu: [x64]
    os: [win32]

  '@swc/core-win32-x64-msvc@1.9.2':
    resolution: {integrity: sha512-ik/k+JjRJBFkXARukdU82tSVx0CbExFQoQ78qTO682esbYXzjdB5eLVkoUbwen299pnfr88Kn4kyIqFPTje8Xw==}
    engines: {node: '>=10'}
    cpu: [x64]
    os: [win32]

  '@swc/core@1.7.6':
    resolution: {integrity: sha512-FZxyao9eQks1MRmUshgsZTmlg/HB2oXK5fghkoWJm/1CU2q2kaJlVDll2as5j+rmWiwkp0Gidlq8wlXcEEAO+g==}
    engines: {node: '>=10'}
    peerDependencies:
      '@swc/helpers': '*'
    peerDependenciesMeta:
      '@swc/helpers':
        optional: true

  '@swc/core@1.9.2':
    resolution: {integrity: sha512-dYyEkO6mRYtZFpnOsnYzv9rY69fHAHoawYOjGOEcxk9WYtaJhowMdP/w6NcOKnz2G7GlZaenjkzkMa6ZeQeMsg==}
    engines: {node: '>=10'}
    peerDependencies:
      '@swc/helpers': '*'
    peerDependenciesMeta:
      '@swc/helpers':
        optional: true

  '@swc/counter@0.1.3':
    resolution: {integrity: sha512-e2BR4lsJkkRlKZ/qCHPw9ZaSxc0MVUd7gtbtaB7aMvHeJVYe8sOB8DBZkP2DtISHGSku9sCK6T6cnY0CtXrOCQ==}

  '@swc/helpers@0.5.6':
    resolution: {integrity: sha512-aYX01Ke9hunpoCexYAgQucEpARGQ5w/cqHFrIR+e9gdKb1QWTsVJuTJ2ozQzIAxLyRQe/m+2RqzkyOOGiMKRQA==}

  '@swc/types@0.1.12':
    resolution: {integrity: sha512-wBJA+SdtkbFhHjTMYH+dEH1y4VpfGdAc2Kw/LK09i9bXd/K6j6PkDcFCEzb6iVfZMkPRrl/q0e3toqTAJdkIVA==}

  '@swc/types@0.1.15':
    resolution: {integrity: sha512-XKaZ+dzDIQ9Ot9o89oJQ/aluI17+VvUnIpYJTcZtvv1iYX6MzHh3Ik2CSR7MdPKpPwfZXHBeCingb2b4PoDVdw==}

  '@trysound/sax@0.2.0':
    resolution: {integrity: sha512-L7z9BgrNEcYyUYtF+HaEfiS5ebkh9jXqbszz7pC0hRBPaatV0XjSD3+eHrpqFemQfgwiFF0QPIarnIihIDn7OA==}
    engines: {node: '>=10.13.0'}

  '@types/estree@1.0.5':
    resolution: {integrity: sha512-/kYRxGDLWzHOB7q+wtSUQlFrtcdUccpfy+X+9iMBpHK8QLLhx2wIPYuS5DYtR9Wa/YlZAbIovy7qVdB1Aq6Lyw==}

  '@types/file-saver@2.0.7':
    resolution: {integrity: sha512-dNKVfHd/jk0SkR/exKGj2ggkB45MAkzvWCaqLUUgkyjITkGNzH8H+yUwr+BLJUBjZOe9w8X3wgmXhZDRg1ED6A==}

  '@types/lodash@4.14.202':
    resolution: {integrity: sha512-OvlIYQK9tNneDlS0VN54LLd5uiPCBOp7gS5Z0f1mjoJYBrtStzgmJBxONW3U6OZqdtNzZPmn9BS/7WI7BFFcFQ==}

  '@types/node@22.1.0':
    resolution: {integrity: sha512-AOmuRF0R2/5j1knA3c6G3HOk523Ga+l+ZXltX8SF1+5oqcXijjfTd8fY3XRZqSihEu9XhtQnKYLmkFaoxgsJHw==}

  '@types/parse-json@4.0.2':
    resolution: {integrity: sha512-dISoDXWWQwUquiKsyZ4Ng+HX2KsPL7LyHKHQwgGFEA3IaKac4Obd+h2a/a6waisAoepJlBcx9paWqjA8/HVjCw==}

  '@types/prop-types@15.7.12':
    resolution: {integrity: sha512-5zvhXYtRNRluoE/jAp4GVsSduVUzNWKkOZrCDBWYtE7biZywwdC2AcEzg+cSMLFRfVgeAFqpfNabiPjxFddV1Q==}

  '@types/react-dom@18.3.0':
    resolution: {integrity: sha512-EhwApuTmMBmXuFOikhQLIBUn6uFg81SwLMOAUgodJF14SOBOCMdU04gDoYi0WOJJHD144TL32z4yDqCW3dnkQg==}

  '@types/react-transition-group@4.4.10':
    resolution: {integrity: sha512-hT/+s0VQs2ojCX823m60m5f0sL5idt9SO6Tj6Dg+rdphGPIeJbJ6CxvBYkgkGKrYeDjvIpKTR38UzmtHJOGW3Q==}

  '@types/react@18.3.0':
    resolution: {integrity: sha512-DiUcKjzE6soLyln8NNZmyhcQjVv+WsUIFSqetMN0p8927OztKT4VTfFTqsbAi5oAGIcgOmOajlfBqyptDDjZRw==}

  '@vitejs/plugin-react-swc@3.7.0':
    resolution: {integrity: sha512-yrknSb3Dci6svCd/qhHqhFPDSw0QtjumcqdKMoNNzmOl5lMXTTiqzjWtG4Qask2HdvvzaNgSunbQGet8/GrKdA==}
    peerDependencies:
      vite: ^4 || ^5

  '@vitest/expect@1.4.0':
    resolution: {integrity: sha512-Jths0sWCJZ8BxjKe+p+eKsoqev1/T8lYcrjavEaz8auEJ4jAVY0GwW3JKmdVU4mmNPLPHixh4GNXP7GFtAiDHA==}

  '@vitest/runner@1.4.0':
    resolution: {integrity: sha512-EDYVSmesqlQ4RD2VvWo3hQgTJ7ZrFQ2VSJdfiJiArkCerDAGeyF1i6dHkmySqk573jLp6d/cfqCN+7wUB5tLgg==}

  '@vitest/snapshot@1.4.0':
    resolution: {integrity: sha512-saAFnt5pPIA5qDGxOHxJ/XxhMFKkUSBJmVt5VgDsAqPTX6JP326r5C/c9UuCMPoXNzuudTPsYDZCoJ5ilpqG2A==}

  '@vitest/spy@1.4.0':
    resolution: {integrity: sha512-Ywau/Qs1DzM/8Uc+yA77CwSegizMlcgTJuYGAi0jujOteJOUf1ujunHThYo243KG9nAyWT3L9ifPYZ5+As/+6Q==}

  '@vitest/utils@1.4.0':
    resolution: {integrity: sha512-mx3Yd1/6e2Vt/PUC98DcqTirtfxUyAZ32uK82r8rZzbtBeBo+nqgnjx/LvqQdWsrvNtm14VmurNgcf4nqY5gJg==}

  '@zarrita/core@0.1.0-next.12':
    resolution: {integrity: sha512-Y3TsUBqyQ86Z7Z/1uI9CllI8clm0fFGi0URlVn+YrSfuoZV377DBfYwksoycyb2KtPyo/tfRvwahYXW71RrWhQ==}

  '@zarrita/indexing@0.1.0-next.14':
    resolution: {integrity: sha512-13Af1eQgdkp9Cw+tQf3jQ5YYirkR2YEIiPFRcwNuHV3u2ycM1okuY2lilIjQ1hgeJzrmIc3q/y72ioT4bgiwcQ==}

  '@zarrita/storage@0.1.0-next.5':
    resolution: {integrity: sha512-E1VSxhNGZHL4RsKfIuyaz0HRsDk7hOU8Y7R+8yvKolaHDjK31XQsUgu97oaR24qS1j1OOg5vGyFyd+y0q7FNOA==}

  '@zarrita/typedarray@0.1.0-next.3':
    resolution: {integrity: sha512-DpSaU3Cr6HmYDC/v8oM+e219cHU/kzKma309Z9E+QbpRnZycKNbSTKcxFR7FqB6HgB9640gzNUVFG5P+wzX5Xg==}

  abortcontroller-polyfill@1.7.6:
    resolution: {integrity: sha512-Zypm+LjYdWAzvuypZvDN0smUJrhOurcuBWhhMRBExqVLRvdjp3Z9mASxKyq19K+meZMshwjjy5S0lkm388zE4Q==}

  acorn-walk@8.3.2:
    resolution: {integrity: sha512-cjkyv4OtNCIeqhHrfS81QWXoCBPExR/J62oyEqepVw8WaQeSqpW2uhuLPh1m9eWhDuOo/jUXVTlifvesOWp/4A==}
    engines: {node: '>=0.4.0'}

  acorn@8.11.3:
    resolution: {integrity: sha512-Y9rRfJG5jcKOE0CLisYbojUjIrIEE7AGMzA/Sm4BslANhbS+cDMpgBdcPT91oJ7OuJ9hYJBx59RjbhxVnrF8Xg==}
    engines: {node: '>=0.4.0'}
    hasBin: true

  ansi-styles@3.2.1:
    resolution: {integrity: sha512-VT0ZI6kZRdTh8YyJw3SMbYm/u+NqfsAxEpWO0Pf9sq8/e94WxxOpPKx9FR1FlyCtOVDNOQ+8ntlqFxiRc+r5qA==}
    engines: {node: '>=4'}

  ansi-styles@4.3.0:
    resolution: {integrity: sha512-zbB9rCJAT1rbjiVDb2hqKFHNYLxgtk8NURxZ3IZwD3F6NtxbXZQCnnSi1Lkx+IDohdPlFp222wVALIheZJQSEg==}
    engines: {node: '>=8'}

  ansi-styles@5.2.0:
    resolution: {integrity: sha512-Cxwpt2SfTzTtXcfOlzGEee8O+c+MmUgGrNiBcXnuWxuFJHe6a5Hz7qwhwe5OgaSYI0IJvkLqWX1ASG+cJOkEiA==}
    engines: {node: '>=10'}

  argparse@2.0.1:
    resolution: {integrity: sha512-8+9WqebbFzpX9OR+Wa6O29asIogeRMzcGtAINdpMHHyAg10f05aSFVBbcEqGf/PXw1EjAZ+q2/bEBg3DvurK3Q==}

  assertion-error@1.1.0:
    resolution: {integrity: sha512-jgsaNduz+ndvGyFt3uSuWqvy4lCnIJiovtouQN5JZHOKCS2QuhEdbcQHFhVksz2N2U9hXJo8odG7ETyWlEeuDw==}

  babel-plugin-macros@3.1.0:
    resolution: {integrity: sha512-Cg7TFGpIr01vOQNODXOOaGz2NpCU5gl8x1qJFbb6hbZxR7XrcE2vtbAsTAbJ7/xwJtUuJEw8K8Zr/AE0LHlesg==}
    engines: {node: '>=10', npm: '>=6'}

  base-x@3.0.9:
    resolution: {integrity: sha512-H7JU6iBHTal1gp56aKoaa//YUxEaAOUiydvrV/pILqIHXTtqxSkATOnDA2u+jZ/61sD+L/412+7kzXRtWukhpQ==}

  base64-js@1.5.1:
    resolution: {integrity: sha512-AKpaYlHn8t4SVbOHCy+b5+KKgvR4vrsD8vbvrbiQJps7fKDTkjkDry6ji0rUJjC0kzbNePLwzxq8iypo41qeWA==}

  boolbase@1.0.0:
    resolution: {integrity: sha512-JZOSA7Mo9sNGB8+UjSgzdLtokWAky1zbztM3WRLCbZ70/3cTANmQmOdR7y2g+J0e2WXywy1yS468tY+IruqEww==}

  braces@3.0.2:
    resolution: {integrity: sha512-b8um+L1RzM3WDSzvhm6gIz1yfTbBt6YTlcEKAvsmqCZZFw46z626lVj9j1yEPW33H5H+lBQpZMP1k8l+78Ha0A==}
    engines: {node: '>=8'}

  browserslist@4.22.3:
    resolution: {integrity: sha512-UAp55yfwNv0klWNapjs/ktHoguxuQNGnOzxYmfnXIS+8AsRDZkSDxg7R1AX3GKzn078SBI5dzwzj/Yx0Or0e3A==}
    engines: {node: ^6 || ^7 || ^8 || ^9 || ^10 || ^11 || ^12 || >=13.7}
    hasBin: true

  buffer@6.0.3:
    resolution: {integrity: sha512-FTiCpNxtwiZZHEZbcbTIcZjERVICn9yq/pDFkTl95/AxzD1naBctN7YO68riM/gLSDY7sdrMby8hofADYuuqOA==}

  cac@6.7.14:
    resolution: {integrity: sha512-b6Ilus+c3RrdDk+JhLKUAQfzzgLEPy6wcXqS7f/xe1EETvsDP6GORG7SFuOs6cID5YkqchW/LXZbX5bc8j7ZcQ==}
    engines: {node: '>=8'}

  callsites@3.1.0:
    resolution: {integrity: sha512-P8BjAsXvZS+VIDUI11hHCQEv74YT67YUi5JJFNWIqL235sBmjX4+qx9Muvls5ivyNENctx46xQLQ3aTuE7ssaQ==}
    engines: {node: '>=6'}

  caniuse-lite@1.0.30001581:
    resolution: {integrity: sha512-whlTkwhqV2tUmP3oYhtNfaWGYHDdS3JYFQBKXxcUR9qqPWsRhFHhoISO2Xnl/g0xyKzht9mI1LZpiNWfMzHixQ==}

  chai@4.4.1:
    resolution: {integrity: sha512-13sOfMv2+DWduEU+/xbun3LScLoqN17nBeTLUsmDfKdoiC1fr0n9PU4guu4AhRcOVFk/sW8LyZWHuhWtQZiF+g==}
    engines: {node: '>=4'}

  chalk@2.4.2:
    resolution: {integrity: sha512-Mti+f9lpJNcwF4tWV8/OrTTtF1gZi+f8FqlyAdouralcFWFQWF2+NgCHShjkCb+IFBLq9buZwE1xckQU4peSuQ==}
    engines: {node: '>=4'}

  chalk@4.1.2:
    resolution: {integrity: sha512-oKnbhFyRIXpUuez8iBMmyEa4nbj4IOQyuhc/wy9kY7/WVPcwIO9VA668Pu8RkO7+0G76SLROeyw9CpQ061i4mA==}
    engines: {node: '>=10'}

  check-error@1.0.3:
    resolution: {integrity: sha512-iKEoDYaRmd1mxM90a2OEfWhjsjPpYPuQ+lMYsoxB126+t8fw7ySEO48nmDg5COTjxDI65/Y2OWpeEHk3ZOe8zg==}

  chrome-trace-event@1.0.3:
    resolution: {integrity: sha512-p3KULyQg4S7NIHixdwbGX+nFHkoBiA4YQmyWtjb8XngSKV124nJmRysgAeujbUVb15vh+RvFUfCPqU7rXk+hZg==}
    engines: {node: '>=6.0'}

  clone@2.1.2:
    resolution: {integrity: sha512-3Pe/CF1Nn94hyhIYpjtiLhdCoEoz0DqQ+988E9gmeEdQZlojxnOb74wctFyuwWQHzqyf9X7C7MG8juUpqBJT8w==}
    engines: {node: '>=0.8'}

  clsx@2.1.1:
    resolution: {integrity: sha512-eYm0QWBtUrBWZWG0d386OGAw16Z995PiOVo2B7bjWSbHedGl5e0ZWaq65kOGgUSNesEIDkB9ISbTg/JK9dhCZA==}
    engines: {node: '>=6'}

  color-convert@1.9.3:
    resolution: {integrity: sha512-QfAUtd+vFdAtFQcC8CCyYt1fYWxSqAiK2cSD6zDB8N3cpsEBAvRxp9zOGg6G/SHHJYAT88/az/IuDGALsNVbGg==}

  color-convert@2.0.1:
    resolution: {integrity: sha512-RRECPsj7iu/xb5oKYcsFHSppFNnsj/52OVTRKb4zP5onXwVF3zVmmToNcOfGC+CRDpfK/U584fMg38ZHCaElKQ==}
    engines: {node: '>=7.0.0'}

  color-name@1.1.3:
    resolution: {integrity: sha512-72fSenhMw2HZMTVHeCA9KCmpEIbzWiQsjN+BHcBbS9vr1mtt+vJjPdksIBNUmKAW8TFUDPJK5SUU3QhE9NEXDw==}

  color-name@1.1.4:
    resolution: {integrity: sha512-dOy+3AuW3a2wNbZHIuMZpTcgjGuLU/uBL/ubcZF9OXbDo8ff4O8yVp5Bf0efS8uEoYo5q4Fx7dY9OgQGXgAsQA==}

  commander@7.2.0:
    resolution: {integrity: sha512-QrWXB+ZQSVPmIWIhtEO9H+gwHaMGYiF5ChvoJ+K9ZGHG/sVsa6yiesAD1GC/x46sET00Xlwo1u49RVVVzvcSkw==}
    engines: {node: '>= 10'}

  convert-source-map@1.9.0:
    resolution: {integrity: sha512-ASFBup0Mz1uyiIjANan1jzLQami9z1PoYSZCiiYW2FczPbenXc45FZdBZLzOT+r6+iciuEModtmCti+hjaAk0A==}

  cosmiconfig@7.1.0:
    resolution: {integrity: sha512-AdmX6xUzdNASswsFtmwSt7Vj8po9IuqXm0UXz7QKPuEUmPB4XyjGfaAr2PSuELMwkRMVH1EpIkX5bTZGRB3eCA==}
    engines: {node: '>=10'}

  cosmiconfig@8.3.6:
    resolution: {integrity: sha512-kcZ6+W5QzcJ3P1Mt+83OUv/oHFqZHIx8DuxG6eZ5RGMERoLqp4BuGjhHLYGK+Kf5XVkQvqBSmAy/nGWN3qDgEA==}
    engines: {node: '>=14'}
    peerDependencies:
      typescript: '>=4.9.5'
    peerDependenciesMeta:
      typescript:
        optional: true

  cross-spawn@7.0.3:
    resolution: {integrity: sha512-iRDPJKUPVEND7dHPO8rkbOnPpyDygcDFtWjpeWNCgy8WP2rXcxXL8TskReQl6OrB2G7+UJrags1q15Fudc7G6w==}
    engines: {node: '>= 8'}

  css-select@4.3.0:
    resolution: {integrity: sha512-wPpOYtnsVontu2mODhA19JrqWxNsfdatRKd64kmpRbQgh1KtItko5sTnEpPdpSaJszTOhEMlF/RPz28qj4HqhQ==}

  css-tree@1.1.3:
    resolution: {integrity: sha512-tRpdppF7TRazZrjJ6v3stzv93qxRcSsFmW6cX0Zm2NVKpxE1WV1HblnghVv9TreireHkqI/VDEsfolRF1p6y7Q==}
    engines: {node: '>=8.0.0'}

  css-what@6.1.0:
    resolution: {integrity: sha512-HTUrgRJ7r4dsZKU6GjmpfRK1O76h97Z8MfS1G0FozR+oF2kG6Vfe8JE6zwrkbxigziPHinCJ+gCPjA9EaBDtRw==}
    engines: {node: '>= 6'}

  csso@4.2.0:
    resolution: {integrity: sha512-wvlcdIbf6pwKEk7vHj8/Bkc0B4ylXZruLvOgs9doS5eOsOpuodOV2zJChSpkp+pRpYQLQMeF04nr3Z68Sta9jA==}
    engines: {node: '>=8.0.0'}

  csstype@3.1.3:
    resolution: {integrity: sha512-M1uQkMl8rQK/szD0LNhtqxIPLpimGm8sOBwU7lLnCpSbTyY3yeU1Vc7l4KT5zT4s/yOxHH5O7tIuuLOCnLADRw==}

  debug@4.3.4:
    resolution: {integrity: sha512-PRWFHuSU3eDtQJPvnNY7Jcket1j0t5OuOsFzPPzsekD52Zl8qUfFIPEiswXqIvHWGVHOgX+7G/vCNNhehwxfkQ==}
    engines: {node: '>=6.0'}
    peerDependencies:
      supports-color: '*'
    peerDependenciesMeta:
      supports-color:
        optional: true

  deep-eql@4.1.3:
    resolution: {integrity: sha512-WaEtAOpRA1MQ0eohqZjpGD8zdI0Ovsm8mmFhaDN8dvDZzyoUMcYDnf5Y6iu7HTXxf8JDS23qWa4a+hKCDyOPzw==}
    engines: {node: '>=6'}

  detect-libc@1.0.3:
    resolution: {integrity: sha512-pGjwhsmsp4kL2RTz08wcOlGN83otlqHeD/Z5T8GXZB+/YcpQ/dgo+lbU8ZsGxV0HIvqqxo9l7mqYwyYMD9bKDg==}
    engines: {node: '>=0.10'}
    hasBin: true

  detect-libc@2.0.2:
    resolution: {integrity: sha512-UX6sGumvvqSaXgdKGUsgZWqcUyIXZ/vZTrlRT/iobiKhGL0zL4d3osHj3uqllWJK+i+sixDS/3COVEOFbupFyw==}
    engines: {node: '>=8'}

  diff-sequences@29.6.3:
    resolution: {integrity: sha512-EjePK1srD3P08o2j4f0ExnylqRs5B9tJjcp9t1krH2qRi8CCdsYfwe9JgSLurFBWwq4uOlipzfk5fHNvwFKr8Q==}
    engines: {node: ^14.15.0 || ^16.10.0 || >=18.0.0}

  dom-helpers@5.2.1:
    resolution: {integrity: sha512-nRCa7CK3VTrM2NmGkIy4cbK7IZlgBE/PYMn55rrXefr5xXDP0LdtfPnblFDoVdcAfslJ7or6iqAUnx0CCGIWQA==}

  dom-serializer@1.4.1:
    resolution: {integrity: sha512-VHwB3KfrcOOkelEG2ZOfxqLZdfkil8PtJi4P8N2MMXucZq2yLp75ClViUlOVwyoHEDjYU433Aq+5zWP61+RGag==}

  domelementtype@2.3.0:
    resolution: {integrity: sha512-OLETBj6w0OsagBwdXnPdN0cnMfF9opN69co+7ZrbfPGrdpPVNBUj02spi6B1N7wChLQiPn4CSH/zJvXw56gmHw==}

  domhandler@4.3.1:
    resolution: {integrity: sha512-GrwoxYN+uWlzO8uhUXRl0P+kHE4GtVPfYzVLcUxPL7KNdHKj66vvlhiweIHqYYXWlw+T8iLMp42Lm67ghw4WMQ==}
    engines: {node: '>= 4'}

  domutils@2.8.0:
    resolution: {integrity: sha512-w96Cjofp72M5IIhpjgobBimYEfoPjx1Vx0BSX9P30WBdZW2WIKU0T1Bd0kz2eNZ9ikjKgHbEyKx8BB6H1L3h3A==}

  dotenv-expand@11.0.7:
    resolution: {integrity: sha512-zIHwmZPRshsCdpMDyVsqGmgyP0yT8GAgXUnkdAoJisxvf33k7yO6OuoKmcTGuXPWSsm8Oh88nZicRLA9Y0rUeA==}
    engines: {node: '>=12'}

  dotenv-expand@5.1.0:
    resolution: {integrity: sha512-YXQl1DSa4/PQyRfgrv6aoNjhasp/p4qs9FjJ4q4cQk+8m4r6k4ZSiEyytKG8f8W9gi8WsQtIObNmKd+tMzNTmA==}

  dotenv@16.4.5:
    resolution: {integrity: sha512-ZmdL2rui+eB2YwhsWzjInR8LldtZHGDoQ1ugH85ppHKwpUHL7j7rN0Ti9NCnGiQbhaZ11FpR+7ao1dNsmduNUg==}
    engines: {node: '>=12'}

  dotenv@7.0.0:
    resolution: {integrity: sha512-M3NhsLbV1i6HuGzBUH8vXrtxOk+tWmzWKDMbAVSUp3Zsjm7ywFeuwrUXhmhQyRK1q5B5GGy7hcXPbj3bnfZg2g==}
    engines: {node: '>=6'}

  electron-to-chromium@1.4.650:
    resolution: {integrity: sha512-sYSQhJCJa4aGA1wYol5cMQgekDBlbVfTRavlGZVr3WZpDdOPcp6a6xUnFfrt8TqZhsBYYbDxJZCjGfHuGupCRQ==}

  entities@2.2.0:
    resolution: {integrity: sha512-p92if5Nz619I0w+akJrLZH0MX0Pb5DX39XOwQTtXSdQQOaYH03S1uIQp4mhOZtAXrxq4ViO67YTiLBo2638o9A==}

  entities@3.0.1:
    resolution: {integrity: sha512-WiyBqoomrwMdFG1e0kqvASYfnlb0lp8M5o5Fw2OFq1hNZxxcNk8Ik0Xm7LxzBhuidnZB/UtBqVCgUz3kBOP51Q==}
    engines: {node: '>=0.12'}

  error-ex@1.3.2:
    resolution: {integrity: sha512-7dFHNmqeFSEt2ZBsCriorKnn3Z2pj+fd9kmI6QoWw4//DL+icEBfc0U7qJCisqrTsKTjw4fNFy2pW9OqStD84g==}

  esbuild@0.21.5:
    resolution: {integrity: sha512-mg3OPMV4hXywwpoDxu3Qda5xCKQi+vCTZq8S9J/EpkhB2HzKXq4SNFZE3+NK93JYxc8VMSep+lOUSC/RVKaBqw==}
    engines: {node: '>=12'}
    hasBin: true

  escalade@3.1.1:
    resolution: {integrity: sha512-k0er2gUkLf8O0zKJiAhmkTnJlTvINGv7ygDNPbeIsX/TJjGJZHuh9B2UxbsaEkmlEo9MfhrSzmhIlhRlI2GXnw==}
    engines: {node: '>=6'}

  escape-string-regexp@1.0.5:
    resolution: {integrity: sha512-vbRorB5FUQWvla16U8R/qgaFIya2qGzwDrNmCZuYKrbdSUMG6I1ZCGQRefkRVhuOkIGVne7BQ35DSfo1qvJqFg==}
    engines: {node: '>=0.8.0'}

  escape-string-regexp@4.0.0:
    resolution: {integrity: sha512-TtpcNJ3XAzx3Gq8sWRzJaVajRs0uVxA2YAkdb1jm2YkPz4G6egUFAyA3n5vtEIZefPk5Wa4UXbKuS5fKkJWdgA==}
    engines: {node: '>=10'}

  estree-walker@3.0.3:
    resolution: {integrity: sha512-7RUKfXgSMMkzt6ZuXmqapOurLGPPfgj6l9uRZ7lRGolvk0y2yocc35LdcxKC5PQZdn2DMqioAQ2NoWcrTKmm6g==}

  execa@8.0.1:
    resolution: {integrity: sha512-VyhnebXciFV2DESc+p6B+y0LjSm0krU4OgJN44qFAhBY0TJ+1V61tYD2+wHusZ6F9n5K+vl8k0sTy7PEfV4qpg==}
    engines: {node: '>=16.17'}

  fflate@0.8.2:
    resolution: {integrity: sha512-cPJU47OaAoCbg0pBvzsgpTPhmhqI5eJjh/JIu8tPj5q+T7iLvW/JAYUqmE7KOB4R1ZyEhzBaIQpQpardBF5z8A==}

  file-saver@2.0.5:
    resolution: {integrity: sha512-P9bmyZ3h/PRG+Nzga+rbdI4OEpNDzAVyy74uVO9ATgzLK6VtAsYybF/+TOCvrc0MO793d6+42lLyZTw7/ArVzA==}

  fill-range@7.0.1:
    resolution: {integrity: sha512-qOo9F+dMUmC2Lcb4BbVvnKJxTPjCm+RRpe4gDuGrzkL7mEVl/djYSu2OdQ2Pa302N4oqkSg9ir6jaLWJ2USVpQ==}
    engines: {node: '>=8'}

  find-root@1.1.0:
    resolution: {integrity: sha512-NKfW6bec6GfKc0SGx1e07QZY9PE99u0Bft/0rzSD5k3sO/vwkVUpDUKVm5Gpp5Ue3YfShPFTX2070tDs5kB9Ng==}

  fsevents@2.3.3:
    resolution: {integrity: sha512-5xoDfX+fL7faATnagmWPpbFtwh/R77WmMMqqHGS65C3vvB0YHrgF+B1YmZ3441tMj5n63k0212XNoJwzlhffQw==}
    engines: {node: ^8.16.0 || ^10.6.0 || >=11.0.0}
    os: [darwin]

  function-bind@1.1.2:
    resolution: {integrity: sha512-7XHNxH7qX9xG5mIwxkhumTox/MIRNcOgDrxWsMt2pAr23WHp6MrRlN7FBSFpCpr+oVO0F744iUgR82nJMfG2SA==}

  get-func-name@2.0.2:
    resolution: {integrity: sha512-8vXOvuE167CtIc3OyItco7N/dpRtBbYOsPsXCz7X/PMnlGjYjSGuZJgM1Y7mmew7BKf9BqvLX2tnOVy1BBUsxQ==}

  get-port@4.2.0:
    resolution: {integrity: sha512-/b3jarXkH8KJoOMQc3uVGHASwGLPq3gSFJ7tgJm2diza+bydJPTGOibin2steecKeOylE8oY2JERlVWkAJO6yw==}
    engines: {node: '>=6'}

  get-stream@8.0.1:
    resolution: {integrity: sha512-VaUJspBffn/LMCJVoMvSAdmscJyS1auj5Zulnn5UoYcY531UWmdwhRWkcGKnGU93m5HSXP9LP2usOryrBtQowA==}
    engines: {node: '>=16'}

  globals@13.24.0:
    resolution: {integrity: sha512-AhO5QUcj8llrbG09iWhPU2B204J1xnPeL8kQmVorSsy+Sjj1sk8gIyh6cUocGmH4L0UuhAJy+hJMRA4mgA4mFQ==}
    engines: {node: '>=8'}

  has-flag@3.0.0:
    resolution: {integrity: sha512-sKJf1+ceQBr4SMkvQnBDNDtf4TXpVhVGateu0t918bl30FnbE2m4vNLX+VWe/dpjlb+HugGYzW7uQXH98HPEYw==}
    engines: {node: '>=4'}

  has-flag@4.0.0:
    resolution: {integrity: sha512-EykJT/Q1KjTWctppgIAgfSO0tKVuZUjhgMr17kqTumMl6Afv3EISleU7qZUzoXDFTAHTDC4NOoG/ZxU3EvlMPQ==}
    engines: {node: '>=8'}

  hasown@2.0.2:
    resolution: {integrity: sha512-0hJU9SCPvmMzIBdZFqNPXWa6dqh7WdH0cII9y+CyS8rG3nL48Bclra9HmKhVVUHyPWNH5Y7xDwAB7bfgSjkUMQ==}
    engines: {node: '>= 0.4'}

  hoist-non-react-statics@3.3.2:
    resolution: {integrity: sha512-/gGivxi8JPKWNm/W0jSmzcMPpfpPLc3dY/6GxhX2hQ9iGj3aDfklV4ET7NjKpSinLpJ5vafa9iiGIEZg10SfBw==}

  htmlnano@2.1.0:
    resolution: {integrity: sha512-jVGRE0Ep9byMBKEu0Vxgl8dhXYOUk0iNQ2pjsG+BcRB0u0oDF5A9p/iBGMg/PGKYUyMD0OAGu8dVT5Lzj8S58g==}
    peerDependencies:
      cssnano: ^6.0.0
      postcss: ^8.3.11
      purgecss: ^5.0.0
      relateurl: ^0.2.7
      srcset: 4.0.0
      svgo: ^3.0.2
      terser: ^5.10.0
      uncss: ^0.17.3
    peerDependenciesMeta:
      cssnano:
        optional: true
      postcss:
        optional: true
      purgecss:
        optional: true
      relateurl:
        optional: true
      srcset:
        optional: true
      svgo:
        optional: true
      terser:
        optional: true
      uncss:
        optional: true

  htmlparser2@7.2.0:
    resolution: {integrity: sha512-H7MImA4MS6cw7nbyURtLPO1Tms7C5H602LRETv95z1MxO/7CP7rDVROehUYeYBUYEON94NXXDEPmZuq+hX4sog==}

  human-signals@5.0.0:
    resolution: {integrity: sha512-AXcZb6vzzrFAUE61HnN4mpLqd/cSIwNQjtNWR0euPm6y0iqx3G4gOXaIDdtdDwZmhwe82LA6+zinmW4UBWVePQ==}
    engines: {node: '>=16.17.0'}

  ieee754@1.2.1:
    resolution: {integrity: sha512-dcyqhDvX1C46lXZcVqCpK+FtMRQVdIMN6/Df5js2zouUsqG7I6sFxitIC+7KYK29KdXOLHdu9zL4sFnoVQnqaA==}

  import-fresh@3.3.0:
    resolution: {integrity: sha512-veYYhQa+D1QBKznvhUHxb8faxlrwUnxseDAbAp457E0wLNio2bOSKnjYDhMj+YiAq61xrMGhQk9iXVk5FzgQMw==}
    engines: {node: '>=6'}

  is-arrayish@0.2.1:
    resolution: {integrity: sha512-zz06S8t0ozoDXMG+ube26zeCTNXcKIPJZJi8hBrF4idCLms4CG9QtK7qBl1boi5ODzFpjswb5JPmHCbMpjaYzg==}

  is-core-module@2.13.1:
    resolution: {integrity: sha512-hHrIjvZsftOsvKSn2TRYl63zvxsgE0K+0mYMoH6gD4omR5IWB2KynivBQczo3+wF1cCkjzvptnI9Q0sPU66ilw==}

  is-extglob@2.1.1:
    resolution: {integrity: sha512-SbKbANkN603Vi4jEZv49LeVJMn4yGwsbzZworEoyEiutsN3nJYdbO36zfhGJ6QEDpOZIFkDtnq5JRxmvl3jsoQ==}
    engines: {node: '>=0.10.0'}

  is-glob@4.0.3:
    resolution: {integrity: sha512-xelSayHH36ZgE7ZWhli7pW34hNbNl8Ojv5KVmkJD4hBdD3th8Tfk9vYasLM+mXWOZhFkgZfxhLSnrwRr4elSSg==}
    engines: {node: '>=0.10.0'}

  is-json@2.0.1:
    resolution: {integrity: sha512-6BEnpVn1rcf3ngfmViLM6vjUjGErbdrL4rwlv+u1NO1XO8kqT4YGL8+19Q+Z/bas8tY90BTWMk2+fW1g6hQjbA==}

  is-number@7.0.0:
    resolution: {integrity: sha512-41Cifkg6e8TylSpdtTpeLVMqvSBEVzTttHvERD741+pnZ8ANv0004MRL43QKPDlK9cGvNp6NZWZUBlbGXYxxng==}
    engines: {node: '>=0.12.0'}

  is-stream@3.0.0:
    resolution: {integrity: sha512-LnQR4bZ9IADDRSkvpqMGvt/tEJWclzklNgSw48V5EAaAeDd6qGvN8ei6k5p0tvxSR171VmGyHuTiAOfxAbr8kA==}
    engines: {node: ^12.20.0 || ^14.13.1 || >=16.0.0}

  isexe@2.0.0:
    resolution: {integrity: sha512-RHxMLp9lnKHGHRng9QFhRCMbYAcVpn69smSGcq3f36xjgVVWThj4qqLbTLlq7Ssj8B+fIQ1EuCEGI2lKsyQeIw==}

  js-tokens@4.0.0:
    resolution: {integrity: sha512-RdJUflcE3cUzKiMqQgsCu06FPu9UdIJO0beYbPhHN4k6apgJtifcoCtT9bcxOpYBtpD2kCM6Sbzg4CausW/PKQ==}

  js-tokens@9.0.0:
    resolution: {integrity: sha512-WriZw1luRMlmV3LGJaR6QOJjWwgLUTf89OwT2lUOyjX2dJGBwgmIkbcz+7WFZjrZM635JOIR517++e/67CP9dQ==}

  js-yaml@4.1.0:
    resolution: {integrity: sha512-wpxZs9NoxZaJESJGIZTyDEaYpl0FKSA+FB9aJiyemKhMwkxQg63h4T1KJgUGHpTqPDNRcmmYLugrRjJlBtWvRA==}
    hasBin: true

  json-parse-even-better-errors@2.3.1:
    resolution: {integrity: sha512-xyFwyhro/JEof6Ghe2iz2NcXoj2sloNsWr/XsERDK/oiPCfaNhl5ONfp+jQdAZRQQ0IJWNzH9zIZF7li91kh2w==}

  json5@2.2.3:
    resolution: {integrity: sha512-XmOWe7eyHYH14cLdVPoyg+GOH3rYX++KpzrylJwSW98t3Nk+U8XOl8FWKOgwtzdb8lXGf6zYwDUzeHMWfxasyg==}
    engines: {node: '>=6'}
    hasBin: true

  jsonc-parser@3.2.1:
    resolution: {integrity: sha512-AilxAyFOAcK5wA1+LeaySVBrHsGQvUFCDWXKpZjzaL0PqW+xfBOttn8GNtWKFWqneyMZj41MWF9Kl6iPWLwgOA==}

  kiwi-schema@0.5.0:
    resolution: {integrity: sha512-X+FpfU0yTEtc6aTHS7VwbOpvQwRt70+pXXWRI5fd6CvWhe7pSVC854TVo4Zo0x5/wwcWj+/9KUlXpdcP0dY9AA==}
    hasBin: true

  lightningcss-darwin-arm64@1.24.0:
    resolution: {integrity: sha512-rTNPkEiynOu4CfGdd5ZfVOQe2gd2idfQd4EfX1l2ZUUwd+2SwSdbb7cG4rlwfnZckbzCAygm85xkpekRE5/wFw==}
    engines: {node: '>= 12.0.0'}
    cpu: [arm64]
    os: [darwin]

  lightningcss-darwin-x64@1.24.0:
    resolution: {integrity: sha512-4KCeF2RJjzp9xdGY8zIH68CUtptEg8uz8PfkHvsIdrP4t9t5CIgfDBhiB8AmuO75N6SofdmZexDZIKdy9vA7Ww==}
    engines: {node: '>= 12.0.0'}
    cpu: [x64]
    os: [darwin]

  lightningcss-freebsd-x64@1.24.0:
    resolution: {integrity: sha512-FJAYlek1wXuVTsncNU0C6YD41q126dXcIUm97KAccMn9C4s/JfLSqGWT2gIzAblavPFkyGG2gIADTWp3uWfN1g==}
    engines: {node: '>= 12.0.0'}
    cpu: [x64]
    os: [freebsd]

  lightningcss-linux-arm-gnueabihf@1.24.0:
    resolution: {integrity: sha512-N55K6JqzMx7C0hYUu1YmWqhkHwzEJlkQRMA6phY65noO0I1LOAvP4wBIoFWrzRE+O6zL0RmXJ2xppqyTbk3sYw==}
    engines: {node: '>= 12.0.0'}
    cpu: [arm]
    os: [linux]

  lightningcss-linux-arm64-gnu@1.24.0:
    resolution: {integrity: sha512-MqqUB2TpYtFWeBvvf5KExDdClU3YGLW5bHKs50uKKootcvG9KoS7wYwd5UichS+W3mYLc5yXUPGD1DNWbLiYKw==}
    engines: {node: '>= 12.0.0'}
    cpu: [arm64]
    os: [linux]

  lightningcss-linux-arm64-musl@1.24.0:
    resolution: {integrity: sha512-5wn4d9tFwa5bS1ao9mLexYVJdh3nn09HNIipsII6ZF7z9ZA5J4dOEhMgKoeCl891axTGTUYd8Kxn+Hn3XUSYRQ==}
    engines: {node: '>= 12.0.0'}
    cpu: [arm64]
    os: [linux]

  lightningcss-linux-x64-gnu@1.24.0:
    resolution: {integrity: sha512-3j5MdTh+LSDF3o6uDwRjRUgw4J+IfDCVtdkUrJvKxL79qBLUujXY7CTe5X3IQDDLKEe/3wu49r8JKgxr0MfjbQ==}
    engines: {node: '>= 12.0.0'}
    cpu: [x64]
    os: [linux]

  lightningcss-linux-x64-musl@1.24.0:
    resolution: {integrity: sha512-HI+rNnvaLz0o36z6Ki0gyG5igVGrJmzczxA5fznr6eFTj3cHORoR/j2q8ivMzNFR4UKJDkTWUH5LMhacwOHWBA==}
    engines: {node: '>= 12.0.0'}
    cpu: [x64]
    os: [linux]

  lightningcss-win32-x64-msvc@1.24.0:
    resolution: {integrity: sha512-oeije/t7OZ5N9vSs6amyW/34wIYoBCpE6HUlsSKcP2SR1CVgx9oKEM00GtQmtqNnYiMIfsSm7+ppMb4NLtD5vg==}
    engines: {node: '>= 12.0.0'}
    cpu: [x64]
    os: [win32]

  lightningcss@1.24.0:
    resolution: {integrity: sha512-y36QEEDVx4IM7/yIZNsZJMRREIu26WzTsauIysf5s76YeCmlSbRZS7aC97IGPuoFRnyZ5Wx43OBsQBFB5Ne7ng==}
    engines: {node: '>= 12.0.0'}

  lines-and-columns@1.2.4:
    resolution: {integrity: sha512-7ylylesZQ/PV29jhEDl3Ufjo6ZX7gCqJr5F7PKrqc93v7fzSymt1BpwEU8nAUXs8qzzvqhbjhK5QZg6Mt/HkBg==}

  lmdb@2.8.5:
    resolution: {integrity: sha512-9bMdFfc80S+vSldBmG3HOuLVHnxRdNTlpzR6QDnzqCQtCzGUEAGTzBKYMeIM+I/sU4oZfgbcbS7X7F65/z/oxQ==}
    hasBin: true

  local-pkg@0.5.0:
    resolution: {integrity: sha512-ok6z3qlYyCDS4ZEU27HaU6x/xZa9Whf8jD4ptH5UZTQYZVYeb9bnZ3ojVhiJNLiXK1Hfc0GNbLXcmZ5plLDDBg==}
    engines: {node: '>=14'}

  lodash@4.17.21:
    resolution: {integrity: sha512-v2kDEe57lecTulaDIuNTPy3Ry4gLGJ6Z1O3vE1krgXZNrsQ+LFTGHVxVjcXPs17LhbZVGedAJv8XZ1tvj5FvSg==}

  loose-envify@1.4.0:
    resolution: {integrity: sha512-lyuxPGr/Wfhrlem2CL/UcnUc1zcqKAImBDzukY7Y5F/yQiNdko6+fRLevlw1HgMySw7f611UIY408EtxRSoK3Q==}
    hasBin: true

  loupe@2.3.7:
    resolution: {integrity: sha512-zSMINGVYkdpYSOBmLi0D1Uo7JU9nVdQKrHxC8eYlV+9YKK9WePqAlL7lSlorG/U2Fw1w0hTBmaa/jrQ3UbPHtA==}

  lru-cache@6.0.0:
    resolution: {integrity: sha512-Jo6dJ04CmSjuznwJSS3pUeWmd/H0ffTlkXXgwZi+eq1UCmqQwCh+eLsYOYCwY991i2Fah4h1BEMCx4qThGbsiA==}
    engines: {node: '>=10'}

  magic-string@0.30.9:
    resolution: {integrity: sha512-S1+hd+dIrC8EZqKyT9DstTH/0Z+f76kmmvZnkfQVmOpDEF9iVgdYif3Q/pIWHmCoo59bQVGW0kVL3e2nl+9+Sw==}
    engines: {node: '>=12'}

  mdn-data@2.0.14:
    resolution: {integrity: sha512-dn6wd0uw5GsdswPFfsgMp5NSB0/aDe6fK94YJV/AJDYXL6HVLWBsxeq7js7Ad+mU2K9LAlwpk6kN2D5mwCPVow==}

  merge-stream@2.0.0:
    resolution: {integrity: sha512-abv/qOcuPfk3URPfDzmZU1LKmuw8kT+0nIHvKrKgFrwifol/doWcdA4ZqsWQ8ENrFKkd67Mfpo/LovbIUsbt3w==}

  micromatch@4.0.5:
    resolution: {integrity: sha512-DMy+ERcEW2q8Z2Po+WNXuw3c5YaUSFjAO5GsJqfEl7UjvtIuFKO6ZrKvcItdy98dwFI2N1tg3zNIdKaQT+aNdA==}
    engines: {node: '>=8.6'}

  mimic-fn@4.0.0:
    resolution: {integrity: sha512-vqiC06CuhBTUdZH+RYl8sFrL096vA45Ok5ISO6sE/Mr1jRbGH4Csnhi8f3wKVl7x8mO4Au7Ir9D3Oyv1VYMFJw==}
    engines: {node: '>=12'}

  mlly@1.6.1:
    resolution: {integrity: sha512-vLgaHvaeunuOXHSmEbZ9izxPx3USsk8KCQ8iC+aTlp5sKRSoZvwhHh5L9VbKSaVC6sJDqbyohIS76E2VmHIPAA==}

  ms@2.1.2:
    resolution: {integrity: sha512-sGkPx+VjMtmA6MX27oA4FBFELFCZZ4S4XqeGOXCv68tT+jb3vk/RyaKWP0PTKyWtmLSM0b+adUTEvbs1PEaH2w==}

  msgpackr-extract@3.0.2:
    resolution: {integrity: sha512-SdzXp4kD/Qf8agZ9+iTu6eql0m3kWm1A2y1hkpTeVNENutaB0BwHlSvAIaMxwntmRUAUjon2V4L8Z/njd0Ct8A==}
    hasBin: true

  msgpackr@1.10.1:
    resolution: {integrity: sha512-r5VRLv9qouXuLiIBrLpl2d5ZvPt8svdQTl5/vMvE4nzDMyEX4sgW5yWhuBBj5UmgwOTWj8CIdSXn5sAfsHAWIQ==}

  nanoid@3.3.7:
    resolution: {integrity: sha512-eSRppjcPIatRIMC1U6UngP8XFcz8MQWGQdt1MTBQ7NaAmvXDfvNxbvWV3x2y6CdEUciCSsDHDQZbhYaB8QEo2g==}
    engines: {node: ^10 || ^12 || ^13.7 || ^14 || >=15.0.1}
    hasBin: true

  node-addon-api@6.1.0:
    resolution: {integrity: sha512-+eawOlIgy680F0kBzPUNFhMZGtJ1YmqM6l4+Crf4IkImjYrO/mqPwRMh352g23uIaQKFItcQ64I7KMaJxHgAVA==}

  node-addon-api@7.1.0:
    resolution: {integrity: sha512-mNcltoe1R8o7STTegSOHdnJNN7s5EUvhoS7ShnTHDyOSd+8H+UdWODq6qSv67PjC8Zc5JRT8+oLAMCr0SIXw7g==}
    engines: {node: ^16 || ^18 || >= 20}

  node-gyp-build-optional-packages@5.0.7:
    resolution: {integrity: sha512-YlCCc6Wffkx0kHkmam79GKvDQ6x+QZkMjFGrIMxgFNILFvGSbCp2fCBC55pGTT9gVaz8Na5CLmxt/urtzRv36w==}
    hasBin: true

  node-gyp-build-optional-packages@5.1.1:
    resolution: {integrity: sha512-+P72GAjVAbTxjjwUmwjVrqrdZROD4nf8KgpBoDxqXXTiYZZt/ud60dE5yvCSr9lRO8e8yv6kgJIC0K0PfZFVQw==}
    hasBin: true

  node-releases@2.0.14:
    resolution: {integrity: sha512-y10wOWt8yZpqXmOgRo77WaHEmhYQYGNA6y421PKsKYWEK8aW+cqAphborZDhqfyKrbZEN92CN1X2KbafY2s7Yw==}

  npm-run-path@5.3.0:
    resolution: {integrity: sha512-ppwTtiJZq0O/ai0z7yfudtBpWIoxM8yE6nHi1X47eFR2EWORqfbu6CnPlNsjeN683eT0qG6H/Pyf9fCcvjnnnQ==}
    engines: {node: ^12.20.0 || ^14.13.1 || >=16.0.0}

  nth-check@2.1.1:
    resolution: {integrity: sha512-lqjrjmaOoAnWfMmBPL+XNnynZh2+swxiX3WUE0s4yEHI6m+AwrK2UZOimIRl3X/4QctVqS8AiZjFqyOGrMXb/w==}

  nullthrows@1.1.1:
    resolution: {integrity: sha512-2vPPEi+Z7WqML2jZYddDIfy5Dqb0r2fze2zTxNNknZaFpVHU3mFB3R+DWeJWGVx0ecvttSGlJTI+WG+8Z4cDWw==}

  numcodecs@0.3.1:
    resolution: {integrity: sha512-ywIyGpJ+c6Ojktq9a8jsWSy12ZSUcW/W+I3jlH0q0zv9aR/ZiMsN7IrWaNq9YV2FRdLu6r/M6lp35jMA6fug/A==}

  object-assign@4.1.1:
    resolution: {integrity: sha512-rJgTQnkUnH1sFw8yT6VSU3zD3sWmu6sZhIseY8VX+GRu3P6F7Fu+JNDoXfklElbLJSnc3FUQHVe4cU5hj+BcUg==}
    engines: {node: '>=0.10.0'}

  onetime@6.0.0:
    resolution: {integrity: sha512-1FlR+gjXK7X+AsAHso35MnyN5KqGwJRi/31ft6x0M194ht7S+rWAvd7PHss9xSKMzE0asv1pyIHaJYq+BbacAQ==}
    engines: {node: '>=12'}

  ordered-binary@1.5.1:
    resolution: {integrity: sha512-5VyHfHY3cd0iza71JepYG50My+YUbrFtGoUz2ooEydPyPM7Aai/JW098juLr+RG6+rDJuzNNTsEQu2DZa1A41A==}

  p-limit@5.0.0:
    resolution: {integrity: sha512-/Eaoq+QyLSiXQ4lyYV23f14mZRQcXnxfHrN0vCai+ak9G0pp9iEQukIIZq5NccEvwRB8PUnZT0KsOoDCINS1qQ==}
    engines: {node: '>=18'}

  parcel@2.12.0:
    resolution: {integrity: sha512-W+gxAq7aQ9dJIg/XLKGcRT0cvnStFAQHPaI0pvD0U2l6IVLueUAm3nwN7lkY62zZNmlvNx6jNtE4wlbS+CyqSg==}
    engines: {node: '>= 12.0.0'}
    hasBin: true

  parent-module@1.0.1:
    resolution: {integrity: sha512-GQ2EWRpQV8/o+Aw8YqtfZZPfNRWZYkbidE9k5rpl/hC3vtHHBfGm2Ifi6qWV+coDGkrUKZAxE3Lot5kcsRlh+g==}
    engines: {node: '>=6'}

  parse-json@5.2.0:
    resolution: {integrity: sha512-ayCKvm/phCGxOkYRSCM82iDwct8/EonSEgCSxWxD7ve6jHggsFl4fZVQBPRNgQoKiuV/odhFrGzQXZwbifC8Rg==}
    engines: {node: '>=8'}

  path-key@3.1.1:
    resolution: {integrity: sha512-ojmeN0qd+y0jszEtoY48r0Peq5dwMEkIlCOu6Q5f41lfkswXuKtYrhgoTpLnyIcHm24Uhqx+5Tqm2InSwLhE6Q==}
    engines: {node: '>=8'}

  path-key@4.0.0:
    resolution: {integrity: sha512-haREypq7xkM7ErfgIyA0z+Bj4AGKlMSdlQE2jvJo6huWD1EdkKYV+G/T4nq0YEF2vgTT8kqMFKo1uHn950r4SQ==}
    engines: {node: '>=12'}

  path-parse@1.0.7:
    resolution: {integrity: sha512-LDJzPVEEEPR+y48z93A0Ed0yXb8pAByGWo/k5YYdYgpY2/2EsOsksJrq7lOHxryrVOn1ejG6oAp8ahvOIQD8sw==}

  path-type@4.0.0:
    resolution: {integrity: sha512-gDKb8aZMDeD/tZWs9P6+q0J9Mwkdl6xMV8TjnGP3qJVJ06bdMgkbBlLU8IdfOsIsFz2BW1rNVT3XuNEl8zPAvw==}
    engines: {node: '>=8'}

  pathe@1.1.2:
    resolution: {integrity: sha512-whLdWMYL2TwI08hn8/ZqAbrVemu0LNaNNJZX73O6qaIdCTfXutsLhMkjdENX0qhsQ9uIimo4/aQOmXkoon2nDQ==}

  pathval@1.1.1:
    resolution: {integrity: sha512-Dp6zGqpTdETdR63lehJYPeIOqpiNBNtc7BpWSLrOje7UaIsE5aY92r/AunQA7rsXvet3lrJ3JnZX29UPTKXyKQ==}

  picocolors@1.0.1:
    resolution: {integrity: sha512-anP1Z8qwhkbmu7MFP5iTt+wQKXgwzf7zTyGlcdzabySa9vd0Xt392U0rVmz9poOaBj0uHJKyyo9/upk0HrEQew==}

  picomatch@2.3.1:
    resolution: {integrity: sha512-JU3teHTNjmE2VCGFzuY8EXzCDVwEqB2a8fsIvwaStHhAWJEeVd1o1QD80CU6+ZdEXXSLbSsuLwJjkCBWqRQUVA==}
    engines: {node: '>=8.6'}

  pkg-types@1.0.3:
    resolution: {integrity: sha512-nN7pYi0AQqJnoLPC9eHFQ8AcyaixBUOwvqc5TDnIKCMEE6I0y8P7OKA7fPexsXGCGxQDl/cmrLAp26LhcwxZ4A==}

  postcss-value-parser@4.2.0:
    resolution: {integrity: sha512-1NNCs6uurfkVbeXG4S8JFT9t19m45ICnif8zWLd5oPSZ50QnwMfK+H3jv408d4jw/7Bttv5axS5IiHoLaVNHeQ==}

  postcss@8.4.41:
    resolution: {integrity: sha512-TesUflQ0WKZqAvg52PWL6kHgLKP6xB6heTOdoYM0Wt2UHyxNa4K25EZZMgKns3BH1RLVbZCREPpLY0rhnNoHVQ==}
    engines: {node: ^10 || ^12 || >=14}

  posthtml-parser@0.10.2:
    resolution: {integrity: sha512-PId6zZ/2lyJi9LiKfe+i2xv57oEjJgWbsHGGANwos5AvdQp98i6AtamAl8gzSVFGfQ43Glb5D614cvZf012VKg==}
    engines: {node: '>=12'}

  posthtml-parser@0.11.0:
    resolution: {integrity: sha512-QecJtfLekJbWVo/dMAA+OSwY79wpRmbqS5TeXvXSX+f0c6pW4/SE6inzZ2qkU7oAMCPqIDkZDvd/bQsSFUnKyw==}
    engines: {node: '>=12'}

  posthtml-render@3.0.0:
    resolution: {integrity: sha512-z+16RoxK3fUPgwaIgH9NGnK1HKY9XIDpydky5eQGgAFVXTCSezalv9U2jQuNV+Z9qV1fDWNzldcw4eK0SSbqKA==}
    engines: {node: '>=12'}

  posthtml@0.16.6:
    resolution: {integrity: sha512-JcEmHlyLK/o0uGAlj65vgg+7LIms0xKXe60lcDOTU7oVX/3LuEuLwrQpW3VJ7de5TaFKiW4kWkaIpJL42FEgxQ==}
    engines: {node: '>=12.0.0'}

  prettier@3.3.2:
    resolution: {integrity: sha512-rAVeHYMcv8ATV5d508CFdn+8/pHPpXeIid1DdrPwXnaAdH7cqjVbpJaT5eq4yRAFU/lsbwYwSF/n5iNrdJHPQA==}
    engines: {node: '>=14'}
    hasBin: true

  pretty-format@29.7.0:
    resolution: {integrity: sha512-Pdlw/oPxN+aXdmM9R00JVC9WVFoCLTKJvDVLgmJ+qAffBMxsV85l/Lu7sNx4zSzPyoL2euImuEwHhOXdEgNFZQ==}
    engines: {node: ^14.15.0 || ^16.10.0 || >=18.0.0}

  process@0.11.10:
    resolution: {integrity: sha512-cdGef/drWFoydD1JsMzuFf8100nZl+GT+yacc2bEced5f9Rjk4z+WtFUTBu9PhOi9j/jfmBPu0mMEY4wIdAF8A==}
    engines: {node: '>= 0.6.0'}

  prop-types@15.8.1:
    resolution: {integrity: sha512-oj87CgZICdulUohogVAR7AjlC0327U4el4L6eAvOqCeudMDVU0NThNaV+b9Df4dXgSP1gXMTnPdhfe/2qDH5cg==}

  react-dom@18.3.0:
    resolution: {integrity: sha512-zaKdLBftQJnvb7FtDIpZtsAIb2MZU087RM8bRDZU8LVCCFYjPTsDZJNFUWPcVz3HFSN1n/caxi0ca4B/aaVQGQ==}
    peerDependencies:
      react: ^18.3.0

  react-error-overlay@6.0.9:
    resolution: {integrity: sha512-nQTTcUu+ATDbrSD1BZHr5kgSD4oF8OFjxun8uAaL8RwPBacGBNPf/yAuVVdx17N8XNzRDMrZ9XcKZHCjPW+9ew==}

  react-is@16.13.1:
    resolution: {integrity: sha512-24e6ynE2H+OKt4kqsOvNd8kBpV65zoxbA4BVsEOB3ARVWQki/DHzaUoC5KuON/BiccDaCCTZBuOcfZs70kR8bQ==}

  react-is@18.2.0:
    resolution: {integrity: sha512-xWGDIW6x921xtzPkhiULtthJHoJvBbF3q26fzloPCK0hsvxtPVelvftw3zjbHWSkR2km9Z+4uxbDDK/6Zw9B8w==}

  react-refresh@0.9.0:
    resolution: {integrity: sha512-Gvzk7OZpiqKSkxsQvO/mbTN1poglhmAV7gR/DdIrRrSMXraRQQlfikRJOr3Nb9GTMPC5kof948Zy6jJZIFtDvQ==}
    engines: {node: '>=0.10.0'}

  react-transition-group@4.4.5:
    resolution: {integrity: sha512-pZcd1MCJoiKiBR2NRxeCRg13uCXbydPnmB4EOeRrY7480qNWO8IIgQG6zlDkm6uRMsURXPuKq0GWtiM59a5Q6g==}
    peerDependencies:
      react: '>=16.6.0'
      react-dom: '>=16.6.0'

  react@18.3.0:
    resolution: {integrity: sha512-RPutkJftSAldDibyrjuku7q11d3oy6wKOyPe5K1HA/HwwrXcEqBdHsLypkC2FFYjP7bPUa6gbzSBhw4sY2JcDg==}
    engines: {node: '>=0.10.0'}

  reference-spec-reader@0.2.0:
    resolution: {integrity: sha512-q0mfCi5yZSSHXpCyxjgQeaORq3tvDsxDyzaadA/5+AbAUwRyRuuTh0aRQuE/vAOt/qzzxidJ5iDeu1cLHaNBlQ==}

  regenerator-runtime@0.13.11:
    resolution: {integrity: sha512-kY1AZVr2Ra+t+piVaJ4gxaFaReZVH40AKNo7UCX6W+dEwBo/2oZJzqfuN1qLq1oL45o56cPaTXELwrTh8Fpggg==}

  regenerator-runtime@0.14.1:
    resolution: {integrity: sha512-dYnhHh0nJoMfnkZs6GmmhFknAGRrLznOu5nc9ML+EJxGvrx6H7teuevqVqCuPcPK//3eDrrjQhehXVx9cnkGdw==}

  regl@2.1.0:
    resolution: {integrity: sha512-oWUce/aVoEvW5l2V0LK7O5KJMzUSKeiOwFuJehzpSFd43dO5spP9r+sSUfhKtsky4u6MCqWJaRL+abzExynfTg==}

  resolve-from@4.0.0:
    resolution: {integrity: sha512-pb/MYmXstAkysRFx8piNI1tGFNQIFA3vkE3Gq4EuA1dF6gHp/+vgZqsCGJapvy8N3Q+4o7FwvquPJcnZ7RYy4g==}
    engines: {node: '>=4'}

  resolve@1.22.8:
    resolution: {integrity: sha512-oKWePCxqpd6FlLvGV1VU0x7bkPmmCNolxzjMf4NczoDnQcIWrAF+cPtZn5i6n+RfD2d9i0tzpKnG6Yk168yIyw==}
    hasBin: true

  rollup@4.14.1:
    resolution: {integrity: sha512-4LnHSdd3QK2pa1J6dFbfm1HN0D7vSK/ZuZTsdyUAlA6Rr1yTouUTL13HaDOGJVgby461AhrNGBS7sCGXXtT+SA==}
    engines: {node: '>=18.0.0', npm: '>=8.0.0'}
    hasBin: true

  safe-buffer@5.2.1:
    resolution: {integrity: sha512-rp3So07KcdmmKbGvgaNxQSJr7bGVSVk5S9Eq1F+ppbRo70+YeaDxkw5Dd8NPN+GD6bjnYm2VuPuCXmpuYvmCXQ==}

  scheduler@0.23.1:
    resolution: {integrity: sha512-5GKS5JGfiah1O38Vfa9srZE4s3wdHbwjlCrvIookrg2FO9aIwKLOJXuJQFlEfNcVSOXuaL2hzDeY20uVXcUtrw==}

  semver@7.5.4:
    resolution: {integrity: sha512-1bCSESV6Pv+i21Hvpxp3Dx+pSD8lIPt8uVjRrxAUt/nbswYc+tK6Y2btiULjd4+fnq15PX+nqQDC7Oft7WkwcA==}
    engines: {node: '>=10'}
    hasBin: true

  shebang-command@2.0.0:
    resolution: {integrity: sha512-kHxr2zZpYtdmrN1qDjrrX/Z1rR1kG8Dx+gkpK1G4eXmvXswmcE1hTWBWYUzlraYw1/yZp6YuDY77YtvbN0dmDA==}
    engines: {node: '>=8'}

  shebang-regex@3.0.0:
    resolution: {integrity: sha512-7++dFhtcx3353uBaq8DDR4NuxBetBzC7ZQOhmTQInHEd6bSrXdiEyzCvG07Z44UYdLShWUyXt5M/yhz8ekcb1A==}
    engines: {node: '>=8'}

  siginfo@2.0.0:
    resolution: {integrity: sha512-ybx0WO1/8bSBLEWXZvEd7gMW3Sn3JFlW3TvX1nREbDLRNQNaeNN8WK0meBwPdAaOI7TtRRRJn/Es1zhrrCHu7g==}

  signal-exit@4.1.0:
    resolution: {integrity: sha512-bzyZ1e88w9O1iNJbKnOlvYTrWPDl46O1bG0D3XInv+9tkPrxrN8jUUTiFlDkkmKWgn1M6CfIA13SuGqOa9Korw==}
    engines: {node: '>=14'}

  source-map-js@1.2.0:
    resolution: {integrity: sha512-itJW8lvSA0TXEphiRoawsCksnlf8SyvmFzIhltqAHluXd88pkCd+cXJVHTDwdCr0IzwptSm035IHQktUu1QUMg==}
    engines: {node: '>=0.10.0'}

  source-map@0.5.7:
    resolution: {integrity: sha512-LbrmJOMUSdEVxIKvdcJzQC+nQhe8FUZQTXQy6+I75skNgn3OoQ0DZA8YnFa7gp8tqtL3KPf1kmo0R5DoApeSGQ==}
    engines: {node: '>=0.10.0'}

  source-map@0.6.1:
    resolution: {integrity: sha512-UjgapumWlbMhkBgzT7Ykc5YXUT46F0iKu8SGXq0bcwP5dz/h0Plj6enJqjz1Zbq2l5WaqYnrVbwWOWMyF3F47g==}
    engines: {node: '>=0.10.0'}

  srcset@4.0.0:
    resolution: {integrity: sha512-wvLeHgcVHKO8Sc/H/5lkGreJQVeYMm9rlmt8PuR1xE31rIuXhuzznUUqAt8MqLhB3MqJdFzlNAfpcWnxiFUcPw==}
    engines: {node: '>=12'}

  stable@0.1.8:
    resolution: {integrity: sha512-ji9qxRnOVfcuLDySj9qzhGSEFVobyt1kIOSkj1qZzYLzq7Tos/oUUWvotUPQLlrsidqsK6tBH89Bc9kL5zHA6w==}
    deprecated: 'Modern JS already guarantees Array#sort() is a stable sort, so this library is deprecated. See the compatibility table on MDN: https://developer.mozilla.org/en-US/docs/Web/JavaScript/Reference/Global_Objects/Array/sort#browser_compatibility'

  stackback@0.0.2:
    resolution: {integrity: sha512-1XMJE5fQo1jGH6Y/7ebnwPOBEkIEnT4QF32d5R1+VXdXveM0IBMJt8zfaxX1P3QhVwrYe+576+jkANtSS2mBbw==}

  std-env@3.7.0:
    resolution: {integrity: sha512-JPbdCEQLj1w5GilpiHAx3qJvFndqybBysA3qUOnznweH4QbNYUsW/ea8QzSrnh0vNsezMMw5bcVool8lM0gwzg==}

  strip-final-newline@3.0.0:
    resolution: {integrity: sha512-dOESqjYr96iWYylGObzd39EuNTa5VJxyvVAEm5Jnh7KGo75V43Hk1odPQkNDyXNmUR6k+gEiDVXnjB8HJ3crXw==}
    engines: {node: '>=12'}

  strip-literal@2.1.0:
    resolution: {integrity: sha512-Op+UycaUt/8FbN/Z2TWPBLge3jWrP3xj10f3fnYxf052bKuS3EKs1ZQcVGjnEMdsNVAM+plXRdmjrZ/KgG3Skw==}

  stylis@4.2.0:
    resolution: {integrity: sha512-Orov6g6BB1sDfYgzWfTHDOxamtX1bE/zo104Dh9e6fqJ3PooipYyfJ0pUmrZO2wAvO8YbEyeFrkV91XTsGMSrw==}

  supports-color@5.5.0:
    resolution: {integrity: sha512-QjVjwdXIt408MIiAqCX4oUKsgU2EqAGzs2Ppkm4aQYbjm+ZEWEcW4SfFNTr4uMNZma0ey4f5lgLrkB0aX0QMow==}
    engines: {node: '>=4'}

  supports-color@7.2.0:
    resolution: {integrity: sha512-qpCAvRl9stuOHveKsn7HncJRvv501qIacKzQlO/+Lwxc9+0q2wLyv4Dfvt80/DPn2pqOBsJdDiogXGR9+OvwRw==}
    engines: {node: '>=8'}

  supports-preserve-symlinks-flag@1.0.0:
    resolution: {integrity: sha512-ot0WnXS9fgdkgIcePe6RHNk1WA8+muPa6cSjeR3V8K27q9BB1rTE3R1p7Hv0z1ZyAc8s6Vvv8DIyWf681MAt0w==}
    engines: {node: '>= 0.4'}

  svgo@2.8.0:
    resolution: {integrity: sha512-+N/Q9kV1+F+UeWYoSiULYo4xYSDQlTgb+ayMobAXPwMnLvop7oxKMo9OzIrX5x3eS4L4f2UHhc9axXwY8DpChg==}
    engines: {node: '>=10.13.0'}
    hasBin: true

  term-size@2.2.1:
    resolution: {integrity: sha512-wK0Ri4fOGjv/XPy8SBHZChl8CM7uMc5VML7SqiQ0zG7+J5Vr+RMQDoHa2CNT6KHUnTGIXH34UDMkPzAUyapBZg==}
    engines: {node: '>=8'}

  timsort@0.3.0:
    resolution: {integrity: sha512-qsdtZH+vMoCARQtyod4imc2nIJwg9Cc7lPRrw9CzF8ZKR0khdr8+2nX80PBhET3tcyTtJDxAffGh2rXH4tyU8A==}

  tinybench@2.6.0:
    resolution: {integrity: sha512-N8hW3PG/3aOoZAN5V/NSAEDz0ZixDSSt5b/a05iqtpgfLWMSVuCo7w0k2vVvEjdrIoeGqZzweX2WlyioNIHchA==}

  tinypool@0.8.3:
    resolution: {integrity: sha512-Ud7uepAklqRH1bvwy22ynrliC7Dljz7Tm8M/0RBUW+YRa4YHhZ6e4PpgE+fu1zr/WqB1kbeuVrdfeuyIBpy4tw==}
    engines: {node: '>=14.0.0'}

  tinyspy@2.2.1:
    resolution: {integrity: sha512-KYad6Vy5VDWV4GH3fjpseMQ/XU2BhIYP7Vzd0LG44qRWm/Yt2WCOTicFdvmgo6gWaqooMQCawTtILVQJupKu7A==}
    engines: {node: '>=14.0.0'}

  to-fast-properties@2.0.0:
    resolution: {integrity: sha512-/OaKK0xYrs3DmxRYqL/yDc+FxFUVYhDlXMhRmv3z915w2HF1tnN1omB354j8VUGO/hbRzyD6Y3sA7v7GS/ceog==}
    engines: {node: '>=4'}

  to-regex-range@5.0.1:
    resolution: {integrity: sha512-65P7iz6X5yEr1cwcgvQxbbIw7Uk3gOy5dIdtZ4rDveLqhrdJP+Li/Hx6tyK0NEb+2GCyneCMJiGqrADCSNk8sQ==}
    engines: {node: '>=8.0'}

  tslib@2.6.2:
    resolution: {integrity: sha512-AEYxH93jGFPn/a2iVAwW87VuUIkR1FVUKB77NwMF7nBTDkDrrT/Hpt/IrCJ0QXhW27jTBDcf5ZY7w6RiqTMw2Q==}

  type-detect@4.0.8:
    resolution: {integrity: sha512-0fr/mIH1dlO+x7TlcMy+bIDqKPsw/70tVyeHW787goQjhmqaZe10uwLujubK9q9Lg6Fiho1KUKDYz0Z7k7g5/g==}
    engines: {node: '>=4'}

  type-fest@0.20.2:
    resolution: {integrity: sha512-Ne+eE4r0/iWnpAxD852z3A+N0Bt5RN//NjJwRd2VFHEmrywxf5vsZlh4R6lixl6B+wz/8d+maTSAkN1FIkI3LQ==}
    engines: {node: '>=10'}

  typescript@5.3.3:
    resolution: {integrity: sha512-pXWcraxM0uxAS+tN0AG/BF2TyqmHO014Z070UsJ+pFvYuRSq8KH8DmWpnbXe0pEPDHXZV3FcAbJkijJ5oNEnWw==}
    engines: {node: '>=14.17'}
    hasBin: true

  ufo@1.5.3:
    resolution: {integrity: sha512-Y7HYmWaFwPUmkoQCUIAYpKqkOf+SbVj/2fJJZ4RJMCfZp0rTGwRbzQD+HghfnhKOjL9E01okqz+ncJskGYfBNw==}

  undici-types@6.13.0:
    resolution: {integrity: sha512-xtFJHudx8S2DSoujjMd1WeWvn7KKWFRESZTMeL1RptAYERu29D6jphMjjY+vn96jvN3kVPDNxU/E13VTaXj6jg==}

  unzipit@1.4.3:
    resolution: {integrity: sha512-gsq2PdJIWWGhx5kcdWStvNWit9FVdTewm4SEG7gFskWs+XCVaULt9+BwuoBtJiRE8eo3L1IPAOrbByNLtLtIlg==}
    engines: {node: '>=12'}

  update-browserslist-db@1.0.13:
    resolution: {integrity: sha512-xebP81SNcPuNpPP3uzeW1NYXxI3rxyJzF3pD6sH4jE7o/IX+WtSpwnVU+qIsDPyk0d3hmFQ7mjqc6AtV604hbg==}
    hasBin: true
    peerDependencies:
      browserslist: '>= 4.21.0'

  utility-types@3.11.0:
    resolution: {integrity: sha512-6Z7Ma2aVEWisaL6TvBCy7P8rm2LQoPv6dJ7ecIaIixHcwfbJ0x7mWdbcwlIM5IGQxPZSFYeqRCqlOOeKoJYMkw==}
    engines: {node: '>= 4'}

  uzip-module@1.0.3:
    resolution: {integrity: sha512-AMqwWZaknLM77G+VPYNZLEruMGWGzyigPK3/Whg99B3S6vGHuqsyl5ZrOv1UUF3paGK1U6PM0cnayioaryg/fA==}

  vite-node@1.4.0:
    resolution: {integrity: sha512-VZDAseqjrHgNd4Kh8icYHWzTKSCZMhia7GyHfhtzLW33fZlG9SwsB6CEhgyVOWkJfJ2pFLrp/Gj1FSfAiqH9Lw==}
    engines: {node: ^18.0.0 || >=20.0.0}
    hasBin: true

  vite@5.3.5:
    resolution: {integrity: sha512-MdjglKR6AQXQb9JGiS7Rc2wC6uMjcm7Go/NHNO63EwiJXfuk9PgqiP/n5IDJCziMkfw9n4Ubp7lttNwz+8ZVKA==}
    engines: {node: ^18.0.0 || >=20.0.0}
    hasBin: true
    peerDependencies:
      '@types/node': ^18.0.0 || >=20.0.0
      less: '*'
      lightningcss: ^1.21.0
      sass: '*'
      stylus: '*'
      sugarss: '*'
      terser: ^5.4.0
    peerDependenciesMeta:
      '@types/node':
        optional: true
      less:
        optional: true
      lightningcss:
        optional: true
      sass:
        optional: true
      stylus:
        optional: true
      sugarss:
        optional: true
      terser:
        optional: true

  vitest@1.4.0:
    resolution: {integrity: sha512-gujzn0g7fmwf83/WzrDTnncZt2UiXP41mHuFYFrdwaLRVQ6JYQEiME2IfEjU3vcFL3VKa75XhI3lFgn+hfVsQw==}
    engines: {node: ^18.0.0 || >=20.0.0}
    hasBin: true
    peerDependencies:
      '@edge-runtime/vm': '*'
      '@types/node': ^18.0.0 || >=20.0.0
      '@vitest/browser': 1.4.0
      '@vitest/ui': 1.4.0
      happy-dom: '*'
      jsdom: '*'
    peerDependenciesMeta:
      '@edge-runtime/vm':
        optional: true
      '@types/node':
        optional: true
      '@vitest/browser':
        optional: true
      '@vitest/ui':
        optional: true
      happy-dom:
        optional: true
      jsdom:
        optional: true

  weak-lru-cache@1.2.2:
    resolution: {integrity: sha512-DEAoo25RfSYMuTGc9vPJzZcZullwIqRDSI9LOy+fkCJPi6hykCnfKaXTuPBDuXAUcqHXyOgFtHNp/kB2FjYHbw==}

  which@2.0.2:
    resolution: {integrity: sha512-BLI3Tl1TW3Pvl70l3yq3Y64i+awpwXqsGBYWkkqMtnbXgrMD+yj7rhW0kuEDxzJaYXGjEW5ogapKNMEKNMjibA==}
    engines: {node: '>= 8'}
    hasBin: true

  why-is-node-running@2.2.2:
    resolution: {integrity: sha512-6tSwToZxTOcotxHeA+qGCq1mVzKR3CwcJGmVcY+QE8SHy6TnpFnh8PAvPNHYr7EcuVeG0QSMxtYCuO1ta/G/oA==}
    engines: {node: '>=8'}
    hasBin: true

  yallist@4.0.0:
    resolution: {integrity: sha512-3wdGidZyq5PB084XLES5TpOSRA3wjXAlIWMhum2kRcv/41Sn2emQ0dycQW4uZXLejwKvg6EsvbdlVL+FYEct7A==}

  yaml@1.10.2:
    resolution: {integrity: sha512-r3vXyErRCYJ7wg28yvBY5VSoAF8ZvlcW9/BwUzEtUsjvX/DKs24dIkuwjtuprwJJHsbyUbLApepYTR1BN4uHrg==}
    engines: {node: '>= 6'}

  yocto-queue@1.0.0:
    resolution: {integrity: sha512-9bnSc/HEW2uRy67wc+T8UwauLuPJVn28jb+GtJY16iiKWyvmYJRXVT4UamsAEGQfPohgr2q4Tq0sQbQlxTfi1g==}
    engines: {node: '>=12.20'}

  zarrita@0.4.0-next.14:
    resolution: {integrity: sha512-B5a3Nw31EEaxjI0yh+CJuSdqDo3f0KnCrf8aZiDj4Nhrsi/Jau7Mtc7Yo6T3SmM6AInTmA/VNv/FKT5ZLfADTQ==}

snapshots:

  '@babel/code-frame@7.23.5':
    dependencies:
      '@babel/highlight': 7.23.4
      chalk: 2.4.2

  '@babel/helper-module-imports@7.24.3':
    dependencies:
      '@babel/types': 7.24.5

  '@babel/helper-string-parser@7.24.1': {}

  '@babel/helper-validator-identifier@7.22.20': {}

  '@babel/helper-validator-identifier@7.24.5': {}

  '@babel/highlight@7.23.4':
    dependencies:
      '@babel/helper-validator-identifier': 7.22.20
      chalk: 2.4.2
      js-tokens: 4.0.0

  '@babel/runtime@7.24.5':
    dependencies:
      regenerator-runtime: 0.14.1

  '@babel/types@7.24.5':
    dependencies:
      '@babel/helper-string-parser': 7.24.1
      '@babel/helper-validator-identifier': 7.24.5
      to-fast-properties: 2.0.0

  '@czi-sds/components@20.0.1(73c7pq6xsiixx5tzirs3cpkmli)':
    dependencies:
      '@emotion/core': 11.0.0
      '@emotion/css': 11.11.2
      '@emotion/react': 11.11.4(@types/react@18.3.0)(react@18.3.0)
      '@emotion/styled': 11.11.5(@emotion/react@11.11.4(@types/react@18.3.0)(react@18.3.0))(@types/react@18.3.0)(react@18.3.0)
      '@mui/base': 5.0.0-beta.40(@types/react@18.3.0)(react-dom@18.3.0(react@18.3.0))(react@18.3.0)
      '@mui/icons-material': 5.15.15(@mui/material@5.15.15(@emotion/react@11.11.4(@types/react@18.3.0)(react@18.3.0))(@emotion/styled@11.11.5(@emotion/react@11.11.4(@types/react@18.3.0)(react@18.3.0))(@types/react@18.3.0)(react@18.3.0))(@types/react@18.3.0)(react-dom@18.3.0(react@18.3.0))(react@18.3.0))(@types/react@18.3.0)(react@18.3.0)
      '@mui/lab': 5.0.0-alpha.170(@emotion/react@11.11.4(@types/react@18.3.0)(react@18.3.0))(@emotion/styled@11.11.5(@emotion/react@11.11.4(@types/react@18.3.0)(react@18.3.0))(@types/react@18.3.0)(react@18.3.0))(@mui/material@5.15.15(@emotion/react@11.11.4(@types/react@18.3.0)(react@18.3.0))(@emotion/styled@11.11.5(@emotion/react@11.11.4(@types/react@18.3.0)(react@18.3.0))(@types/react@18.3.0)(react@18.3.0))(@types/react@18.3.0)(react-dom@18.3.0(react@18.3.0))(react@18.3.0))(@types/react@18.3.0)(react-dom@18.3.0(react@18.3.0))(react@18.3.0)
      '@mui/material': 5.15.15(@emotion/react@11.11.4(@types/react@18.3.0)(react@18.3.0))(@emotion/styled@11.11.5(@emotion/react@11.11.4(@types/react@18.3.0)(react@18.3.0))(@types/react@18.3.0)(react@18.3.0))(@types/react@18.3.0)(react-dom@18.3.0(react@18.3.0))(react@18.3.0)
      react: 18.3.0
      react-dom: 18.3.0(react@18.3.0)

  '@emotion/babel-plugin@11.11.0':
    dependencies:
      '@babel/helper-module-imports': 7.24.3
      '@babel/runtime': 7.24.5
      '@emotion/hash': 0.9.1
      '@emotion/memoize': 0.8.1
      '@emotion/serialize': 1.1.4
      babel-plugin-macros: 3.1.0
      convert-source-map: 1.9.0
      escape-string-regexp: 4.0.0
      find-root: 1.1.0
      source-map: 0.5.7
      stylis: 4.2.0

  '@emotion/cache@11.11.0':
    dependencies:
      '@emotion/memoize': 0.8.1
      '@emotion/sheet': 1.2.2
      '@emotion/utils': 1.2.1
      '@emotion/weak-memoize': 0.3.1
      stylis: 4.2.0

  '@emotion/core@11.0.0': {}

  '@emotion/css@11.11.2':
    dependencies:
      '@emotion/babel-plugin': 11.11.0
      '@emotion/cache': 11.11.0
      '@emotion/serialize': 1.1.4
      '@emotion/sheet': 1.2.2
      '@emotion/utils': 1.2.1

  '@emotion/hash@0.9.1': {}

  '@emotion/is-prop-valid@1.2.2':
    dependencies:
      '@emotion/memoize': 0.8.1

  '@emotion/memoize@0.8.1': {}

  '@emotion/react@11.11.4(@types/react@18.3.0)(react@18.3.0)':
    dependencies:
      '@babel/runtime': 7.24.5
      '@emotion/babel-plugin': 11.11.0
      '@emotion/cache': 11.11.0
      '@emotion/serialize': 1.1.4
      '@emotion/use-insertion-effect-with-fallbacks': 1.0.1(react@18.3.0)
      '@emotion/utils': 1.2.1
      '@emotion/weak-memoize': 0.3.1
      hoist-non-react-statics: 3.3.2
      react: 18.3.0
    optionalDependencies:
      '@types/react': 18.3.0

  '@emotion/serialize@1.1.4':
    dependencies:
      '@emotion/hash': 0.9.1
      '@emotion/memoize': 0.8.1
      '@emotion/unitless': 0.8.1
      '@emotion/utils': 1.2.1
      csstype: 3.1.3

  '@emotion/sheet@1.2.2': {}

  '@emotion/styled@11.11.5(@emotion/react@11.11.4(@types/react@18.3.0)(react@18.3.0))(@types/react@18.3.0)(react@18.3.0)':
    dependencies:
      '@babel/runtime': 7.24.5
      '@emotion/babel-plugin': 11.11.0
      '@emotion/is-prop-valid': 1.2.2
      '@emotion/react': 11.11.4(@types/react@18.3.0)(react@18.3.0)
      '@emotion/serialize': 1.1.4
      '@emotion/use-insertion-effect-with-fallbacks': 1.0.1(react@18.3.0)
      '@emotion/utils': 1.2.1
      react: 18.3.0
    optionalDependencies:
      '@types/react': 18.3.0

  '@emotion/unitless@0.8.1': {}

  '@emotion/use-insertion-effect-with-fallbacks@1.0.1(react@18.3.0)':
    dependencies:
      react: 18.3.0

  '@emotion/utils@1.2.1': {}

  '@emotion/weak-memoize@0.3.1': {}

  '@esbuild/aix-ppc64@0.21.5':
    optional: true

  '@esbuild/android-arm64@0.21.5':
    optional: true

  '@esbuild/android-arm@0.21.5':
    optional: true

  '@esbuild/android-x64@0.21.5':
    optional: true

  '@esbuild/darwin-arm64@0.21.5':
    optional: true

  '@esbuild/darwin-x64@0.21.5':
    optional: true

  '@esbuild/freebsd-arm64@0.21.5':
    optional: true

  '@esbuild/freebsd-x64@0.21.5':
    optional: true

  '@esbuild/linux-arm64@0.21.5':
    optional: true

  '@esbuild/linux-arm@0.21.5':
    optional: true

  '@esbuild/linux-ia32@0.21.5':
    optional: true

  '@esbuild/linux-loong64@0.21.5':
    optional: true

  '@esbuild/linux-mips64el@0.21.5':
    optional: true

  '@esbuild/linux-ppc64@0.21.5':
    optional: true

  '@esbuild/linux-riscv64@0.21.5':
    optional: true

  '@esbuild/linux-s390x@0.21.5':
    optional: true

  '@esbuild/linux-x64@0.21.5':
    optional: true

  '@esbuild/netbsd-x64@0.21.5':
    optional: true

  '@esbuild/openbsd-x64@0.21.5':
    optional: true

  '@esbuild/sunos-x64@0.21.5':
    optional: true

  '@esbuild/win32-arm64@0.21.5':
    optional: true

  '@esbuild/win32-ia32@0.21.5':
    optional: true

  '@esbuild/win32-x64@0.21.5':
    optional: true

  '@floating-ui/core@1.6.1':
    dependencies:
      '@floating-ui/utils': 0.2.2

  '@floating-ui/dom@1.6.4':
    dependencies:
      '@floating-ui/core': 1.6.1
      '@floating-ui/utils': 0.2.2

  '@floating-ui/react-dom@2.0.9(react-dom@18.3.0(react@18.3.0))(react@18.3.0)':
    dependencies:
      '@floating-ui/dom': 1.6.4
      react: 18.3.0
      react-dom: 18.3.0(react@18.3.0)

  '@floating-ui/utils@0.2.2': {}

  '@jest/schemas@29.6.3':
    dependencies:
      '@sinclair/typebox': 0.27.8

  '@jridgewell/sourcemap-codec@1.4.15': {}

  '@lezer/common@1.2.1': {}

  '@lezer/lr@1.4.0':
    dependencies:
      '@lezer/common': 1.2.1

  '@lmdb/lmdb-darwin-arm64@2.8.5':
    optional: true

  '@lmdb/lmdb-darwin-x64@2.8.5':
    optional: true

  '@lmdb/lmdb-linux-arm64@2.8.5':
    optional: true

  '@lmdb/lmdb-linux-arm@2.8.5':
    optional: true

  '@lmdb/lmdb-linux-x64@2.8.5':
    optional: true

  '@lmdb/lmdb-win32-x64@2.8.5':
    optional: true

  '@mischnic/json-sourcemap@0.1.1':
    dependencies:
      '@lezer/common': 1.2.1
      '@lezer/lr': 1.4.0
      json5: 2.2.3

  '@msgpackr-extract/msgpackr-extract-darwin-arm64@3.0.2':
    optional: true

  '@msgpackr-extract/msgpackr-extract-darwin-x64@3.0.2':
    optional: true

  '@msgpackr-extract/msgpackr-extract-linux-arm64@3.0.2':
    optional: true

  '@msgpackr-extract/msgpackr-extract-linux-arm@3.0.2':
    optional: true

  '@msgpackr-extract/msgpackr-extract-linux-x64@3.0.2':
    optional: true

  '@msgpackr-extract/msgpackr-extract-win32-x64@3.0.2':
    optional: true

  '@mui/base@5.0.0-beta.40(@types/react@18.3.0)(react-dom@18.3.0(react@18.3.0))(react@18.3.0)':
    dependencies:
      '@babel/runtime': 7.24.5
      '@floating-ui/react-dom': 2.0.9(react-dom@18.3.0(react@18.3.0))(react@18.3.0)
      '@mui/types': 7.2.14(@types/react@18.3.0)
      '@mui/utils': 5.15.14(@types/react@18.3.0)(react@18.3.0)
      '@popperjs/core': 2.11.8
      clsx: 2.1.1
      prop-types: 15.8.1
      react: 18.3.0
      react-dom: 18.3.0(react@18.3.0)
    optionalDependencies:
      '@types/react': 18.3.0

  '@mui/core-downloads-tracker@5.15.15': {}

  '@mui/icons-material@5.15.15(@mui/material@5.15.15(@emotion/react@11.11.4(@types/react@18.3.0)(react@18.3.0))(@emotion/styled@11.11.5(@emotion/react@11.11.4(@types/react@18.3.0)(react@18.3.0))(@types/react@18.3.0)(react@18.3.0))(@types/react@18.3.0)(react-dom@18.3.0(react@18.3.0))(react@18.3.0))(@types/react@18.3.0)(react@18.3.0)':
    dependencies:
      '@babel/runtime': 7.24.5
      '@mui/material': 5.15.15(@emotion/react@11.11.4(@types/react@18.3.0)(react@18.3.0))(@emotion/styled@11.11.5(@emotion/react@11.11.4(@types/react@18.3.0)(react@18.3.0))(@types/react@18.3.0)(react@18.3.0))(@types/react@18.3.0)(react-dom@18.3.0(react@18.3.0))(react@18.3.0)
      react: 18.3.0
    optionalDependencies:
      '@types/react': 18.3.0

  '@mui/lab@5.0.0-alpha.170(@emotion/react@11.11.4(@types/react@18.3.0)(react@18.3.0))(@emotion/styled@11.11.5(@emotion/react@11.11.4(@types/react@18.3.0)(react@18.3.0))(@types/react@18.3.0)(react@18.3.0))(@mui/material@5.15.15(@emotion/react@11.11.4(@types/react@18.3.0)(react@18.3.0))(@emotion/styled@11.11.5(@emotion/react@11.11.4(@types/react@18.3.0)(react@18.3.0))(@types/react@18.3.0)(react@18.3.0))(@types/react@18.3.0)(react-dom@18.3.0(react@18.3.0))(react@18.3.0))(@types/react@18.3.0)(react-dom@18.3.0(react@18.3.0))(react@18.3.0)':
    dependencies:
      '@babel/runtime': 7.24.5
      '@mui/base': 5.0.0-beta.40(@types/react@18.3.0)(react-dom@18.3.0(react@18.3.0))(react@18.3.0)
      '@mui/material': 5.15.15(@emotion/react@11.11.4(@types/react@18.3.0)(react@18.3.0))(@emotion/styled@11.11.5(@emotion/react@11.11.4(@types/react@18.3.0)(react@18.3.0))(@types/react@18.3.0)(react@18.3.0))(@types/react@18.3.0)(react-dom@18.3.0(react@18.3.0))(react@18.3.0)
      '@mui/system': 5.15.15(@emotion/react@11.11.4(@types/react@18.3.0)(react@18.3.0))(@emotion/styled@11.11.5(@emotion/react@11.11.4(@types/react@18.3.0)(react@18.3.0))(@types/react@18.3.0)(react@18.3.0))(@types/react@18.3.0)(react@18.3.0)
      '@mui/types': 7.2.14(@types/react@18.3.0)
      '@mui/utils': 5.15.14(@types/react@18.3.0)(react@18.3.0)
      clsx: 2.1.1
      prop-types: 15.8.1
      react: 18.3.0
      react-dom: 18.3.0(react@18.3.0)
    optionalDependencies:
      '@emotion/react': 11.11.4(@types/react@18.3.0)(react@18.3.0)
      '@emotion/styled': 11.11.5(@emotion/react@11.11.4(@types/react@18.3.0)(react@18.3.0))(@types/react@18.3.0)(react@18.3.0)
      '@types/react': 18.3.0

  '@mui/material@5.15.15(@emotion/react@11.11.4(@types/react@18.3.0)(react@18.3.0))(@emotion/styled@11.11.5(@emotion/react@11.11.4(@types/react@18.3.0)(react@18.3.0))(@types/react@18.3.0)(react@18.3.0))(@types/react@18.3.0)(react-dom@18.3.0(react@18.3.0))(react@18.3.0)':
    dependencies:
      '@babel/runtime': 7.24.5
      '@mui/base': 5.0.0-beta.40(@types/react@18.3.0)(react-dom@18.3.0(react@18.3.0))(react@18.3.0)
      '@mui/core-downloads-tracker': 5.15.15
      '@mui/system': 5.15.15(@emotion/react@11.11.4(@types/react@18.3.0)(react@18.3.0))(@emotion/styled@11.11.5(@emotion/react@11.11.4(@types/react@18.3.0)(react@18.3.0))(@types/react@18.3.0)(react@18.3.0))(@types/react@18.3.0)(react@18.3.0)
      '@mui/types': 7.2.14(@types/react@18.3.0)
      '@mui/utils': 5.15.14(@types/react@18.3.0)(react@18.3.0)
      '@types/react-transition-group': 4.4.10
      clsx: 2.1.1
      csstype: 3.1.3
      prop-types: 15.8.1
      react: 18.3.0
      react-dom: 18.3.0(react@18.3.0)
      react-is: 18.2.0
      react-transition-group: 4.4.5(react-dom@18.3.0(react@18.3.0))(react@18.3.0)
    optionalDependencies:
      '@emotion/react': 11.11.4(@types/react@18.3.0)(react@18.3.0)
      '@emotion/styled': 11.11.5(@emotion/react@11.11.4(@types/react@18.3.0)(react@18.3.0))(@types/react@18.3.0)(react@18.3.0)
      '@types/react': 18.3.0

  '@mui/private-theming@5.15.14(@types/react@18.3.0)(react@18.3.0)':
    dependencies:
      '@babel/runtime': 7.24.5
      '@mui/utils': 5.15.14(@types/react@18.3.0)(react@18.3.0)
      prop-types: 15.8.1
      react: 18.3.0
    optionalDependencies:
      '@types/react': 18.3.0

  '@mui/styled-engine@5.15.14(@emotion/react@11.11.4(@types/react@18.3.0)(react@18.3.0))(@emotion/styled@11.11.5(@emotion/react@11.11.4(@types/react@18.3.0)(react@18.3.0))(@types/react@18.3.0)(react@18.3.0))(react@18.3.0)':
    dependencies:
      '@babel/runtime': 7.24.5
      '@emotion/cache': 11.11.0
      csstype: 3.1.3
      prop-types: 15.8.1
      react: 18.3.0
    optionalDependencies:
      '@emotion/react': 11.11.4(@types/react@18.3.0)(react@18.3.0)
      '@emotion/styled': 11.11.5(@emotion/react@11.11.4(@types/react@18.3.0)(react@18.3.0))(@types/react@18.3.0)(react@18.3.0)

  '@mui/system@5.15.15(@emotion/react@11.11.4(@types/react@18.3.0)(react@18.3.0))(@emotion/styled@11.11.5(@emotion/react@11.11.4(@types/react@18.3.0)(react@18.3.0))(@types/react@18.3.0)(react@18.3.0))(@types/react@18.3.0)(react@18.3.0)':
    dependencies:
      '@babel/runtime': 7.24.5
      '@mui/private-theming': 5.15.14(@types/react@18.3.0)(react@18.3.0)
      '@mui/styled-engine': 5.15.14(@emotion/react@11.11.4(@types/react@18.3.0)(react@18.3.0))(@emotion/styled@11.11.5(@emotion/react@11.11.4(@types/react@18.3.0)(react@18.3.0))(@types/react@18.3.0)(react@18.3.0))(react@18.3.0)
      '@mui/types': 7.2.14(@types/react@18.3.0)
      '@mui/utils': 5.15.14(@types/react@18.3.0)(react@18.3.0)
      clsx: 2.1.1
      csstype: 3.1.3
      prop-types: 15.8.1
      react: 18.3.0
    optionalDependencies:
      '@emotion/react': 11.11.4(@types/react@18.3.0)(react@18.3.0)
      '@emotion/styled': 11.11.5(@emotion/react@11.11.4(@types/react@18.3.0)(react@18.3.0))(@types/react@18.3.0)(react@18.3.0)
      '@types/react': 18.3.0

  '@mui/types@7.2.14(@types/react@18.3.0)':
    optionalDependencies:
      '@types/react': 18.3.0

  '@mui/utils@5.15.14(@types/react@18.3.0)(react@18.3.0)':
    dependencies:
      '@babel/runtime': 7.24.5
      '@types/prop-types': 15.7.12
      prop-types: 15.8.1
      react: 18.3.0
      react-is: 18.2.0
    optionalDependencies:
      '@types/react': 18.3.0

  '@parcel/bundler-default@2.12.0(@parcel/core@2.12.0(@swc/helpers@0.5.6))':
    dependencies:
      '@parcel/diagnostic': 2.12.0
      '@parcel/graph': 3.2.0
      '@parcel/plugin': 2.12.0(@parcel/core@2.12.0(@swc/helpers@0.5.6))
      '@parcel/rust': 2.12.0
      '@parcel/utils': 2.12.0
      nullthrows: 1.1.1
    transitivePeerDependencies:
      - '@parcel/core'

  '@parcel/cache@2.12.0(@parcel/core@2.12.0(@swc/helpers@0.5.6))':
    dependencies:
      '@parcel/core': 2.12.0(@swc/helpers@0.5.6)
      '@parcel/fs': 2.12.0(@parcel/core@2.12.0(@swc/helpers@0.5.6))(@swc/helpers@0.5.6)
      '@parcel/logger': 2.12.0
      '@parcel/utils': 2.12.0
      lmdb: 2.8.5

  '@parcel/cache@2.12.0(@parcel/core@2.13.0(@swc/helpers@0.5.6))':
    dependencies:
      '@parcel/core': 2.13.0(@swc/helpers@0.5.6)
      '@parcel/fs': 2.12.0(@parcel/core@2.13.0(@swc/helpers@0.5.6))(@swc/helpers@0.5.6)
      '@parcel/logger': 2.12.0
      '@parcel/utils': 2.12.0
      lmdb: 2.8.5

  '@parcel/cache@2.13.0(@parcel/core@2.13.0(@swc/helpers@0.5.6))':
    dependencies:
      '@parcel/core': 2.13.0(@swc/helpers@0.5.6)
      '@parcel/fs': 2.13.0(@parcel/core@2.13.0(@swc/helpers@0.5.6))
      '@parcel/logger': 2.13.0
      '@parcel/utils': 2.13.0
      lmdb: 2.8.5

  '@parcel/codeframe@2.12.0':
    dependencies:
      chalk: 4.1.2

  '@parcel/codeframe@2.13.0':
    dependencies:
      chalk: 4.1.2

  '@parcel/compressor-raw@2.12.0(@parcel/core@2.12.0(@swc/helpers@0.5.6))':
    dependencies:
      '@parcel/plugin': 2.12.0(@parcel/core@2.12.0(@swc/helpers@0.5.6))
    transitivePeerDependencies:
      - '@parcel/core'

  '@parcel/config-default@2.12.0(@parcel/core@2.12.0(@swc/helpers@0.5.6))(@swc/helpers@0.5.6)(postcss@8.4.41)(srcset@4.0.0)(typescript@5.3.3)':
    dependencies:
      '@parcel/bundler-default': 2.12.0(@parcel/core@2.12.0(@swc/helpers@0.5.6))
      '@parcel/compressor-raw': 2.12.0(@parcel/core@2.12.0(@swc/helpers@0.5.6))
      '@parcel/core': 2.12.0(@swc/helpers@0.5.6)
      '@parcel/namer-default': 2.12.0(@parcel/core@2.12.0(@swc/helpers@0.5.6))
      '@parcel/optimizer-css': 2.12.0(@parcel/core@2.12.0(@swc/helpers@0.5.6))
      '@parcel/optimizer-htmlnano': 2.12.0(@parcel/core@2.12.0(@swc/helpers@0.5.6))(postcss@8.4.41)(srcset@4.0.0)(typescript@5.3.3)
      '@parcel/optimizer-image': 2.12.0(@parcel/core@2.12.0(@swc/helpers@0.5.6))
      '@parcel/optimizer-svgo': 2.12.0(@parcel/core@2.12.0(@swc/helpers@0.5.6))
      '@parcel/optimizer-swc': 2.12.0(@parcel/core@2.12.0(@swc/helpers@0.5.6))(@swc/helpers@0.5.6)
      '@parcel/packager-css': 2.12.0(@parcel/core@2.12.0(@swc/helpers@0.5.6))
      '@parcel/packager-html': 2.12.0(@parcel/core@2.12.0(@swc/helpers@0.5.6))
      '@parcel/packager-js': 2.12.0(@parcel/core@2.12.0(@swc/helpers@0.5.6))
      '@parcel/packager-raw': 2.12.0(@parcel/core@2.12.0(@swc/helpers@0.5.6))
      '@parcel/packager-svg': 2.12.0(@parcel/core@2.12.0(@swc/helpers@0.5.6))
      '@parcel/packager-wasm': 2.12.0(@parcel/core@2.12.0(@swc/helpers@0.5.6))
      '@parcel/reporter-dev-server': 2.12.0(@parcel/core@2.12.0(@swc/helpers@0.5.6))
      '@parcel/resolver-default': 2.12.0(@parcel/core@2.12.0(@swc/helpers@0.5.6))
      '@parcel/runtime-browser-hmr': 2.12.0(@parcel/core@2.12.0(@swc/helpers@0.5.6))
      '@parcel/runtime-js': 2.12.0(@parcel/core@2.12.0(@swc/helpers@0.5.6))
      '@parcel/runtime-react-refresh': 2.12.0(@parcel/core@2.12.0(@swc/helpers@0.5.6))
      '@parcel/runtime-service-worker': 2.12.0(@parcel/core@2.12.0(@swc/helpers@0.5.6))
      '@parcel/transformer-babel': 2.12.0(@parcel/core@2.12.0(@swc/helpers@0.5.6))
      '@parcel/transformer-css': 2.12.0(@parcel/core@2.12.0(@swc/helpers@0.5.6))
      '@parcel/transformer-html': 2.12.0(@parcel/core@2.12.0(@swc/helpers@0.5.6))
      '@parcel/transformer-image': 2.12.0(@parcel/core@2.12.0(@swc/helpers@0.5.6))
      '@parcel/transformer-js': 2.12.0(@parcel/core@2.12.0(@swc/helpers@0.5.6))
      '@parcel/transformer-json': 2.12.0(@parcel/core@2.12.0(@swc/helpers@0.5.6))
      '@parcel/transformer-postcss': 2.12.0(@parcel/core@2.12.0(@swc/helpers@0.5.6))
      '@parcel/transformer-posthtml': 2.12.0(@parcel/core@2.12.0(@swc/helpers@0.5.6))
      '@parcel/transformer-raw': 2.12.0(@parcel/core@2.12.0(@swc/helpers@0.5.6))
      '@parcel/transformer-react-refresh-wrap': 2.12.0(@parcel/core@2.12.0(@swc/helpers@0.5.6))
      '@parcel/transformer-svg': 2.12.0(@parcel/core@2.12.0(@swc/helpers@0.5.6))
    transitivePeerDependencies:
      - '@swc/helpers'
      - cssnano
      - postcss
      - purgecss
      - relateurl
      - srcset
      - terser
      - typescript
      - uncss

  '@parcel/core@2.12.0(@swc/helpers@0.5.6)':
    dependencies:
      '@mischnic/json-sourcemap': 0.1.1
      '@parcel/cache': 2.12.0(@parcel/core@2.12.0(@swc/helpers@0.5.6))
      '@parcel/diagnostic': 2.12.0
      '@parcel/events': 2.12.0
      '@parcel/fs': 2.12.0(@parcel/core@2.12.0(@swc/helpers@0.5.6))(@swc/helpers@0.5.6)
      '@parcel/graph': 3.2.0
      '@parcel/logger': 2.12.0
      '@parcel/package-manager': 2.12.0(@parcel/core@2.12.0(@swc/helpers@0.5.6))(@swc/helpers@0.5.6)
      '@parcel/plugin': 2.12.0(@parcel/core@2.12.0(@swc/helpers@0.5.6))
      '@parcel/profiler': 2.12.0
      '@parcel/rust': 2.12.0
      '@parcel/source-map': 2.1.1
      '@parcel/types': 2.12.0(@parcel/core@2.12.0(@swc/helpers@0.5.6))(@swc/helpers@0.5.6)
      '@parcel/utils': 2.12.0
      '@parcel/workers': 2.12.0(@parcel/core@2.12.0(@swc/helpers@0.5.6))
      abortcontroller-polyfill: 1.7.6
      base-x: 3.0.9
      browserslist: 4.22.3
      clone: 2.1.2
      dotenv: 7.0.0
      dotenv-expand: 5.1.0
      json5: 2.2.3
      msgpackr: 1.10.1
      nullthrows: 1.1.1
      semver: 7.5.4
    transitivePeerDependencies:
      - '@swc/helpers'

  '@parcel/core@2.13.0(@swc/helpers@0.5.6)':
    dependencies:
      '@mischnic/json-sourcemap': 0.1.1
      '@parcel/cache': 2.13.0(@parcel/core@2.13.0(@swc/helpers@0.5.6))
      '@parcel/diagnostic': 2.13.0
      '@parcel/events': 2.13.0
      '@parcel/feature-flags': 2.13.0
      '@parcel/fs': 2.13.0(@parcel/core@2.13.0(@swc/helpers@0.5.6))
      '@parcel/graph': 3.3.0
      '@parcel/logger': 2.13.0
      '@parcel/package-manager': 2.13.0(@parcel/core@2.13.0(@swc/helpers@0.5.6))(@swc/helpers@0.5.6)
      '@parcel/plugin': 2.13.0(@parcel/core@2.13.0(@swc/helpers@0.5.6))
      '@parcel/profiler': 2.13.0
      '@parcel/rust': 2.13.0
      '@parcel/source-map': 2.1.1
      '@parcel/types': 2.13.0(@parcel/core@2.13.0(@swc/helpers@0.5.6))
      '@parcel/utils': 2.13.0
      '@parcel/workers': 2.13.0(@parcel/core@2.13.0(@swc/helpers@0.5.6))
      base-x: 3.0.9
      browserslist: 4.22.3
      clone: 2.1.2
      dotenv: 16.4.5
      dotenv-expand: 11.0.7
      json5: 2.2.3
      msgpackr: 1.10.1
      nullthrows: 1.1.1
      semver: 7.5.4
    transitivePeerDependencies:
      - '@swc/helpers'

  '@parcel/diagnostic@2.12.0':
    dependencies:
      '@mischnic/json-sourcemap': 0.1.1
      nullthrows: 1.1.1

  '@parcel/diagnostic@2.13.0':
    dependencies:
      '@mischnic/json-sourcemap': 0.1.1
      nullthrows: 1.1.1

  '@parcel/events@2.12.0': {}

  '@parcel/events@2.13.0': {}

  '@parcel/feature-flags@2.13.0': {}

  '@parcel/fs@2.12.0(@parcel/core@2.12.0(@swc/helpers@0.5.6))(@swc/helpers@0.5.6)':
    dependencies:
      '@parcel/core': 2.12.0(@swc/helpers@0.5.6)
      '@parcel/rust': 2.12.0
      '@parcel/types': 2.12.0(@parcel/core@2.12.0(@swc/helpers@0.5.6))(@swc/helpers@0.5.6)
      '@parcel/utils': 2.12.0
      '@parcel/watcher': 2.4.1
      '@parcel/workers': 2.12.0(@parcel/core@2.12.0(@swc/helpers@0.5.6))
    transitivePeerDependencies:
      - '@swc/helpers'

  '@parcel/fs@2.12.0(@parcel/core@2.13.0(@swc/helpers@0.5.6))(@swc/helpers@0.5.6)':
    dependencies:
      '@parcel/core': 2.13.0(@swc/helpers@0.5.6)
      '@parcel/rust': 2.12.0
      '@parcel/types': 2.12.0(@parcel/core@2.13.0(@swc/helpers@0.5.6))(@swc/helpers@0.5.6)
      '@parcel/utils': 2.12.0
      '@parcel/watcher': 2.4.1
      '@parcel/workers': 2.12.0(@parcel/core@2.13.0(@swc/helpers@0.5.6))
    transitivePeerDependencies:
      - '@swc/helpers'

  '@parcel/fs@2.13.0(@parcel/core@2.13.0(@swc/helpers@0.5.6))':
    dependencies:
      '@parcel/core': 2.13.0(@swc/helpers@0.5.6)
      '@parcel/feature-flags': 2.13.0
      '@parcel/rust': 2.13.0
      '@parcel/types-internal': 2.13.0
      '@parcel/utils': 2.13.0
      '@parcel/watcher': 2.4.1
      '@parcel/workers': 2.13.0(@parcel/core@2.13.0(@swc/helpers@0.5.6))

  '@parcel/graph@3.2.0':
    dependencies:
      nullthrows: 1.1.1

  '@parcel/graph@3.3.0':
    dependencies:
      '@parcel/feature-flags': 2.13.0
      nullthrows: 1.1.1

  '@parcel/logger@2.12.0':
    dependencies:
      '@parcel/diagnostic': 2.12.0
      '@parcel/events': 2.12.0

  '@parcel/logger@2.13.0':
    dependencies:
      '@parcel/diagnostic': 2.13.0
      '@parcel/events': 2.13.0

  '@parcel/markdown-ansi@2.12.0':
    dependencies:
      chalk: 4.1.2

  '@parcel/markdown-ansi@2.13.0':
    dependencies:
      chalk: 4.1.2

  '@parcel/namer-default@2.12.0(@parcel/core@2.12.0(@swc/helpers@0.5.6))':
    dependencies:
      '@parcel/diagnostic': 2.12.0
      '@parcel/plugin': 2.12.0(@parcel/core@2.12.0(@swc/helpers@0.5.6))
      nullthrows: 1.1.1
    transitivePeerDependencies:
      - '@parcel/core'

  '@parcel/node-resolver-core@3.3.0(@parcel/core@2.12.0(@swc/helpers@0.5.6))':
    dependencies:
      '@mischnic/json-sourcemap': 0.1.1
      '@parcel/diagnostic': 2.12.0
      '@parcel/fs': 2.12.0(@parcel/core@2.12.0(@swc/helpers@0.5.6))(@swc/helpers@0.5.6)
      '@parcel/rust': 2.12.0
      '@parcel/utils': 2.12.0
      nullthrows: 1.1.1
      semver: 7.5.4
    transitivePeerDependencies:
      - '@parcel/core'

  '@parcel/node-resolver-core@3.3.0(@parcel/core@2.13.0(@swc/helpers@0.5.6))':
    dependencies:
      '@mischnic/json-sourcemap': 0.1.1
      '@parcel/diagnostic': 2.12.0
      '@parcel/fs': 2.12.0(@parcel/core@2.13.0(@swc/helpers@0.5.6))(@swc/helpers@0.5.6)
      '@parcel/rust': 2.12.0
      '@parcel/utils': 2.12.0
      nullthrows: 1.1.1
      semver: 7.5.4
    transitivePeerDependencies:
      - '@parcel/core'

  '@parcel/node-resolver-core@3.4.0(@parcel/core@2.13.0(@swc/helpers@0.5.6))':
    dependencies:
      '@mischnic/json-sourcemap': 0.1.1
      '@parcel/diagnostic': 2.13.0
      '@parcel/fs': 2.13.0(@parcel/core@2.13.0(@swc/helpers@0.5.6))
      '@parcel/rust': 2.13.0
      '@parcel/utils': 2.13.0
      nullthrows: 1.1.1
      semver: 7.5.4
    transitivePeerDependencies:
      - '@parcel/core'

  '@parcel/optimizer-css@2.12.0(@parcel/core@2.12.0(@swc/helpers@0.5.6))':
    dependencies:
      '@parcel/diagnostic': 2.12.0
      '@parcel/plugin': 2.12.0(@parcel/core@2.12.0(@swc/helpers@0.5.6))
      '@parcel/source-map': 2.1.1
      '@parcel/utils': 2.12.0
      browserslist: 4.22.3
      lightningcss: 1.24.0
      nullthrows: 1.1.1
    transitivePeerDependencies:
      - '@parcel/core'

  '@parcel/optimizer-htmlnano@2.12.0(@parcel/core@2.12.0(@swc/helpers@0.5.6))(postcss@8.4.41)(srcset@4.0.0)(typescript@5.3.3)':
    dependencies:
      '@parcel/plugin': 2.12.0(@parcel/core@2.12.0(@swc/helpers@0.5.6))
      htmlnano: 2.1.0(postcss@8.4.41)(srcset@4.0.0)(svgo@2.8.0)(typescript@5.3.3)
      nullthrows: 1.1.1
      posthtml: 0.16.6
      svgo: 2.8.0
    transitivePeerDependencies:
      - '@parcel/core'
      - cssnano
      - postcss
      - purgecss
      - relateurl
      - srcset
      - terser
      - typescript
      - uncss

  '@parcel/optimizer-image@2.12.0(@parcel/core@2.12.0(@swc/helpers@0.5.6))':
    dependencies:
      '@parcel/core': 2.12.0(@swc/helpers@0.5.6)
      '@parcel/diagnostic': 2.12.0
      '@parcel/plugin': 2.12.0(@parcel/core@2.12.0(@swc/helpers@0.5.6))
      '@parcel/rust': 2.12.0
      '@parcel/utils': 2.12.0
      '@parcel/workers': 2.12.0(@parcel/core@2.12.0(@swc/helpers@0.5.6))

  '@parcel/optimizer-svgo@2.12.0(@parcel/core@2.12.0(@swc/helpers@0.5.6))':
    dependencies:
      '@parcel/diagnostic': 2.12.0
      '@parcel/plugin': 2.12.0(@parcel/core@2.12.0(@swc/helpers@0.5.6))
      '@parcel/utils': 2.12.0
      svgo: 2.8.0
    transitivePeerDependencies:
      - '@parcel/core'

  '@parcel/optimizer-swc@2.12.0(@parcel/core@2.12.0(@swc/helpers@0.5.6))(@swc/helpers@0.5.6)':
    dependencies:
      '@parcel/diagnostic': 2.12.0
      '@parcel/plugin': 2.12.0(@parcel/core@2.12.0(@swc/helpers@0.5.6))
      '@parcel/source-map': 2.1.1
      '@parcel/utils': 2.12.0
      '@swc/core': 1.9.2(@swc/helpers@0.5.6)
      nullthrows: 1.1.1
    transitivePeerDependencies:
      - '@parcel/core'
      - '@swc/helpers'

  '@parcel/package-manager@2.12.0(@parcel/core@2.12.0(@swc/helpers@0.5.6))(@swc/helpers@0.5.6)':
    dependencies:
      '@parcel/core': 2.12.0(@swc/helpers@0.5.6)
      '@parcel/diagnostic': 2.12.0
      '@parcel/fs': 2.12.0(@parcel/core@2.12.0(@swc/helpers@0.5.6))(@swc/helpers@0.5.6)
      '@parcel/logger': 2.12.0
      '@parcel/node-resolver-core': 3.3.0(@parcel/core@2.12.0(@swc/helpers@0.5.6))
      '@parcel/types': 2.12.0(@parcel/core@2.12.0(@swc/helpers@0.5.6))(@swc/helpers@0.5.6)
      '@parcel/utils': 2.12.0
      '@parcel/workers': 2.12.0(@parcel/core@2.12.0(@swc/helpers@0.5.6))
      '@swc/core': 1.9.2(@swc/helpers@0.5.6)
      semver: 7.5.4
    transitivePeerDependencies:
      - '@swc/helpers'

  '@parcel/package-manager@2.12.0(@parcel/core@2.13.0(@swc/helpers@0.5.6))(@swc/helpers@0.5.6)':
    dependencies:
      '@parcel/core': 2.13.0(@swc/helpers@0.5.6)
      '@parcel/diagnostic': 2.12.0
      '@parcel/fs': 2.12.0(@parcel/core@2.13.0(@swc/helpers@0.5.6))(@swc/helpers@0.5.6)
      '@parcel/logger': 2.12.0
      '@parcel/node-resolver-core': 3.3.0(@parcel/core@2.13.0(@swc/helpers@0.5.6))
      '@parcel/types': 2.12.0(@parcel/core@2.13.0(@swc/helpers@0.5.6))(@swc/helpers@0.5.6)
      '@parcel/utils': 2.12.0
      '@parcel/workers': 2.12.0(@parcel/core@2.13.0(@swc/helpers@0.5.6))
      '@swc/core': 1.9.2(@swc/helpers@0.5.6)
      semver: 7.5.4
    transitivePeerDependencies:
      - '@swc/helpers'

  '@parcel/package-manager@2.13.0(@parcel/core@2.13.0(@swc/helpers@0.5.6))(@swc/helpers@0.5.6)':
    dependencies:
      '@parcel/core': 2.13.0(@swc/helpers@0.5.6)
      '@parcel/diagnostic': 2.13.0
      '@parcel/fs': 2.13.0(@parcel/core@2.13.0(@swc/helpers@0.5.6))
      '@parcel/logger': 2.13.0
      '@parcel/node-resolver-core': 3.4.0(@parcel/core@2.13.0(@swc/helpers@0.5.6))
      '@parcel/types': 2.13.0(@parcel/core@2.13.0(@swc/helpers@0.5.6))
      '@parcel/utils': 2.13.0
      '@parcel/workers': 2.13.0(@parcel/core@2.13.0(@swc/helpers@0.5.6))
      '@swc/core': 1.9.2(@swc/helpers@0.5.6)
      semver: 7.5.4
    transitivePeerDependencies:
      - '@swc/helpers'

  '@parcel/packager-css@2.12.0(@parcel/core@2.12.0(@swc/helpers@0.5.6))':
    dependencies:
      '@parcel/diagnostic': 2.12.0
      '@parcel/plugin': 2.12.0(@parcel/core@2.12.0(@swc/helpers@0.5.6))
      '@parcel/source-map': 2.1.1
      '@parcel/utils': 2.12.0
      lightningcss: 1.24.0
      nullthrows: 1.1.1
    transitivePeerDependencies:
      - '@parcel/core'

  '@parcel/packager-html@2.12.0(@parcel/core@2.12.0(@swc/helpers@0.5.6))':
    dependencies:
      '@parcel/plugin': 2.12.0(@parcel/core@2.12.0(@swc/helpers@0.5.6))
      '@parcel/types': 2.12.0(@parcel/core@2.12.0(@swc/helpers@0.5.6))(@swc/helpers@0.5.6)
      '@parcel/utils': 2.12.0
      nullthrows: 1.1.1
      posthtml: 0.16.6
    transitivePeerDependencies:
      - '@parcel/core'

  '@parcel/packager-js@2.12.0(@parcel/core@2.12.0(@swc/helpers@0.5.6))':
    dependencies:
      '@parcel/diagnostic': 2.12.0
      '@parcel/plugin': 2.12.0(@parcel/core@2.12.0(@swc/helpers@0.5.6))
      '@parcel/rust': 2.12.0
      '@parcel/source-map': 2.1.1
      '@parcel/types': 2.12.0(@parcel/core@2.12.0(@swc/helpers@0.5.6))(@swc/helpers@0.5.6)
      '@parcel/utils': 2.12.0
      globals: 13.24.0
      nullthrows: 1.1.1
    transitivePeerDependencies:
      - '@parcel/core'

  '@parcel/packager-raw@2.12.0(@parcel/core@2.12.0(@swc/helpers@0.5.6))':
    dependencies:
      '@parcel/plugin': 2.12.0(@parcel/core@2.12.0(@swc/helpers@0.5.6))
    transitivePeerDependencies:
      - '@parcel/core'

  '@parcel/packager-svg@2.12.0(@parcel/core@2.12.0(@swc/helpers@0.5.6))':
    dependencies:
      '@parcel/plugin': 2.12.0(@parcel/core@2.12.0(@swc/helpers@0.5.6))
      '@parcel/types': 2.12.0(@parcel/core@2.12.0(@swc/helpers@0.5.6))(@swc/helpers@0.5.6)
      '@parcel/utils': 2.12.0
      posthtml: 0.16.6
    transitivePeerDependencies:
      - '@parcel/core'

  '@parcel/packager-ts@2.12.0(@parcel/core@2.12.0(@swc/helpers@0.5.6))':
    dependencies:
      '@parcel/plugin': 2.12.0(@parcel/core@2.12.0(@swc/helpers@0.5.6))
    transitivePeerDependencies:
      - '@parcel/core'

  '@parcel/packager-ts@2.12.0(@parcel/core@2.13.0(@swc/helpers@0.5.6))(@swc/helpers@0.5.6)':
    dependencies:
      '@parcel/plugin': 2.12.0(@parcel/core@2.13.0(@swc/helpers@0.5.6))(@swc/helpers@0.5.6)
    transitivePeerDependencies:
      - '@parcel/core'
      - '@swc/helpers'

  '@parcel/packager-wasm@2.12.0(@parcel/core@2.12.0(@swc/helpers@0.5.6))':
    dependencies:
      '@parcel/plugin': 2.12.0(@parcel/core@2.12.0(@swc/helpers@0.5.6))
    transitivePeerDependencies:
      - '@parcel/core'

  '@parcel/plugin@2.12.0(@parcel/core@2.12.0(@swc/helpers@0.5.6))':
    dependencies:
      '@parcel/types': 2.12.0(@parcel/core@2.12.0(@swc/helpers@0.5.6))(@swc/helpers@0.5.6)
    transitivePeerDependencies:
      - '@parcel/core'

  '@parcel/plugin@2.12.0(@parcel/core@2.13.0(@swc/helpers@0.5.6))(@swc/helpers@0.5.6)':
    dependencies:
      '@parcel/types': 2.12.0(@parcel/core@2.13.0(@swc/helpers@0.5.6))(@swc/helpers@0.5.6)
    transitivePeerDependencies:
      - '@parcel/core'
      - '@swc/helpers'

  '@parcel/plugin@2.13.0(@parcel/core@2.13.0(@swc/helpers@0.5.6))':
    dependencies:
      '@parcel/types': 2.13.0(@parcel/core@2.13.0(@swc/helpers@0.5.6))
    transitivePeerDependencies:
      - '@parcel/core'

  '@parcel/profiler@2.12.0':
    dependencies:
      '@parcel/diagnostic': 2.12.0
      '@parcel/events': 2.12.0
      chrome-trace-event: 1.0.3

  '@parcel/profiler@2.13.0':
    dependencies:
      '@parcel/diagnostic': 2.13.0
      '@parcel/events': 2.13.0
      '@parcel/types-internal': 2.13.0
      chrome-trace-event: 1.0.3

  '@parcel/reporter-cli@2.12.0(@parcel/core@2.12.0(@swc/helpers@0.5.6))':
    dependencies:
      '@parcel/plugin': 2.12.0(@parcel/core@2.12.0(@swc/helpers@0.5.6))
      '@parcel/types': 2.12.0(@parcel/core@2.12.0(@swc/helpers@0.5.6))(@swc/helpers@0.5.6)
      '@parcel/utils': 2.12.0
      chalk: 4.1.2
      term-size: 2.2.1
    transitivePeerDependencies:
      - '@parcel/core'

  '@parcel/reporter-dev-server@2.12.0(@parcel/core@2.12.0(@swc/helpers@0.5.6))':
    dependencies:
      '@parcel/plugin': 2.12.0(@parcel/core@2.12.0(@swc/helpers@0.5.6))
      '@parcel/utils': 2.12.0
    transitivePeerDependencies:
      - '@parcel/core'

  '@parcel/reporter-tracer@2.12.0(@parcel/core@2.12.0(@swc/helpers@0.5.6))':
    dependencies:
      '@parcel/plugin': 2.12.0(@parcel/core@2.12.0(@swc/helpers@0.5.6))
      '@parcel/utils': 2.12.0
      chrome-trace-event: 1.0.3
      nullthrows: 1.1.1
    transitivePeerDependencies:
      - '@parcel/core'

  '@parcel/resolver-default@2.12.0(@parcel/core@2.12.0(@swc/helpers@0.5.6))':
    dependencies:
      '@parcel/node-resolver-core': 3.3.0(@parcel/core@2.12.0(@swc/helpers@0.5.6))
      '@parcel/plugin': 2.12.0(@parcel/core@2.12.0(@swc/helpers@0.5.6))
    transitivePeerDependencies:
      - '@parcel/core'

  '@parcel/runtime-browser-hmr@2.12.0(@parcel/core@2.12.0(@swc/helpers@0.5.6))':
    dependencies:
      '@parcel/plugin': 2.12.0(@parcel/core@2.12.0(@swc/helpers@0.5.6))
      '@parcel/utils': 2.12.0
    transitivePeerDependencies:
      - '@parcel/core'

  '@parcel/runtime-js@2.12.0(@parcel/core@2.12.0(@swc/helpers@0.5.6))':
    dependencies:
      '@parcel/diagnostic': 2.12.0
      '@parcel/plugin': 2.12.0(@parcel/core@2.12.0(@swc/helpers@0.5.6))
      '@parcel/utils': 2.12.0
      nullthrows: 1.1.1
    transitivePeerDependencies:
      - '@parcel/core'

  '@parcel/runtime-react-refresh@2.12.0(@parcel/core@2.12.0(@swc/helpers@0.5.6))':
    dependencies:
      '@parcel/plugin': 2.12.0(@parcel/core@2.12.0(@swc/helpers@0.5.6))
      '@parcel/utils': 2.12.0
      react-error-overlay: 6.0.9
      react-refresh: 0.9.0
    transitivePeerDependencies:
      - '@parcel/core'

  '@parcel/runtime-service-worker@2.12.0(@parcel/core@2.12.0(@swc/helpers@0.5.6))':
    dependencies:
      '@parcel/plugin': 2.12.0(@parcel/core@2.12.0(@swc/helpers@0.5.6))
      '@parcel/utils': 2.12.0
      nullthrows: 1.1.1
    transitivePeerDependencies:
      - '@parcel/core'

  '@parcel/rust@2.12.0': {}

  '@parcel/rust@2.13.0': {}

  '@parcel/source-map@2.1.1':
    dependencies:
      detect-libc: 1.0.3

  '@parcel/transformer-babel@2.12.0(@parcel/core@2.12.0(@swc/helpers@0.5.6))':
    dependencies:
      '@parcel/diagnostic': 2.12.0
      '@parcel/plugin': 2.12.0(@parcel/core@2.12.0(@swc/helpers@0.5.6))
      '@parcel/source-map': 2.1.1
      '@parcel/utils': 2.12.0
      browserslist: 4.22.3
      json5: 2.2.3
      nullthrows: 1.1.1
      semver: 7.5.4
    transitivePeerDependencies:
      - '@parcel/core'

  '@parcel/transformer-css@2.12.0(@parcel/core@2.12.0(@swc/helpers@0.5.6))':
    dependencies:
      '@parcel/diagnostic': 2.12.0
      '@parcel/plugin': 2.12.0(@parcel/core@2.12.0(@swc/helpers@0.5.6))
      '@parcel/source-map': 2.1.1
      '@parcel/utils': 2.12.0
      browserslist: 4.22.3
      lightningcss: 1.24.0
      nullthrows: 1.1.1
    transitivePeerDependencies:
      - '@parcel/core'

  '@parcel/transformer-html@2.12.0(@parcel/core@2.12.0(@swc/helpers@0.5.6))':
    dependencies:
      '@parcel/diagnostic': 2.12.0
      '@parcel/plugin': 2.12.0(@parcel/core@2.12.0(@swc/helpers@0.5.6))
      '@parcel/rust': 2.12.0
      nullthrows: 1.1.1
      posthtml: 0.16.6
      posthtml-parser: 0.10.2
      posthtml-render: 3.0.0
      semver: 7.5.4
      srcset: 4.0.0
    transitivePeerDependencies:
      - '@parcel/core'

  '@parcel/transformer-image@2.12.0(@parcel/core@2.12.0(@swc/helpers@0.5.6))':
    dependencies:
      '@parcel/core': 2.12.0(@swc/helpers@0.5.6)
      '@parcel/plugin': 2.12.0(@parcel/core@2.12.0(@swc/helpers@0.5.6))
      '@parcel/utils': 2.12.0
      '@parcel/workers': 2.12.0(@parcel/core@2.12.0(@swc/helpers@0.5.6))
      nullthrows: 1.1.1

  '@parcel/transformer-js@2.12.0(@parcel/core@2.12.0(@swc/helpers@0.5.6))':
    dependencies:
      '@parcel/core': 2.12.0(@swc/helpers@0.5.6)
      '@parcel/diagnostic': 2.12.0
      '@parcel/plugin': 2.12.0(@parcel/core@2.12.0(@swc/helpers@0.5.6))
      '@parcel/rust': 2.12.0
      '@parcel/source-map': 2.1.1
      '@parcel/utils': 2.12.0
      '@parcel/workers': 2.12.0(@parcel/core@2.12.0(@swc/helpers@0.5.6))
      '@swc/helpers': 0.5.6
      browserslist: 4.22.3
      nullthrows: 1.1.1
      regenerator-runtime: 0.13.11
      semver: 7.5.4

  '@parcel/transformer-json@2.12.0(@parcel/core@2.12.0(@swc/helpers@0.5.6))':
    dependencies:
      '@parcel/plugin': 2.12.0(@parcel/core@2.12.0(@swc/helpers@0.5.6))
      json5: 2.2.3
    transitivePeerDependencies:
      - '@parcel/core'

  '@parcel/transformer-postcss@2.12.0(@parcel/core@2.12.0(@swc/helpers@0.5.6))':
    dependencies:
      '@parcel/diagnostic': 2.12.0
      '@parcel/plugin': 2.12.0(@parcel/core@2.12.0(@swc/helpers@0.5.6))
      '@parcel/rust': 2.12.0
      '@parcel/utils': 2.12.0
      clone: 2.1.2
      nullthrows: 1.1.1
      postcss-value-parser: 4.2.0
      semver: 7.5.4
    transitivePeerDependencies:
      - '@parcel/core'

  '@parcel/transformer-posthtml@2.12.0(@parcel/core@2.12.0(@swc/helpers@0.5.6))':
    dependencies:
      '@parcel/plugin': 2.12.0(@parcel/core@2.12.0(@swc/helpers@0.5.6))
      '@parcel/utils': 2.12.0
      nullthrows: 1.1.1
      posthtml: 0.16.6
      posthtml-parser: 0.10.2
      posthtml-render: 3.0.0
      semver: 7.5.4
    transitivePeerDependencies:
      - '@parcel/core'

  '@parcel/transformer-raw@2.12.0(@parcel/core@2.12.0(@swc/helpers@0.5.6))':
    dependencies:
      '@parcel/plugin': 2.12.0(@parcel/core@2.12.0(@swc/helpers@0.5.6))
    transitivePeerDependencies:
      - '@parcel/core'

  '@parcel/transformer-react-refresh-wrap@2.12.0(@parcel/core@2.12.0(@swc/helpers@0.5.6))':
    dependencies:
      '@parcel/plugin': 2.12.0(@parcel/core@2.12.0(@swc/helpers@0.5.6))
      '@parcel/utils': 2.12.0
      react-refresh: 0.9.0
    transitivePeerDependencies:
      - '@parcel/core'

  '@parcel/transformer-svg@2.12.0(@parcel/core@2.12.0(@swc/helpers@0.5.6))':
    dependencies:
      '@parcel/diagnostic': 2.12.0
      '@parcel/plugin': 2.12.0(@parcel/core@2.12.0(@swc/helpers@0.5.6))
      '@parcel/rust': 2.12.0
      nullthrows: 1.1.1
      posthtml: 0.16.6
      posthtml-parser: 0.10.2
      posthtml-render: 3.0.0
      semver: 7.5.4
    transitivePeerDependencies:
      - '@parcel/core'

  '@parcel/transformer-typescript-types@2.12.0(@parcel/core@2.12.0(@swc/helpers@0.5.6))(typescript@5.3.3)':
    dependencies:
      '@parcel/diagnostic': 2.12.0
      '@parcel/plugin': 2.12.0(@parcel/core@2.12.0(@swc/helpers@0.5.6))
      '@parcel/source-map': 2.1.1
      '@parcel/ts-utils': 2.12.0(typescript@5.3.3)
      '@parcel/utils': 2.12.0
      nullthrows: 1.1.1
      typescript: 5.3.3
    transitivePeerDependencies:
      - '@parcel/core'

  '@parcel/transformer-typescript-types@2.12.0(@parcel/core@2.13.0(@swc/helpers@0.5.6))(@swc/helpers@0.5.6)(typescript@5.3.3)':
    dependencies:
      '@parcel/diagnostic': 2.12.0
      '@parcel/plugin': 2.12.0(@parcel/core@2.13.0(@swc/helpers@0.5.6))(@swc/helpers@0.5.6)
      '@parcel/source-map': 2.1.1
      '@parcel/ts-utils': 2.12.0(typescript@5.3.3)
      '@parcel/utils': 2.12.0
      nullthrows: 1.1.1
      typescript: 5.3.3
    transitivePeerDependencies:
      - '@parcel/core'
      - '@swc/helpers'

  '@parcel/ts-utils@2.12.0(typescript@5.3.3)':
    dependencies:
      nullthrows: 1.1.1
      typescript: 5.3.3

  '@parcel/types-internal@2.13.0':
    dependencies:
      '@parcel/diagnostic': 2.13.0
      '@parcel/feature-flags': 2.13.0
      '@parcel/source-map': 2.1.1
      utility-types: 3.11.0

  '@parcel/types@2.12.0(@parcel/core@2.12.0(@swc/helpers@0.5.6))(@swc/helpers@0.5.6)':
    dependencies:
      '@parcel/cache': 2.12.0(@parcel/core@2.12.0(@swc/helpers@0.5.6))
      '@parcel/diagnostic': 2.12.0
      '@parcel/fs': 2.12.0(@parcel/core@2.12.0(@swc/helpers@0.5.6))(@swc/helpers@0.5.6)
      '@parcel/package-manager': 2.12.0(@parcel/core@2.12.0(@swc/helpers@0.5.6))(@swc/helpers@0.5.6)
      '@parcel/source-map': 2.1.1
      '@parcel/workers': 2.12.0(@parcel/core@2.12.0(@swc/helpers@0.5.6))
      utility-types: 3.11.0
    transitivePeerDependencies:
      - '@parcel/core'
      - '@swc/helpers'

  '@parcel/types@2.12.0(@parcel/core@2.13.0(@swc/helpers@0.5.6))(@swc/helpers@0.5.6)':
    dependencies:
      '@parcel/cache': 2.12.0(@parcel/core@2.13.0(@swc/helpers@0.5.6))
      '@parcel/diagnostic': 2.12.0
      '@parcel/fs': 2.12.0(@parcel/core@2.13.0(@swc/helpers@0.5.6))(@swc/helpers@0.5.6)
      '@parcel/package-manager': 2.12.0(@parcel/core@2.13.0(@swc/helpers@0.5.6))(@swc/helpers@0.5.6)
      '@parcel/source-map': 2.1.1
      '@parcel/workers': 2.12.0(@parcel/core@2.13.0(@swc/helpers@0.5.6))
      utility-types: 3.11.0
    transitivePeerDependencies:
      - '@parcel/core'
      - '@swc/helpers'

  '@parcel/types@2.13.0(@parcel/core@2.13.0(@swc/helpers@0.5.6))':
    dependencies:
      '@parcel/types-internal': 2.13.0
      '@parcel/workers': 2.13.0(@parcel/core@2.13.0(@swc/helpers@0.5.6))
    transitivePeerDependencies:
      - '@parcel/core'

  '@parcel/utils@2.12.0':
    dependencies:
      '@parcel/codeframe': 2.12.0
      '@parcel/diagnostic': 2.12.0
      '@parcel/logger': 2.12.0
      '@parcel/markdown-ansi': 2.12.0
      '@parcel/rust': 2.12.0
      '@parcel/source-map': 2.1.1
      chalk: 4.1.2
      nullthrows: 1.1.1

  '@parcel/utils@2.13.0':
    dependencies:
      '@parcel/codeframe': 2.13.0
      '@parcel/diagnostic': 2.13.0
      '@parcel/logger': 2.13.0
      '@parcel/markdown-ansi': 2.13.0
      '@parcel/rust': 2.13.0
      '@parcel/source-map': 2.1.1
      chalk: 4.1.2
      nullthrows: 1.1.1

  '@parcel/watcher-android-arm64@2.4.1':
    optional: true

  '@parcel/watcher-darwin-arm64@2.4.1':
    optional: true

  '@parcel/watcher-darwin-x64@2.4.1':
    optional: true

  '@parcel/watcher-freebsd-x64@2.4.1':
    optional: true

  '@parcel/watcher-linux-arm-glibc@2.4.1':
    optional: true

  '@parcel/watcher-linux-arm64-glibc@2.4.1':
    optional: true

  '@parcel/watcher-linux-arm64-musl@2.4.1':
    optional: true

  '@parcel/watcher-linux-x64-glibc@2.4.1':
    optional: true

  '@parcel/watcher-linux-x64-musl@2.4.1':
    optional: true

  '@parcel/watcher-win32-arm64@2.4.1':
    optional: true

  '@parcel/watcher-win32-ia32@2.4.1':
    optional: true

  '@parcel/watcher-win32-x64@2.4.1':
    optional: true

  '@parcel/watcher@2.4.1':
    dependencies:
      detect-libc: 1.0.3
      is-glob: 4.0.3
      micromatch: 4.0.5
      node-addon-api: 7.1.0
    optionalDependencies:
      '@parcel/watcher-android-arm64': 2.4.1
      '@parcel/watcher-darwin-arm64': 2.4.1
      '@parcel/watcher-darwin-x64': 2.4.1
      '@parcel/watcher-freebsd-x64': 2.4.1
      '@parcel/watcher-linux-arm-glibc': 2.4.1
      '@parcel/watcher-linux-arm64-glibc': 2.4.1
      '@parcel/watcher-linux-arm64-musl': 2.4.1
      '@parcel/watcher-linux-x64-glibc': 2.4.1
      '@parcel/watcher-linux-x64-musl': 2.4.1
      '@parcel/watcher-win32-arm64': 2.4.1
      '@parcel/watcher-win32-ia32': 2.4.1
      '@parcel/watcher-win32-x64': 2.4.1

  '@parcel/workers@2.12.0(@parcel/core@2.12.0(@swc/helpers@0.5.6))':
    dependencies:
      '@parcel/core': 2.12.0(@swc/helpers@0.5.6)
      '@parcel/diagnostic': 2.12.0
      '@parcel/logger': 2.12.0
      '@parcel/profiler': 2.12.0
      '@parcel/types': 2.12.0(@parcel/core@2.12.0(@swc/helpers@0.5.6))(@swc/helpers@0.5.6)
      '@parcel/utils': 2.12.0
      nullthrows: 1.1.1

  '@parcel/workers@2.12.0(@parcel/core@2.13.0(@swc/helpers@0.5.6))':
    dependencies:
      '@parcel/core': 2.13.0(@swc/helpers@0.5.6)
      '@parcel/diagnostic': 2.12.0
      '@parcel/logger': 2.12.0
      '@parcel/profiler': 2.12.0
      '@parcel/types': 2.12.0(@parcel/core@2.13.0(@swc/helpers@0.5.6))(@swc/helpers@0.5.6)
      '@parcel/utils': 2.12.0
      nullthrows: 1.1.1

  '@parcel/workers@2.13.0(@parcel/core@2.13.0(@swc/helpers@0.5.6))':
    dependencies:
      '@parcel/core': 2.13.0(@swc/helpers@0.5.6)
      '@parcel/diagnostic': 2.13.0
      '@parcel/logger': 2.13.0
      '@parcel/profiler': 2.13.0
      '@parcel/types-internal': 2.13.0
      '@parcel/utils': 2.13.0
      nullthrows: 1.1.1

  '@popperjs/core@2.11.8': {}

  '@rollup/rollup-android-arm-eabi@4.14.1':
    optional: true

  '@rollup/rollup-android-arm64@4.14.1':
    optional: true

  '@rollup/rollup-darwin-arm64@4.14.1':
    optional: true

  '@rollup/rollup-darwin-x64@4.14.1':
    optional: true

  '@rollup/rollup-linux-arm-gnueabihf@4.14.1':
    optional: true

  '@rollup/rollup-linux-arm64-gnu@4.14.1':
    optional: true

  '@rollup/rollup-linux-arm64-musl@4.14.1':
    optional: true

  '@rollup/rollup-linux-powerpc64le-gnu@4.14.1':
    optional: true

  '@rollup/rollup-linux-riscv64-gnu@4.14.1':
    optional: true

  '@rollup/rollup-linux-s390x-gnu@4.14.1':
    optional: true

  '@rollup/rollup-linux-x64-gnu@4.14.1':
    optional: true

  '@rollup/rollup-linux-x64-musl@4.14.1':
    optional: true

  '@rollup/rollup-win32-arm64-msvc@4.14.1':
    optional: true

  '@rollup/rollup-win32-ia32-msvc@4.14.1':
    optional: true

  '@rollup/rollup-win32-x64-msvc@4.14.1':
    optional: true

  '@sinclair/typebox@0.27.8': {}

  '@swc/core-darwin-arm64@1.7.6':
    optional: true

  '@swc/core-darwin-arm64@1.9.2':
    optional: true

  '@swc/core-darwin-x64@1.7.6':
    optional: true

  '@swc/core-darwin-x64@1.9.2':
    optional: true

  '@swc/core-linux-arm-gnueabihf@1.7.6':
    optional: true

  '@swc/core-linux-arm-gnueabihf@1.9.2':
    optional: true

  '@swc/core-linux-arm64-gnu@1.7.6':
    optional: true

  '@swc/core-linux-arm64-gnu@1.9.2':
    optional: true

  '@swc/core-linux-arm64-musl@1.7.6':
    optional: true

  '@swc/core-linux-arm64-musl@1.9.2':
    optional: true

  '@swc/core-linux-x64-gnu@1.7.6':
    optional: true

  '@swc/core-linux-x64-gnu@1.9.2':
    optional: true

  '@swc/core-linux-x64-musl@1.7.6':
    optional: true

  '@swc/core-linux-x64-musl@1.9.2':
    optional: true

  '@swc/core-win32-arm64-msvc@1.7.6':
    optional: true

  '@swc/core-win32-arm64-msvc@1.9.2':
    optional: true

  '@swc/core-win32-ia32-msvc@1.7.6':
    optional: true

  '@swc/core-win32-ia32-msvc@1.9.2':
    optional: true

  '@swc/core-win32-x64-msvc@1.7.6':
    optional: true

  '@swc/core-win32-x64-msvc@1.9.2':
    optional: true

  '@swc/core@1.7.6(@swc/helpers@0.5.6)':
    dependencies:
      '@swc/counter': 0.1.3
      '@swc/types': 0.1.12
    optionalDependencies:
      '@swc/core-darwin-arm64': 1.7.6
      '@swc/core-darwin-x64': 1.7.6
      '@swc/core-linux-arm-gnueabihf': 1.7.6
      '@swc/core-linux-arm64-gnu': 1.7.6
      '@swc/core-linux-arm64-musl': 1.7.6
      '@swc/core-linux-x64-gnu': 1.7.6
      '@swc/core-linux-x64-musl': 1.7.6
      '@swc/core-win32-arm64-msvc': 1.7.6
      '@swc/core-win32-ia32-msvc': 1.7.6
      '@swc/core-win32-x64-msvc': 1.7.6
      '@swc/helpers': 0.5.6

  '@swc/core@1.9.2(@swc/helpers@0.5.6)':
    dependencies:
      '@swc/counter': 0.1.3
      '@swc/types': 0.1.15
    optionalDependencies:
      '@swc/core-darwin-arm64': 1.9.2
      '@swc/core-darwin-x64': 1.9.2
      '@swc/core-linux-arm-gnueabihf': 1.9.2
      '@swc/core-linux-arm64-gnu': 1.9.2
      '@swc/core-linux-arm64-musl': 1.9.2
      '@swc/core-linux-x64-gnu': 1.9.2
      '@swc/core-linux-x64-musl': 1.9.2
      '@swc/core-win32-arm64-msvc': 1.9.2
      '@swc/core-win32-ia32-msvc': 1.9.2
      '@swc/core-win32-x64-msvc': 1.9.2
      '@swc/helpers': 0.5.6

  '@swc/counter@0.1.3': {}

  '@swc/helpers@0.5.6':
    dependencies:
      tslib: 2.6.2

  '@swc/types@0.1.12':
    dependencies:
      '@swc/counter': 0.1.3

  '@swc/types@0.1.15':
    dependencies:
      '@swc/counter': 0.1.3

  '@trysound/sax@0.2.0': {}

  '@types/estree@1.0.5': {}

  '@types/file-saver@2.0.7': {}

  '@types/lodash@4.14.202': {}

  '@types/node@22.1.0':
    dependencies:
      undici-types: 6.13.0

  '@types/parse-json@4.0.2': {}

  '@types/prop-types@15.7.12': {}

  '@types/react-dom@18.3.0':
    dependencies:
      '@types/react': 18.3.0

  '@types/react-transition-group@4.4.10':
    dependencies:
      '@types/react': 18.3.0

  '@types/react@18.3.0':
    dependencies:
      '@types/prop-types': 15.7.12
      csstype: 3.1.3

  '@vitejs/plugin-react-swc@3.7.0(@swc/helpers@0.5.6)(vite@5.3.5(@types/node@22.1.0)(lightningcss@1.24.0))':
    dependencies:
      '@swc/core': 1.7.6(@swc/helpers@0.5.6)
      vite: 5.3.5(@types/node@22.1.0)(lightningcss@1.24.0)
    transitivePeerDependencies:
      - '@swc/helpers'

  '@vitest/expect@1.4.0':
    dependencies:
      '@vitest/spy': 1.4.0
      '@vitest/utils': 1.4.0
      chai: 4.4.1

  '@vitest/runner@1.4.0':
    dependencies:
      '@vitest/utils': 1.4.0
      p-limit: 5.0.0
      pathe: 1.1.2

  '@vitest/snapshot@1.4.0':
    dependencies:
      magic-string: 0.30.9
      pathe: 1.1.2
      pretty-format: 29.7.0

  '@vitest/spy@1.4.0':
    dependencies:
      tinyspy: 2.2.1

  '@vitest/utils@1.4.0':
    dependencies:
      diff-sequences: 29.6.3
      estree-walker: 3.0.3
      loupe: 2.3.7
      pretty-format: 29.7.0

  '@zarrita/core@0.1.0-next.12':
    dependencies:
      '@zarrita/storage': 0.1.0-next.5
      '@zarrita/typedarray': 0.1.0-next.3
      numcodecs: 0.3.1

  '@zarrita/indexing@0.1.0-next.14':
    dependencies:
      '@zarrita/core': 0.1.0-next.12
      '@zarrita/storage': 0.1.0-next.5
      '@zarrita/typedarray': 0.1.0-next.3

  '@zarrita/storage@0.1.0-next.5':
    dependencies:
      reference-spec-reader: 0.2.0
      unzipit: 1.4.3

  '@zarrita/typedarray@0.1.0-next.3': {}

  abortcontroller-polyfill@1.7.6: {}

  acorn-walk@8.3.2: {}

  acorn@8.11.3: {}

  ansi-styles@3.2.1:
    dependencies:
      color-convert: 1.9.3

  ansi-styles@4.3.0:
    dependencies:
      color-convert: 2.0.1

  ansi-styles@5.2.0: {}

  argparse@2.0.1: {}

  assertion-error@1.1.0: {}

  babel-plugin-macros@3.1.0:
    dependencies:
      '@babel/runtime': 7.24.5
      cosmiconfig: 7.1.0
      resolve: 1.22.8

  base-x@3.0.9:
    dependencies:
      safe-buffer: 5.2.1

  base64-js@1.5.1: {}

  boolbase@1.0.0: {}

  braces@3.0.2:
    dependencies:
      fill-range: 7.0.1

  browserslist@4.22.3:
    dependencies:
      caniuse-lite: 1.0.30001581
      electron-to-chromium: 1.4.650
      node-releases: 2.0.14
      update-browserslist-db: 1.0.13(browserslist@4.22.3)

  buffer@6.0.3:
    dependencies:
      base64-js: 1.5.1
      ieee754: 1.2.1

  cac@6.7.14: {}

  callsites@3.1.0: {}

  caniuse-lite@1.0.30001581: {}

  chai@4.4.1:
    dependencies:
      assertion-error: 1.1.0
      check-error: 1.0.3
      deep-eql: 4.1.3
      get-func-name: 2.0.2
      loupe: 2.3.7
      pathval: 1.1.1
      type-detect: 4.0.8

  chalk@2.4.2:
    dependencies:
      ansi-styles: 3.2.1
      escape-string-regexp: 1.0.5
      supports-color: 5.5.0

  chalk@4.1.2:
    dependencies:
      ansi-styles: 4.3.0
      supports-color: 7.2.0

  check-error@1.0.3:
    dependencies:
      get-func-name: 2.0.2

  chrome-trace-event@1.0.3: {}

  clone@2.1.2: {}

  clsx@2.1.1: {}

  color-convert@1.9.3:
    dependencies:
      color-name: 1.1.3

  color-convert@2.0.1:
    dependencies:
      color-name: 1.1.4

  color-name@1.1.3: {}

  color-name@1.1.4: {}

  commander@7.2.0: {}

  convert-source-map@1.9.0: {}

  cosmiconfig@7.1.0:
    dependencies:
      '@types/parse-json': 4.0.2
      import-fresh: 3.3.0
      parse-json: 5.2.0
      path-type: 4.0.0
      yaml: 1.10.2

  cosmiconfig@8.3.6(typescript@5.3.3):
    dependencies:
      import-fresh: 3.3.0
      js-yaml: 4.1.0
      parse-json: 5.2.0
      path-type: 4.0.0
    optionalDependencies:
      typescript: 5.3.3

  cross-spawn@7.0.3:
    dependencies:
      path-key: 3.1.1
      shebang-command: 2.0.0
      which: 2.0.2

  css-select@4.3.0:
    dependencies:
      boolbase: 1.0.0
      css-what: 6.1.0
      domhandler: 4.3.1
      domutils: 2.8.0
      nth-check: 2.1.1

  css-tree@1.1.3:
    dependencies:
      mdn-data: 2.0.14
      source-map: 0.6.1

  css-what@6.1.0: {}

  csso@4.2.0:
    dependencies:
      css-tree: 1.1.3

  csstype@3.1.3: {}

  debug@4.3.4:
    dependencies:
      ms: 2.1.2

  deep-eql@4.1.3:
    dependencies:
      type-detect: 4.0.8

  detect-libc@1.0.3: {}

  detect-libc@2.0.2: {}

  diff-sequences@29.6.3: {}

  dom-helpers@5.2.1:
    dependencies:
      '@babel/runtime': 7.24.5
      csstype: 3.1.3

  dom-serializer@1.4.1:
    dependencies:
      domelementtype: 2.3.0
      domhandler: 4.3.1
      entities: 2.2.0

  domelementtype@2.3.0: {}

  domhandler@4.3.1:
    dependencies:
      domelementtype: 2.3.0

  domutils@2.8.0:
    dependencies:
      dom-serializer: 1.4.1
      domelementtype: 2.3.0
      domhandler: 4.3.1

  dotenv-expand@11.0.7:
    dependencies:
      dotenv: 16.4.5

  dotenv-expand@5.1.0: {}

  dotenv@16.4.5: {}

  dotenv@7.0.0: {}

  electron-to-chromium@1.4.650: {}

  entities@2.2.0: {}

  entities@3.0.1: {}

  error-ex@1.3.2:
    dependencies:
      is-arrayish: 0.2.1

  esbuild@0.21.5:
    optionalDependencies:
      '@esbuild/aix-ppc64': 0.21.5
      '@esbuild/android-arm': 0.21.5
      '@esbuild/android-arm64': 0.21.5
      '@esbuild/android-x64': 0.21.5
      '@esbuild/darwin-arm64': 0.21.5
      '@esbuild/darwin-x64': 0.21.5
      '@esbuild/freebsd-arm64': 0.21.5
      '@esbuild/freebsd-x64': 0.21.5
      '@esbuild/linux-arm': 0.21.5
      '@esbuild/linux-arm64': 0.21.5
      '@esbuild/linux-ia32': 0.21.5
      '@esbuild/linux-loong64': 0.21.5
      '@esbuild/linux-mips64el': 0.21.5
      '@esbuild/linux-ppc64': 0.21.5
      '@esbuild/linux-riscv64': 0.21.5
      '@esbuild/linux-s390x': 0.21.5
      '@esbuild/linux-x64': 0.21.5
      '@esbuild/netbsd-x64': 0.21.5
      '@esbuild/openbsd-x64': 0.21.5
      '@esbuild/sunos-x64': 0.21.5
      '@esbuild/win32-arm64': 0.21.5
      '@esbuild/win32-ia32': 0.21.5
      '@esbuild/win32-x64': 0.21.5

  escalade@3.1.1: {}

  escape-string-regexp@1.0.5: {}

  escape-string-regexp@4.0.0: {}

  estree-walker@3.0.3:
    dependencies:
      '@types/estree': 1.0.5

  execa@8.0.1:
    dependencies:
      cross-spawn: 7.0.3
      get-stream: 8.0.1
      human-signals: 5.0.0
      is-stream: 3.0.0
      merge-stream: 2.0.0
      npm-run-path: 5.3.0
      onetime: 6.0.0
      signal-exit: 4.1.0
      strip-final-newline: 3.0.0

  fflate@0.8.2: {}

  file-saver@2.0.5: {}

  fill-range@7.0.1:
    dependencies:
      to-regex-range: 5.0.1

  find-root@1.1.0: {}

  fsevents@2.3.3:
    optional: true

  function-bind@1.1.2: {}

  get-func-name@2.0.2: {}

  get-port@4.2.0: {}

  get-stream@8.0.1: {}

  globals@13.24.0:
    dependencies:
      type-fest: 0.20.2

  has-flag@3.0.0: {}

  has-flag@4.0.0: {}

  hasown@2.0.2:
    dependencies:
      function-bind: 1.1.2

  hoist-non-react-statics@3.3.2:
    dependencies:
      react-is: 16.13.1

  htmlnano@2.1.0(postcss@8.4.41)(srcset@4.0.0)(svgo@2.8.0)(typescript@5.3.3):
    dependencies:
      cosmiconfig: 8.3.6(typescript@5.3.3)
      posthtml: 0.16.6
      timsort: 0.3.0
    optionalDependencies:
      postcss: 8.4.41
      srcset: 4.0.0
      svgo: 2.8.0
    transitivePeerDependencies:
      - typescript

  htmlparser2@7.2.0:
    dependencies:
      domelementtype: 2.3.0
      domhandler: 4.3.1
      domutils: 2.8.0
      entities: 3.0.1

  human-signals@5.0.0: {}

  ieee754@1.2.1: {}

  import-fresh@3.3.0:
    dependencies:
      parent-module: 1.0.1
      resolve-from: 4.0.0

  is-arrayish@0.2.1: {}

  is-core-module@2.13.1:
    dependencies:
      hasown: 2.0.2

  is-extglob@2.1.1: {}

  is-glob@4.0.3:
    dependencies:
      is-extglob: 2.1.1

  is-json@2.0.1: {}

  is-number@7.0.0: {}

  is-stream@3.0.0: {}

  isexe@2.0.0: {}

  js-tokens@4.0.0: {}

  js-tokens@9.0.0: {}

  js-yaml@4.1.0:
    dependencies:
      argparse: 2.0.1

  json-parse-even-better-errors@2.3.1: {}

  json5@2.2.3: {}

  jsonc-parser@3.2.1: {}

  kiwi-schema@0.5.0: {}

  lightningcss-darwin-arm64@1.24.0:
    optional: true

  lightningcss-darwin-x64@1.24.0:
    optional: true

  lightningcss-freebsd-x64@1.24.0:
    optional: true

  lightningcss-linux-arm-gnueabihf@1.24.0:
    optional: true

  lightningcss-linux-arm64-gnu@1.24.0:
    optional: true

  lightningcss-linux-arm64-musl@1.24.0:
    optional: true

  lightningcss-linux-x64-gnu@1.24.0:
    optional: true

  lightningcss-linux-x64-musl@1.24.0:
    optional: true

  lightningcss-win32-x64-msvc@1.24.0:
    optional: true

  lightningcss@1.24.0:
    dependencies:
      detect-libc: 1.0.3
    optionalDependencies:
      lightningcss-darwin-arm64: 1.24.0
      lightningcss-darwin-x64: 1.24.0
      lightningcss-freebsd-x64: 1.24.0
      lightningcss-linux-arm-gnueabihf: 1.24.0
      lightningcss-linux-arm64-gnu: 1.24.0
      lightningcss-linux-arm64-musl: 1.24.0
      lightningcss-linux-x64-gnu: 1.24.0
      lightningcss-linux-x64-musl: 1.24.0
      lightningcss-win32-x64-msvc: 1.24.0

  lines-and-columns@1.2.4: {}

  lmdb@2.8.5:
    dependencies:
      msgpackr: 1.10.1
      node-addon-api: 6.1.0
      node-gyp-build-optional-packages: 5.1.1
      ordered-binary: 1.5.1
      weak-lru-cache: 1.2.2
    optionalDependencies:
      '@lmdb/lmdb-darwin-arm64': 2.8.5
      '@lmdb/lmdb-darwin-x64': 2.8.5
      '@lmdb/lmdb-linux-arm': 2.8.5
      '@lmdb/lmdb-linux-arm64': 2.8.5
      '@lmdb/lmdb-linux-x64': 2.8.5
      '@lmdb/lmdb-win32-x64': 2.8.5

  local-pkg@0.5.0:
    dependencies:
      mlly: 1.6.1
      pkg-types: 1.0.3

  lodash@4.17.21: {}

  loose-envify@1.4.0:
    dependencies:
      js-tokens: 4.0.0

  loupe@2.3.7:
    dependencies:
      get-func-name: 2.0.2

  lru-cache@6.0.0:
    dependencies:
      yallist: 4.0.0

  magic-string@0.30.9:
    dependencies:
      '@jridgewell/sourcemap-codec': 1.4.15

  mdn-data@2.0.14: {}

  merge-stream@2.0.0: {}

  micromatch@4.0.5:
    dependencies:
      braces: 3.0.2
      picomatch: 2.3.1

  mimic-fn@4.0.0: {}

  mlly@1.6.1:
    dependencies:
      acorn: 8.11.3
      pathe: 1.1.2
      pkg-types: 1.0.3
      ufo: 1.5.3

  ms@2.1.2: {}

  msgpackr-extract@3.0.2:
    dependencies:
      node-gyp-build-optional-packages: 5.0.7
    optionalDependencies:
      '@msgpackr-extract/msgpackr-extract-darwin-arm64': 3.0.2
      '@msgpackr-extract/msgpackr-extract-darwin-x64': 3.0.2
      '@msgpackr-extract/msgpackr-extract-linux-arm': 3.0.2
      '@msgpackr-extract/msgpackr-extract-linux-arm64': 3.0.2
      '@msgpackr-extract/msgpackr-extract-linux-x64': 3.0.2
      '@msgpackr-extract/msgpackr-extract-win32-x64': 3.0.2
    optional: true

  msgpackr@1.10.1:
    optionalDependencies:
      msgpackr-extract: 3.0.2

  nanoid@3.3.7: {}

  node-addon-api@6.1.0: {}

  node-addon-api@7.1.0: {}

  node-gyp-build-optional-packages@5.0.7:
    optional: true

  node-gyp-build-optional-packages@5.1.1:
    dependencies:
      detect-libc: 2.0.2

  node-releases@2.0.14: {}

  npm-run-path@5.3.0:
    dependencies:
      path-key: 4.0.0

  nth-check@2.1.1:
    dependencies:
      boolbase: 1.0.0

  nullthrows@1.1.1: {}

  numcodecs@0.3.1:
    dependencies:
      fflate: 0.8.2

  object-assign@4.1.1: {}

  onetime@6.0.0:
    dependencies:
      mimic-fn: 4.0.0

  ordered-binary@1.5.1: {}

  p-limit@5.0.0:
    dependencies:
      yocto-queue: 1.0.0

  parcel@2.12.0(@swc/helpers@0.5.6)(postcss@8.4.41)(srcset@4.0.0)(typescript@5.3.3):
    dependencies:
      '@parcel/config-default': 2.12.0(@parcel/core@2.12.0(@swc/helpers@0.5.6))(@swc/helpers@0.5.6)(postcss@8.4.41)(srcset@4.0.0)(typescript@5.3.3)
      '@parcel/core': 2.12.0(@swc/helpers@0.5.6)
      '@parcel/diagnostic': 2.12.0
      '@parcel/events': 2.12.0
      '@parcel/fs': 2.12.0(@parcel/core@2.12.0(@swc/helpers@0.5.6))(@swc/helpers@0.5.6)
      '@parcel/logger': 2.12.0
      '@parcel/package-manager': 2.12.0(@parcel/core@2.12.0(@swc/helpers@0.5.6))(@swc/helpers@0.5.6)
      '@parcel/reporter-cli': 2.12.0(@parcel/core@2.12.0(@swc/helpers@0.5.6))
      '@parcel/reporter-dev-server': 2.12.0(@parcel/core@2.12.0(@swc/helpers@0.5.6))
      '@parcel/reporter-tracer': 2.12.0(@parcel/core@2.12.0(@swc/helpers@0.5.6))
      '@parcel/utils': 2.12.0
      chalk: 4.1.2
      commander: 7.2.0
      get-port: 4.2.0
    transitivePeerDependencies:
      - '@swc/helpers'
      - cssnano
      - postcss
      - purgecss
      - relateurl
      - srcset
      - terser
      - typescript
      - uncss

  parent-module@1.0.1:
    dependencies:
      callsites: 3.1.0

  parse-json@5.2.0:
    dependencies:
      '@babel/code-frame': 7.23.5
      error-ex: 1.3.2
      json-parse-even-better-errors: 2.3.1
      lines-and-columns: 1.2.4

  path-key@3.1.1: {}

  path-key@4.0.0: {}

  path-parse@1.0.7: {}

  path-type@4.0.0: {}

  pathe@1.1.2: {}

  pathval@1.1.1: {}

  picocolors@1.0.1: {}

  picomatch@2.3.1: {}

  pkg-types@1.0.3:
    dependencies:
      jsonc-parser: 3.2.1
      mlly: 1.6.1
      pathe: 1.1.2

  postcss-value-parser@4.2.0: {}

  postcss@8.4.41:
    dependencies:
      nanoid: 3.3.7
      picocolors: 1.0.1
      source-map-js: 1.2.0

  posthtml-parser@0.10.2:
    dependencies:
      htmlparser2: 7.2.0

  posthtml-parser@0.11.0:
    dependencies:
      htmlparser2: 7.2.0

  posthtml-render@3.0.0:
    dependencies:
      is-json: 2.0.1

  posthtml@0.16.6:
    dependencies:
      posthtml-parser: 0.11.0
      posthtml-render: 3.0.0

  prettier@3.3.2: {}

  pretty-format@29.7.0:
    dependencies:
      '@jest/schemas': 29.6.3
      ansi-styles: 5.2.0
      react-is: 18.2.0

  process@0.11.10: {}

  prop-types@15.8.1:
    dependencies:
      loose-envify: 1.4.0
      object-assign: 4.1.1
      react-is: 16.13.1

  react-dom@18.3.0(react@18.3.0):
    dependencies:
      loose-envify: 1.4.0
      react: 18.3.0
      scheduler: 0.23.1

  react-error-overlay@6.0.9: {}

  react-is@16.13.1: {}

  react-is@18.2.0: {}

  react-refresh@0.9.0: {}

  react-transition-group@4.4.5(react-dom@18.3.0(react@18.3.0))(react@18.3.0):
    dependencies:
      '@babel/runtime': 7.24.5
      dom-helpers: 5.2.1
      loose-envify: 1.4.0
      prop-types: 15.8.1
      react: 18.3.0
      react-dom: 18.3.0(react@18.3.0)

  react@18.3.0:
    dependencies:
      loose-envify: 1.4.0

  reference-spec-reader@0.2.0: {}

  regenerator-runtime@0.13.11: {}

  regenerator-runtime@0.14.1: {}

  regl@2.1.0: {}

  resolve-from@4.0.0: {}

  resolve@1.22.8:
    dependencies:
      is-core-module: 2.13.1
      path-parse: 1.0.7
      supports-preserve-symlinks-flag: 1.0.0

  rollup@4.14.1:
    dependencies:
      '@types/estree': 1.0.5
    optionalDependencies:
      '@rollup/rollup-android-arm-eabi': 4.14.1
      '@rollup/rollup-android-arm64': 4.14.1
      '@rollup/rollup-darwin-arm64': 4.14.1
      '@rollup/rollup-darwin-x64': 4.14.1
      '@rollup/rollup-linux-arm-gnueabihf': 4.14.1
      '@rollup/rollup-linux-arm64-gnu': 4.14.1
      '@rollup/rollup-linux-arm64-musl': 4.14.1
      '@rollup/rollup-linux-powerpc64le-gnu': 4.14.1
      '@rollup/rollup-linux-riscv64-gnu': 4.14.1
      '@rollup/rollup-linux-s390x-gnu': 4.14.1
      '@rollup/rollup-linux-x64-gnu': 4.14.1
      '@rollup/rollup-linux-x64-musl': 4.14.1
      '@rollup/rollup-win32-arm64-msvc': 4.14.1
      '@rollup/rollup-win32-ia32-msvc': 4.14.1
      '@rollup/rollup-win32-x64-msvc': 4.14.1
      fsevents: 2.3.3

  safe-buffer@5.2.1: {}

  scheduler@0.23.1:
    dependencies:
      loose-envify: 1.4.0

  semver@7.5.4:
    dependencies:
      lru-cache: 6.0.0

  shebang-command@2.0.0:
    dependencies:
      shebang-regex: 3.0.0

  shebang-regex@3.0.0: {}

  siginfo@2.0.0: {}

  signal-exit@4.1.0: {}

  source-map-js@1.2.0: {}

  source-map@0.5.7: {}

  source-map@0.6.1: {}

  srcset@4.0.0: {}

  stable@0.1.8: {}

  stackback@0.0.2: {}

  std-env@3.7.0: {}

  strip-final-newline@3.0.0: {}

  strip-literal@2.1.0:
    dependencies:
      js-tokens: 9.0.0

  stylis@4.2.0: {}

  supports-color@5.5.0:
    dependencies:
      has-flag: 3.0.0

  supports-color@7.2.0:
    dependencies:
      has-flag: 4.0.0

  supports-preserve-symlinks-flag@1.0.0: {}

  svgo@2.8.0:
    dependencies:
      '@trysound/sax': 0.2.0
      commander: 7.2.0
      css-select: 4.3.0
      css-tree: 1.1.3
      csso: 4.2.0
      picocolors: 1.0.1
      stable: 0.1.8

  term-size@2.2.1: {}

  timsort@0.3.0: {}

  tinybench@2.6.0: {}

  tinypool@0.8.3: {}

  tinyspy@2.2.1: {}

  to-fast-properties@2.0.0: {}

  to-regex-range@5.0.1:
    dependencies:
      is-number: 7.0.0

  tslib@2.6.2: {}

  type-detect@4.0.8: {}

  type-fest@0.20.2: {}

  typescript@5.3.3: {}

  ufo@1.5.3: {}

  undici-types@6.13.0: {}

  unzipit@1.4.3:
    dependencies:
      uzip-module: 1.0.3

  update-browserslist-db@1.0.13(browserslist@4.22.3):
    dependencies:
      browserslist: 4.22.3
      escalade: 3.1.1
      picocolors: 1.0.1

  utility-types@3.11.0: {}

  uzip-module@1.0.3: {}

  vite-node@1.4.0(@types/node@22.1.0)(lightningcss@1.24.0):
    dependencies:
      cac: 6.7.14
      debug: 4.3.4
      pathe: 1.1.2
      picocolors: 1.0.1
      vite: 5.3.5(@types/node@22.1.0)(lightningcss@1.24.0)
    transitivePeerDependencies:
      - '@types/node'
      - less
      - lightningcss
      - sass
      - stylus
      - sugarss
      - supports-color
      - terser

  vite@5.3.5(@types/node@22.1.0)(lightningcss@1.24.0):
    dependencies:
      esbuild: 0.21.5
      postcss: 8.4.41
      rollup: 4.14.1
    optionalDependencies:
      '@types/node': 22.1.0
      fsevents: 2.3.3
      lightningcss: 1.24.0

  vitest@1.4.0(@types/node@22.1.0)(lightningcss@1.24.0):
    dependencies:
      '@vitest/expect': 1.4.0
      '@vitest/runner': 1.4.0
      '@vitest/snapshot': 1.4.0
      '@vitest/spy': 1.4.0
      '@vitest/utils': 1.4.0
      acorn-walk: 8.3.2
      chai: 4.4.1
      debug: 4.3.4
      execa: 8.0.1
      local-pkg: 0.5.0
      magic-string: 0.30.9
      pathe: 1.1.2
      picocolors: 1.0.1
      std-env: 3.7.0
      strip-literal: 2.1.0
      tinybench: 2.6.0
      tinypool: 0.8.3
      vite: 5.3.5(@types/node@22.1.0)(lightningcss@1.24.0)
      vite-node: 1.4.0(@types/node@22.1.0)(lightningcss@1.24.0)
      why-is-node-running: 2.2.2
    optionalDependencies:
      '@types/node': 22.1.0
    transitivePeerDependencies:
      - less
      - lightningcss
      - sass
      - stylus
      - sugarss
      - supports-color
      - terser

  weak-lru-cache@1.2.2: {}

  which@2.0.2:
    dependencies:
      isexe: 2.0.0

  why-is-node-running@2.2.2:
    dependencies:
      siginfo: 2.0.0
      stackback: 0.0.2

  yallist@4.0.0: {}

  yaml@1.10.2: {}

  yocto-queue@1.0.0: {}

  zarrita@0.4.0-next.14:
    dependencies:
      '@zarrita/core': 0.1.0-next.12
      '@zarrita/indexing': 0.1.0-next.14
      '@zarrita/storage': 0.1.0-next.5<|MERGE_RESOLUTION|>--- conflicted
+++ resolved
@@ -10,13 +10,13 @@
     devDependencies:
       '@parcel/packager-ts':
         specifier: 2.12.0
-        version: 2.12.0(@parcel/core@2.12.0(@swc/helpers@0.5.6))
+        version: 2.12.0(@parcel/core@2.13.0(@swc/helpers@0.5.6))(@swc/helpers@0.5.6)
       '@parcel/transformer-typescript-types':
         specifier: 2.12.0
-        version: 2.12.0(@parcel/core@2.12.0(@swc/helpers@0.5.6))(typescript@5.3.3)
+        version: 2.12.0(@parcel/core@2.13.0(@swc/helpers@0.5.6))(@swc/helpers@0.5.6)(typescript@5.3.3)
       buffer:
-        specifier: ^5.5.0||^6.0.0
-        version: 6.0.3
+        specifier: 6.0.0
+        version: 6.0.0
       parcel:
         specifier: 2.12.0
         version: 2.12.0(@swc/helpers@0.5.6)(postcss@8.4.41)(srcset@4.0.0)(typescript@5.3.3)
@@ -24,7 +24,7 @@
         specifier: 3.3.2
         version: 3.3.2
       process:
-        specifier: ^0.11.10
+        specifier: 0.11.10
         version: 0.11.10
       typescript:
         specifier: 5.3.3
@@ -34,26 +34,7 @@
     dependencies:
       '@alleninstitute/vis-dzi':
         specifier: workspace:*
-<<<<<<< HEAD
-        version: link:../../packages/scatterbrain
-      '@types/lodash':
-        specifier: 4.14.202
-        version: 4.14.202
-      lodash:
-        specifier: 4.17.21
-        version: 4.17.21
-      regl:
-        specifier: 2.1.0
-        version: 2.1.0
-      zarr:
-        specifier: 0.6.2
-        version: 0.6.2
-
-  apps/layers:
-    dependencies:
-=======
         version: link:../packages/dzi
->>>>>>> fcd200c2
       '@alleninstitute/vis-geometry':
         specifier: workspace:*
         version: link:../packages/geometry
@@ -88,7 +69,7 @@
         specifier: ^5.15.15
         version: 5.15.15(@emotion/react@11.11.4(@types/react@18.3.0)(react@18.3.0))(@emotion/styled@11.11.5(@emotion/react@11.11.4(@types/react@18.3.0)(react@18.3.0))(@types/react@18.3.0)(react@18.3.0))(@types/react@18.3.0)(react-dom@18.3.0(react@18.3.0))(react@18.3.0)
       '@types/lodash':
-        specifier: 4.14.202
+        specifier: ^4.14.202
         version: 4.14.202
       file-saver:
         specifier: ^2.0.5
@@ -100,7 +81,7 @@
         specifier: ^0.5.0
         version: 0.5.0
       lodash:
-        specifier: 4.17.21
+        specifier: ^4.17.21
         version: 4.17.21
       react:
         specifier: ^18.3.0
@@ -109,17 +90,12 @@
         specifier: ^18.3.0
         version: 18.3.0(react@18.3.0)
       regl:
-        specifier: 2.1.0
+        specifier: ^2.1.0
         version: 2.1.0
       zarrita:
         specifier: 0.4.0-next.14
         version: 0.4.0-next.14
     devDependencies:
-<<<<<<< HEAD
-      esbuild:
-        specifier: 0.19.12
-        version: 0.19.12
-=======
       '@types/file-saver':
         specifier: ^2.0.7
         version: 2.0.7
@@ -135,9 +111,8 @@
       '@vitejs/plugin-react-swc':
         specifier: ^3.5.0
         version: 3.7.0(@swc/helpers@0.5.6)(vite@5.3.5(@types/node@22.1.0)(lightningcss@1.24.0))
->>>>>>> fcd200c2
       typescript:
-        specifier: 5.3.3
+        specifier: ^5.3.3
         version: 5.3.3
       vite:
         specifier: ^5.3.5
@@ -150,32 +125,68 @@
         version: link:../geometry
       '@alleninstitute/vis-scatterbrain':
         specifier: workspace:*
-<<<<<<< HEAD
-        version: link:../../packages/scatterbrain
-      '@types/lodash':
-        specifier: 4.14.202
-        version: 4.14.202
-      '@zhobo63/imgui-ts':
-        specifier: 0.1.43
-        version: 0.1.43
-=======
         version: link:../scatterbrain
->>>>>>> fcd200c2
       lodash:
-        specifier: 4.17.21
+        specifier: ^4.17.21
         version: 4.17.21
       regl:
-        specifier: 2.1.0
+        specifier: ^2.1.0
         version: 2.1.0
-<<<<<<< HEAD
-      zarr:
-        specifier: 0.6.2
-        version: 0.6.2
     devDependencies:
-      esbuild:
-        specifier: 0.19.12
-        version: 0.19.12
-=======
+      '@parcel/packager-ts':
+        specifier: ^2.12.0
+        version: 2.12.0(@parcel/core@2.12.0(@swc/helpers@0.5.6))(@swc/helpers@0.5.6)
+      '@parcel/transformer-typescript-types':
+        specifier: ^2.12.0
+        version: 2.12.0(@parcel/core@2.12.0(@swc/helpers@0.5.6))(@swc/helpers@0.5.6)(typescript@5.3.3)
+      '@types/lodash':
+        specifier: ^4.14.202
+        version: 4.14.202
+      parcel:
+        specifier: 2.12.0
+        version: 2.12.0(@swc/helpers@0.5.6)(postcss@8.4.41)(srcset@4.0.0)(typescript@5.3.3)
+      typescript:
+        specifier: ^5.3.3
+        version: 5.3.3
+      vitest:
+        specifier: ^1.4.0
+        version: 1.4.0(@types/node@22.1.0)(lightningcss@1.24.0)
+
+  packages/geometry:
+    devDependencies:
+      '@parcel/packager-ts':
+        specifier: 2.12.0
+        version: 2.12.0(@parcel/core@2.13.0(@swc/helpers@0.5.6))(@swc/helpers@0.5.6)
+      '@parcel/transformer-typescript-types':
+        specifier: 2.12.0
+        version: 2.12.0(@parcel/core@2.13.0(@swc/helpers@0.5.6))(@swc/helpers@0.5.6)(typescript@5.3.3)
+      parcel:
+        specifier: 2.12.0
+        version: 2.12.0(@swc/helpers@0.5.6)(postcss@8.4.41)(srcset@4.0.0)(typescript@5.3.3)
+      typescript:
+        specifier: 5.3.3
+        version: 5.3.3
+      vitest:
+        specifier: 1.4.0
+        version: 1.4.0(@types/node@22.1.0)(lightningcss@1.24.0)
+
+  packages/omezarr:
+    dependencies:
+      '@alleninstitute/vis-geometry':
+        specifier: workspace:*
+        version: link:../geometry
+      '@alleninstitute/vis-scatterbrain':
+        specifier: workspace:*
+        version: link:../scatterbrain
+      lodash:
+        specifier: ^4.17.21
+        version: 4.17.21
+      regl:
+        specifier: ^2.1.0
+        version: 2.1.0
+      zarrita:
+        specifier: 0.4.0-next.14
+        version: 0.4.0-next.14
     devDependencies:
       '@parcel/packager-ts':
         specifier: ^2.12.0
@@ -192,97 +203,6 @@
       typescript:
         specifier: ^5.3.3
         version: 5.3.3
-      vitest:
-        specifier: ^1.4.0
-        version: 1.4.0(@types/node@22.1.0)(lightningcss@1.24.0)
-
-  packages/geometry:
-    devDependencies:
-      '@parcel/packager-ts':
-        specifier: ^2.12.0
-        version: 2.12.0(@parcel/core@2.13.0(@swc/helpers@0.5.6))(@swc/helpers@0.5.6)
-      '@parcel/transformer-typescript-types':
-        specifier: ^2.12.0
-        version: 2.12.0(@parcel/core@2.13.0(@swc/helpers@0.5.6))(@swc/helpers@0.5.6)(typescript@5.3.3)
-      parcel:
-        specifier: 2.12.0
-        version: 2.12.0(@swc/helpers@0.5.6)(postcss@8.4.41)(srcset@4.0.0)(typescript@5.3.3)
->>>>>>> fcd200c2
-      typescript:
-        specifier: 5.3.3
-        version: 5.3.3
-      vitest:
-        specifier: ^1.4.0
-        version: 1.4.0(@types/node@22.1.0)(lightningcss@1.24.0)
-
-  packages/omezarr:
-    dependencies:
-      '@alleninstitute/vis-geometry':
-        specifier: workspace:*
-        version: link:../geometry
-      '@alleninstitute/vis-scatterbrain':
-        specifier: workspace:*
-<<<<<<< HEAD
-        version: link:../../packages/scatterbrain
-      '@types/lodash':
-        specifier: 4.14.202
-        version: 4.14.202
-      '@zhobo63/imgui-ts':
-        specifier: 0.1.43
-        version: 0.1.43
-=======
-        version: link:../scatterbrain
->>>>>>> fcd200c2
-      lodash:
-        specifier: 4.17.21
-        version: 4.17.21
-      regl:
-        specifier: 2.1.0
-        version: 2.1.0
-<<<<<<< HEAD
-    devDependencies:
-      esbuild:
-        specifier: 0.19.12
-        version: 0.19.12
-      typescript:
-        specifier: 5.3.3
-        version: 5.3.3
-
-  packages/geometry:
-    devDependencies:
-      '@parcel/packager-ts':
-        specifier: 2.12.0
-        version: 2.12.0(@parcel/core@2.12.0)
-      '@parcel/transformer-typescript-types':
-        specifier: 2.12.0
-        version: 2.12.0(@parcel/core@2.12.0)(typescript@5.3.3)
-=======
-      zarrita:
-        specifier: 0.4.0-next.14
-        version: 0.4.0-next.14
-    devDependencies:
-      '@parcel/packager-ts':
-        specifier: ^2.12.0
-        version: 2.12.0(@parcel/core@2.13.0(@swc/helpers@0.5.6))(@swc/helpers@0.5.6)
-      '@parcel/transformer-typescript-types':
-        specifier: ^2.12.0
-        version: 2.12.0(@parcel/core@2.13.0(@swc/helpers@0.5.6))(@swc/helpers@0.5.6)(typescript@5.3.3)
-      '@types/lodash':
-        specifier: ^4.14.202
-        version: 4.14.202
->>>>>>> fcd200c2
-      parcel:
-        specifier: 2.12.0
-        version: 2.12.0(@swc/helpers@0.5.6)(postcss@8.4.41)(srcset@4.0.0)(typescript@5.3.3)
-      typescript:
-        specifier: 5.3.3
-        version: 5.3.3
-<<<<<<< HEAD
-      vitest:
-        specifier: 1.4.0
-        version: 1.4.0
-=======
->>>>>>> fcd200c2
 
   packages/scatterbrain:
     dependencies:
@@ -293,23 +213,15 @@
         specifier: 4.17.21
         version: 4.17.21
       regl:
-        specifier: ^2.1.0
+        specifier: 2.1.0
         version: 2.1.0
     devDependencies:
       '@parcel/packager-ts':
-<<<<<<< HEAD
         specifier: 2.12.0
-        version: 2.12.0(@parcel/core@2.12.0)
+        version: 2.12.0(@parcel/core@2.13.0(@swc/helpers@0.5.6))(@swc/helpers@0.5.6)
       '@parcel/transformer-typescript-types':
         specifier: 2.12.0
-        version: 2.12.0(@parcel/core@2.12.0)(typescript@5.3.3)
-=======
-        specifier: ^2.12.0
-        version: 2.12.0(@parcel/core@2.13.0(@swc/helpers@0.5.6))(@swc/helpers@0.5.6)
-      '@parcel/transformer-typescript-types':
-        specifier: ^2.12.0
         version: 2.12.0(@parcel/core@2.13.0(@swc/helpers@0.5.6))(@swc/helpers@0.5.6)(typescript@5.3.3)
->>>>>>> fcd200c2
       '@types/lodash':
         specifier: 4.14.202
         version: 4.14.202
@@ -320,13 +232,8 @@
         specifier: 5.3.3
         version: 5.3.3
       vitest:
-<<<<<<< HEAD
         specifier: 1.4.0
-        version: 1.4.0
-=======
-        specifier: ^1.4.0
         version: 1.4.0(@types/node@22.1.0)(lightningcss@1.24.0)
->>>>>>> fcd200c2
 
 packages:
 
@@ -1525,8 +1432,8 @@
     engines: {node: ^6 || ^7 || ^8 || ^9 || ^10 || ^11 || ^12 || >=13.7}
     hasBin: true
 
-  buffer@6.0.3:
-    resolution: {integrity: sha512-FTiCpNxtwiZZHEZbcbTIcZjERVICn9yq/pDFkTl95/AxzD1naBctN7YO68riM/gLSDY7sdrMby8hofADYuuqOA==}
+  buffer@6.0.0:
+    resolution: {integrity: sha512-Sxdxq98A+Y9kRjO/3+mc2IAxIyTAKqzBiYKpeo5EluWnw9535rI4fN8DeMGsiQqpqqaWtFtTdxQgHnku6IEjCA==}
 
   cac@6.7.14:
     resolution: {integrity: sha512-b6Ilus+c3RrdDk+JhLKUAQfzzgLEPy6wcXqS7f/xe1EETvsDP6GORG7SFuOs6cID5YkqchW/LXZbX5bc8j7ZcQ==}
@@ -2777,32 +2684,37 @@
     optionalDependencies:
       '@types/react': 18.3.0
 
-  '@parcel/bundler-default@2.12.0(@parcel/core@2.12.0(@swc/helpers@0.5.6))':
+  '@parcel/bundler-default@2.12.0(@parcel/core@2.12.0(@swc/helpers@0.5.6))(@swc/helpers@0.5.6)':
     dependencies:
       '@parcel/diagnostic': 2.12.0
       '@parcel/graph': 3.2.0
-      '@parcel/plugin': 2.12.0(@parcel/core@2.12.0(@swc/helpers@0.5.6))
+      '@parcel/plugin': 2.12.0(@parcel/core@2.12.0(@swc/helpers@0.5.6))(@swc/helpers@0.5.6)
       '@parcel/rust': 2.12.0
       '@parcel/utils': 2.12.0
       nullthrows: 1.1.1
     transitivePeerDependencies:
       - '@parcel/core'
-
-  '@parcel/cache@2.12.0(@parcel/core@2.12.0(@swc/helpers@0.5.6))':
+      - '@swc/helpers'
+
+  '@parcel/cache@2.12.0(@parcel/core@2.12.0(@swc/helpers@0.5.6))(@swc/helpers@0.5.6)':
     dependencies:
       '@parcel/core': 2.12.0(@swc/helpers@0.5.6)
       '@parcel/fs': 2.12.0(@parcel/core@2.12.0(@swc/helpers@0.5.6))(@swc/helpers@0.5.6)
       '@parcel/logger': 2.12.0
       '@parcel/utils': 2.12.0
       lmdb: 2.8.5
-
-  '@parcel/cache@2.12.0(@parcel/core@2.13.0(@swc/helpers@0.5.6))':
+    transitivePeerDependencies:
+      - '@swc/helpers'
+
+  '@parcel/cache@2.12.0(@parcel/core@2.13.0(@swc/helpers@0.5.6))(@swc/helpers@0.5.6)':
     dependencies:
       '@parcel/core': 2.13.0(@swc/helpers@0.5.6)
       '@parcel/fs': 2.12.0(@parcel/core@2.13.0(@swc/helpers@0.5.6))(@swc/helpers@0.5.6)
       '@parcel/logger': 2.12.0
       '@parcel/utils': 2.12.0
       lmdb: 2.8.5
+    transitivePeerDependencies:
+      - '@swc/helpers'
 
   '@parcel/cache@2.13.0(@parcel/core@2.13.0(@swc/helpers@0.5.6))':
     dependencies:
@@ -2820,46 +2732,47 @@
     dependencies:
       chalk: 4.1.2
 
-  '@parcel/compressor-raw@2.12.0(@parcel/core@2.12.0(@swc/helpers@0.5.6))':
-    dependencies:
-      '@parcel/plugin': 2.12.0(@parcel/core@2.12.0(@swc/helpers@0.5.6))
+  '@parcel/compressor-raw@2.12.0(@parcel/core@2.12.0(@swc/helpers@0.5.6))(@swc/helpers@0.5.6)':
+    dependencies:
+      '@parcel/plugin': 2.12.0(@parcel/core@2.12.0(@swc/helpers@0.5.6))(@swc/helpers@0.5.6)
     transitivePeerDependencies:
       - '@parcel/core'
+      - '@swc/helpers'
 
   '@parcel/config-default@2.12.0(@parcel/core@2.12.0(@swc/helpers@0.5.6))(@swc/helpers@0.5.6)(postcss@8.4.41)(srcset@4.0.0)(typescript@5.3.3)':
     dependencies:
-      '@parcel/bundler-default': 2.12.0(@parcel/core@2.12.0(@swc/helpers@0.5.6))
-      '@parcel/compressor-raw': 2.12.0(@parcel/core@2.12.0(@swc/helpers@0.5.6))
+      '@parcel/bundler-default': 2.12.0(@parcel/core@2.12.0(@swc/helpers@0.5.6))(@swc/helpers@0.5.6)
+      '@parcel/compressor-raw': 2.12.0(@parcel/core@2.12.0(@swc/helpers@0.5.6))(@swc/helpers@0.5.6)
       '@parcel/core': 2.12.0(@swc/helpers@0.5.6)
-      '@parcel/namer-default': 2.12.0(@parcel/core@2.12.0(@swc/helpers@0.5.6))
-      '@parcel/optimizer-css': 2.12.0(@parcel/core@2.12.0(@swc/helpers@0.5.6))
-      '@parcel/optimizer-htmlnano': 2.12.0(@parcel/core@2.12.0(@swc/helpers@0.5.6))(postcss@8.4.41)(srcset@4.0.0)(typescript@5.3.3)
-      '@parcel/optimizer-image': 2.12.0(@parcel/core@2.12.0(@swc/helpers@0.5.6))
-      '@parcel/optimizer-svgo': 2.12.0(@parcel/core@2.12.0(@swc/helpers@0.5.6))
+      '@parcel/namer-default': 2.12.0(@parcel/core@2.12.0(@swc/helpers@0.5.6))(@swc/helpers@0.5.6)
+      '@parcel/optimizer-css': 2.12.0(@parcel/core@2.12.0(@swc/helpers@0.5.6))(@swc/helpers@0.5.6)
+      '@parcel/optimizer-htmlnano': 2.12.0(@parcel/core@2.12.0(@swc/helpers@0.5.6))(@swc/helpers@0.5.6)(postcss@8.4.41)(srcset@4.0.0)(typescript@5.3.3)
+      '@parcel/optimizer-image': 2.12.0(@parcel/core@2.12.0(@swc/helpers@0.5.6))(@swc/helpers@0.5.6)
+      '@parcel/optimizer-svgo': 2.12.0(@parcel/core@2.12.0(@swc/helpers@0.5.6))(@swc/helpers@0.5.6)
       '@parcel/optimizer-swc': 2.12.0(@parcel/core@2.12.0(@swc/helpers@0.5.6))(@swc/helpers@0.5.6)
-      '@parcel/packager-css': 2.12.0(@parcel/core@2.12.0(@swc/helpers@0.5.6))
-      '@parcel/packager-html': 2.12.0(@parcel/core@2.12.0(@swc/helpers@0.5.6))
-      '@parcel/packager-js': 2.12.0(@parcel/core@2.12.0(@swc/helpers@0.5.6))
-      '@parcel/packager-raw': 2.12.0(@parcel/core@2.12.0(@swc/helpers@0.5.6))
-      '@parcel/packager-svg': 2.12.0(@parcel/core@2.12.0(@swc/helpers@0.5.6))
-      '@parcel/packager-wasm': 2.12.0(@parcel/core@2.12.0(@swc/helpers@0.5.6))
-      '@parcel/reporter-dev-server': 2.12.0(@parcel/core@2.12.0(@swc/helpers@0.5.6))
-      '@parcel/resolver-default': 2.12.0(@parcel/core@2.12.0(@swc/helpers@0.5.6))
-      '@parcel/runtime-browser-hmr': 2.12.0(@parcel/core@2.12.0(@swc/helpers@0.5.6))
-      '@parcel/runtime-js': 2.12.0(@parcel/core@2.12.0(@swc/helpers@0.5.6))
-      '@parcel/runtime-react-refresh': 2.12.0(@parcel/core@2.12.0(@swc/helpers@0.5.6))
-      '@parcel/runtime-service-worker': 2.12.0(@parcel/core@2.12.0(@swc/helpers@0.5.6))
-      '@parcel/transformer-babel': 2.12.0(@parcel/core@2.12.0(@swc/helpers@0.5.6))
-      '@parcel/transformer-css': 2.12.0(@parcel/core@2.12.0(@swc/helpers@0.5.6))
-      '@parcel/transformer-html': 2.12.0(@parcel/core@2.12.0(@swc/helpers@0.5.6))
-      '@parcel/transformer-image': 2.12.0(@parcel/core@2.12.0(@swc/helpers@0.5.6))
+      '@parcel/packager-css': 2.12.0(@parcel/core@2.12.0(@swc/helpers@0.5.6))(@swc/helpers@0.5.6)
+      '@parcel/packager-html': 2.12.0(@parcel/core@2.12.0(@swc/helpers@0.5.6))(@swc/helpers@0.5.6)
+      '@parcel/packager-js': 2.12.0(@parcel/core@2.12.0(@swc/helpers@0.5.6))(@swc/helpers@0.5.6)
+      '@parcel/packager-raw': 2.12.0(@parcel/core@2.12.0(@swc/helpers@0.5.6))(@swc/helpers@0.5.6)
+      '@parcel/packager-svg': 2.12.0(@parcel/core@2.12.0(@swc/helpers@0.5.6))(@swc/helpers@0.5.6)
+      '@parcel/packager-wasm': 2.12.0(@parcel/core@2.12.0(@swc/helpers@0.5.6))(@swc/helpers@0.5.6)
+      '@parcel/reporter-dev-server': 2.12.0(@parcel/core@2.12.0(@swc/helpers@0.5.6))(@swc/helpers@0.5.6)
+      '@parcel/resolver-default': 2.12.0(@parcel/core@2.12.0(@swc/helpers@0.5.6))(@swc/helpers@0.5.6)
+      '@parcel/runtime-browser-hmr': 2.12.0(@parcel/core@2.12.0(@swc/helpers@0.5.6))(@swc/helpers@0.5.6)
+      '@parcel/runtime-js': 2.12.0(@parcel/core@2.12.0(@swc/helpers@0.5.6))(@swc/helpers@0.5.6)
+      '@parcel/runtime-react-refresh': 2.12.0(@parcel/core@2.12.0(@swc/helpers@0.5.6))(@swc/helpers@0.5.6)
+      '@parcel/runtime-service-worker': 2.12.0(@parcel/core@2.12.0(@swc/helpers@0.5.6))(@swc/helpers@0.5.6)
+      '@parcel/transformer-babel': 2.12.0(@parcel/core@2.12.0(@swc/helpers@0.5.6))(@swc/helpers@0.5.6)
+      '@parcel/transformer-css': 2.12.0(@parcel/core@2.12.0(@swc/helpers@0.5.6))(@swc/helpers@0.5.6)
+      '@parcel/transformer-html': 2.12.0(@parcel/core@2.12.0(@swc/helpers@0.5.6))(@swc/helpers@0.5.6)
+      '@parcel/transformer-image': 2.12.0(@parcel/core@2.12.0(@swc/helpers@0.5.6))(@swc/helpers@0.5.6)
       '@parcel/transformer-js': 2.12.0(@parcel/core@2.12.0(@swc/helpers@0.5.6))
-      '@parcel/transformer-json': 2.12.0(@parcel/core@2.12.0(@swc/helpers@0.5.6))
-      '@parcel/transformer-postcss': 2.12.0(@parcel/core@2.12.0(@swc/helpers@0.5.6))
-      '@parcel/transformer-posthtml': 2.12.0(@parcel/core@2.12.0(@swc/helpers@0.5.6))
-      '@parcel/transformer-raw': 2.12.0(@parcel/core@2.12.0(@swc/helpers@0.5.6))
-      '@parcel/transformer-react-refresh-wrap': 2.12.0(@parcel/core@2.12.0(@swc/helpers@0.5.6))
-      '@parcel/transformer-svg': 2.12.0(@parcel/core@2.12.0(@swc/helpers@0.5.6))
+      '@parcel/transformer-json': 2.12.0(@parcel/core@2.12.0(@swc/helpers@0.5.6))(@swc/helpers@0.5.6)
+      '@parcel/transformer-postcss': 2.12.0(@parcel/core@2.12.0(@swc/helpers@0.5.6))(@swc/helpers@0.5.6)
+      '@parcel/transformer-posthtml': 2.12.0(@parcel/core@2.12.0(@swc/helpers@0.5.6))(@swc/helpers@0.5.6)
+      '@parcel/transformer-raw': 2.12.0(@parcel/core@2.12.0(@swc/helpers@0.5.6))(@swc/helpers@0.5.6)
+      '@parcel/transformer-react-refresh-wrap': 2.12.0(@parcel/core@2.12.0(@swc/helpers@0.5.6))(@swc/helpers@0.5.6)
+      '@parcel/transformer-svg': 2.12.0(@parcel/core@2.12.0(@swc/helpers@0.5.6))(@swc/helpers@0.5.6)
     transitivePeerDependencies:
       - '@swc/helpers'
       - cssnano
@@ -2874,20 +2787,20 @@
   '@parcel/core@2.12.0(@swc/helpers@0.5.6)':
     dependencies:
       '@mischnic/json-sourcemap': 0.1.1
-      '@parcel/cache': 2.12.0(@parcel/core@2.12.0(@swc/helpers@0.5.6))
+      '@parcel/cache': 2.12.0(@parcel/core@2.12.0(@swc/helpers@0.5.6))(@swc/helpers@0.5.6)
       '@parcel/diagnostic': 2.12.0
       '@parcel/events': 2.12.0
       '@parcel/fs': 2.12.0(@parcel/core@2.12.0(@swc/helpers@0.5.6))(@swc/helpers@0.5.6)
       '@parcel/graph': 3.2.0
       '@parcel/logger': 2.12.0
       '@parcel/package-manager': 2.12.0(@parcel/core@2.12.0(@swc/helpers@0.5.6))(@swc/helpers@0.5.6)
-      '@parcel/plugin': 2.12.0(@parcel/core@2.12.0(@swc/helpers@0.5.6))
+      '@parcel/plugin': 2.12.0(@parcel/core@2.12.0(@swc/helpers@0.5.6))(@swc/helpers@0.5.6)
       '@parcel/profiler': 2.12.0
       '@parcel/rust': 2.12.0
       '@parcel/source-map': 2.1.1
       '@parcel/types': 2.12.0(@parcel/core@2.12.0(@swc/helpers@0.5.6))(@swc/helpers@0.5.6)
       '@parcel/utils': 2.12.0
-      '@parcel/workers': 2.12.0(@parcel/core@2.12.0(@swc/helpers@0.5.6))
+      '@parcel/workers': 2.12.0(@parcel/core@2.12.0(@swc/helpers@0.5.6))(@swc/helpers@0.5.6)
       abortcontroller-polyfill: 1.7.6
       base-x: 3.0.9
       browserslist: 4.22.3
@@ -2954,7 +2867,7 @@
       '@parcel/types': 2.12.0(@parcel/core@2.12.0(@swc/helpers@0.5.6))(@swc/helpers@0.5.6)
       '@parcel/utils': 2.12.0
       '@parcel/watcher': 2.4.1
-      '@parcel/workers': 2.12.0(@parcel/core@2.12.0(@swc/helpers@0.5.6))
+      '@parcel/workers': 2.12.0(@parcel/core@2.12.0(@swc/helpers@0.5.6))(@swc/helpers@0.5.6)
     transitivePeerDependencies:
       - '@swc/helpers'
 
@@ -2965,7 +2878,7 @@
       '@parcel/types': 2.12.0(@parcel/core@2.13.0(@swc/helpers@0.5.6))(@swc/helpers@0.5.6)
       '@parcel/utils': 2.12.0
       '@parcel/watcher': 2.4.1
-      '@parcel/workers': 2.12.0(@parcel/core@2.13.0(@swc/helpers@0.5.6))
+      '@parcel/workers': 2.12.0(@parcel/core@2.13.0(@swc/helpers@0.5.6))(@swc/helpers@0.5.6)
     transitivePeerDependencies:
       - '@swc/helpers'
 
@@ -3006,13 +2919,14 @@
     dependencies:
       chalk: 4.1.2
 
-  '@parcel/namer-default@2.12.0(@parcel/core@2.12.0(@swc/helpers@0.5.6))':
+  '@parcel/namer-default@2.12.0(@parcel/core@2.12.0(@swc/helpers@0.5.6))(@swc/helpers@0.5.6)':
     dependencies:
       '@parcel/diagnostic': 2.12.0
-      '@parcel/plugin': 2.12.0(@parcel/core@2.12.0(@swc/helpers@0.5.6))
+      '@parcel/plugin': 2.12.0(@parcel/core@2.12.0(@swc/helpers@0.5.6))(@swc/helpers@0.5.6)
       nullthrows: 1.1.1
     transitivePeerDependencies:
       - '@parcel/core'
+      - '@swc/helpers'
 
   '@parcel/node-resolver-core@3.3.0(@parcel/core@2.12.0(@swc/helpers@0.5.6))':
     dependencies:
@@ -3050,10 +2964,10 @@
     transitivePeerDependencies:
       - '@parcel/core'
 
-  '@parcel/optimizer-css@2.12.0(@parcel/core@2.12.0(@swc/helpers@0.5.6))':
+  '@parcel/optimizer-css@2.12.0(@parcel/core@2.12.0(@swc/helpers@0.5.6))(@swc/helpers@0.5.6)':
     dependencies:
       '@parcel/diagnostic': 2.12.0
-      '@parcel/plugin': 2.12.0(@parcel/core@2.12.0(@swc/helpers@0.5.6))
+      '@parcel/plugin': 2.12.0(@parcel/core@2.12.0(@swc/helpers@0.5.6))(@swc/helpers@0.5.6)
       '@parcel/source-map': 2.1.1
       '@parcel/utils': 2.12.0
       browserslist: 4.22.3
@@ -3061,16 +2975,18 @@
       nullthrows: 1.1.1
     transitivePeerDependencies:
       - '@parcel/core'
-
-  '@parcel/optimizer-htmlnano@2.12.0(@parcel/core@2.12.0(@swc/helpers@0.5.6))(postcss@8.4.41)(srcset@4.0.0)(typescript@5.3.3)':
-    dependencies:
-      '@parcel/plugin': 2.12.0(@parcel/core@2.12.0(@swc/helpers@0.5.6))
+      - '@swc/helpers'
+
+  '@parcel/optimizer-htmlnano@2.12.0(@parcel/core@2.12.0(@swc/helpers@0.5.6))(@swc/helpers@0.5.6)(postcss@8.4.41)(srcset@4.0.0)(typescript@5.3.3)':
+    dependencies:
+      '@parcel/plugin': 2.12.0(@parcel/core@2.12.0(@swc/helpers@0.5.6))(@swc/helpers@0.5.6)
       htmlnano: 2.1.0(postcss@8.4.41)(srcset@4.0.0)(svgo@2.8.0)(typescript@5.3.3)
       nullthrows: 1.1.1
       posthtml: 0.16.6
       svgo: 2.8.0
     transitivePeerDependencies:
       - '@parcel/core'
+      - '@swc/helpers'
       - cssnano
       - postcss
       - purgecss
@@ -3080,28 +2996,31 @@
       - typescript
       - uncss
 
-  '@parcel/optimizer-image@2.12.0(@parcel/core@2.12.0(@swc/helpers@0.5.6))':
+  '@parcel/optimizer-image@2.12.0(@parcel/core@2.12.0(@swc/helpers@0.5.6))(@swc/helpers@0.5.6)':
     dependencies:
       '@parcel/core': 2.12.0(@swc/helpers@0.5.6)
       '@parcel/diagnostic': 2.12.0
-      '@parcel/plugin': 2.12.0(@parcel/core@2.12.0(@swc/helpers@0.5.6))
+      '@parcel/plugin': 2.12.0(@parcel/core@2.12.0(@swc/helpers@0.5.6))(@swc/helpers@0.5.6)
       '@parcel/rust': 2.12.0
       '@parcel/utils': 2.12.0
-      '@parcel/workers': 2.12.0(@parcel/core@2.12.0(@swc/helpers@0.5.6))
-
-  '@parcel/optimizer-svgo@2.12.0(@parcel/core@2.12.0(@swc/helpers@0.5.6))':
+      '@parcel/workers': 2.12.0(@parcel/core@2.12.0(@swc/helpers@0.5.6))(@swc/helpers@0.5.6)
+    transitivePeerDependencies:
+      - '@swc/helpers'
+
+  '@parcel/optimizer-svgo@2.12.0(@parcel/core@2.12.0(@swc/helpers@0.5.6))(@swc/helpers@0.5.6)':
     dependencies:
       '@parcel/diagnostic': 2.12.0
-      '@parcel/plugin': 2.12.0(@parcel/core@2.12.0(@swc/helpers@0.5.6))
+      '@parcel/plugin': 2.12.0(@parcel/core@2.12.0(@swc/helpers@0.5.6))(@swc/helpers@0.5.6)
       '@parcel/utils': 2.12.0
       svgo: 2.8.0
     transitivePeerDependencies:
       - '@parcel/core'
+      - '@swc/helpers'
 
   '@parcel/optimizer-swc@2.12.0(@parcel/core@2.12.0(@swc/helpers@0.5.6))(@swc/helpers@0.5.6)':
     dependencies:
       '@parcel/diagnostic': 2.12.0
-      '@parcel/plugin': 2.12.0(@parcel/core@2.12.0(@swc/helpers@0.5.6))
+      '@parcel/plugin': 2.12.0(@parcel/core@2.12.0(@swc/helpers@0.5.6))(@swc/helpers@0.5.6)
       '@parcel/source-map': 2.1.1
       '@parcel/utils': 2.12.0
       '@swc/core': 1.9.2(@swc/helpers@0.5.6)
@@ -3119,7 +3038,7 @@
       '@parcel/node-resolver-core': 3.3.0(@parcel/core@2.12.0(@swc/helpers@0.5.6))
       '@parcel/types': 2.12.0(@parcel/core@2.12.0(@swc/helpers@0.5.6))(@swc/helpers@0.5.6)
       '@parcel/utils': 2.12.0
-      '@parcel/workers': 2.12.0(@parcel/core@2.12.0(@swc/helpers@0.5.6))
+      '@parcel/workers': 2.12.0(@parcel/core@2.12.0(@swc/helpers@0.5.6))(@swc/helpers@0.5.6)
       '@swc/core': 1.9.2(@swc/helpers@0.5.6)
       semver: 7.5.4
     transitivePeerDependencies:
@@ -3132,9 +3051,9 @@
       '@parcel/fs': 2.12.0(@parcel/core@2.13.0(@swc/helpers@0.5.6))(@swc/helpers@0.5.6)
       '@parcel/logger': 2.12.0
       '@parcel/node-resolver-core': 3.3.0(@parcel/core@2.13.0(@swc/helpers@0.5.6))
-      '@parcel/types': 2.12.0(@parcel/core@2.13.0(@swc/helpers@0.5.6))(@swc/helpers@0.5.6)
+      '@parcel/types': 2.12.0(@parcel/core@2.12.0(@swc/helpers@0.5.6))(@swc/helpers@0.5.6)
       '@parcel/utils': 2.12.0
-      '@parcel/workers': 2.12.0(@parcel/core@2.13.0(@swc/helpers@0.5.6))
+      '@parcel/workers': 2.12.0(@parcel/core@2.13.0(@swc/helpers@0.5.6))(@swc/helpers@0.5.6)
       '@swc/core': 1.9.2(@swc/helpers@0.5.6)
       semver: 7.5.4
     transitivePeerDependencies:
@@ -3155,31 +3074,33 @@
     transitivePeerDependencies:
       - '@swc/helpers'
 
-  '@parcel/packager-css@2.12.0(@parcel/core@2.12.0(@swc/helpers@0.5.6))':
+  '@parcel/packager-css@2.12.0(@parcel/core@2.12.0(@swc/helpers@0.5.6))(@swc/helpers@0.5.6)':
     dependencies:
       '@parcel/diagnostic': 2.12.0
-      '@parcel/plugin': 2.12.0(@parcel/core@2.12.0(@swc/helpers@0.5.6))
+      '@parcel/plugin': 2.12.0(@parcel/core@2.12.0(@swc/helpers@0.5.6))(@swc/helpers@0.5.6)
       '@parcel/source-map': 2.1.1
       '@parcel/utils': 2.12.0
       lightningcss: 1.24.0
       nullthrows: 1.1.1
     transitivePeerDependencies:
       - '@parcel/core'
-
-  '@parcel/packager-html@2.12.0(@parcel/core@2.12.0(@swc/helpers@0.5.6))':
-    dependencies:
-      '@parcel/plugin': 2.12.0(@parcel/core@2.12.0(@swc/helpers@0.5.6))
+      - '@swc/helpers'
+
+  '@parcel/packager-html@2.12.0(@parcel/core@2.12.0(@swc/helpers@0.5.6))(@swc/helpers@0.5.6)':
+    dependencies:
+      '@parcel/plugin': 2.12.0(@parcel/core@2.12.0(@swc/helpers@0.5.6))(@swc/helpers@0.5.6)
       '@parcel/types': 2.12.0(@parcel/core@2.12.0(@swc/helpers@0.5.6))(@swc/helpers@0.5.6)
       '@parcel/utils': 2.12.0
       nullthrows: 1.1.1
       posthtml: 0.16.6
     transitivePeerDependencies:
       - '@parcel/core'
-
-  '@parcel/packager-js@2.12.0(@parcel/core@2.12.0(@swc/helpers@0.5.6))':
+      - '@swc/helpers'
+
+  '@parcel/packager-js@2.12.0(@parcel/core@2.12.0(@swc/helpers@0.5.6))(@swc/helpers@0.5.6)':
     dependencies:
       '@parcel/diagnostic': 2.12.0
-      '@parcel/plugin': 2.12.0(@parcel/core@2.12.0(@swc/helpers@0.5.6))
+      '@parcel/plugin': 2.12.0(@parcel/core@2.12.0(@swc/helpers@0.5.6))(@swc/helpers@0.5.6)
       '@parcel/rust': 2.12.0
       '@parcel/source-map': 2.1.1
       '@parcel/types': 2.12.0(@parcel/core@2.12.0(@swc/helpers@0.5.6))(@swc/helpers@0.5.6)
@@ -3188,27 +3109,31 @@
       nullthrows: 1.1.1
     transitivePeerDependencies:
       - '@parcel/core'
-
-  '@parcel/packager-raw@2.12.0(@parcel/core@2.12.0(@swc/helpers@0.5.6))':
-    dependencies:
-      '@parcel/plugin': 2.12.0(@parcel/core@2.12.0(@swc/helpers@0.5.6))
+      - '@swc/helpers'
+
+  '@parcel/packager-raw@2.12.0(@parcel/core@2.12.0(@swc/helpers@0.5.6))(@swc/helpers@0.5.6)':
+    dependencies:
+      '@parcel/plugin': 2.12.0(@parcel/core@2.12.0(@swc/helpers@0.5.6))(@swc/helpers@0.5.6)
     transitivePeerDependencies:
       - '@parcel/core'
-
-  '@parcel/packager-svg@2.12.0(@parcel/core@2.12.0(@swc/helpers@0.5.6))':
-    dependencies:
-      '@parcel/plugin': 2.12.0(@parcel/core@2.12.0(@swc/helpers@0.5.6))
+      - '@swc/helpers'
+
+  '@parcel/packager-svg@2.12.0(@parcel/core@2.12.0(@swc/helpers@0.5.6))(@swc/helpers@0.5.6)':
+    dependencies:
+      '@parcel/plugin': 2.12.0(@parcel/core@2.12.0(@swc/helpers@0.5.6))(@swc/helpers@0.5.6)
       '@parcel/types': 2.12.0(@parcel/core@2.12.0(@swc/helpers@0.5.6))(@swc/helpers@0.5.6)
       '@parcel/utils': 2.12.0
       posthtml: 0.16.6
     transitivePeerDependencies:
       - '@parcel/core'
-
-  '@parcel/packager-ts@2.12.0(@parcel/core@2.12.0(@swc/helpers@0.5.6))':
-    dependencies:
-      '@parcel/plugin': 2.12.0(@parcel/core@2.12.0(@swc/helpers@0.5.6))
+      - '@swc/helpers'
+
+  '@parcel/packager-ts@2.12.0(@parcel/core@2.12.0(@swc/helpers@0.5.6))(@swc/helpers@0.5.6)':
+    dependencies:
+      '@parcel/plugin': 2.12.0(@parcel/core@2.12.0(@swc/helpers@0.5.6))(@swc/helpers@0.5.6)
     transitivePeerDependencies:
       - '@parcel/core'
+      - '@swc/helpers'
 
   '@parcel/packager-ts@2.12.0(@parcel/core@2.13.0(@swc/helpers@0.5.6))(@swc/helpers@0.5.6)':
     dependencies:
@@ -3217,17 +3142,19 @@
       - '@parcel/core'
       - '@swc/helpers'
 
-  '@parcel/packager-wasm@2.12.0(@parcel/core@2.12.0(@swc/helpers@0.5.6))':
-    dependencies:
-      '@parcel/plugin': 2.12.0(@parcel/core@2.12.0(@swc/helpers@0.5.6))
+  '@parcel/packager-wasm@2.12.0(@parcel/core@2.12.0(@swc/helpers@0.5.6))(@swc/helpers@0.5.6)':
+    dependencies:
+      '@parcel/plugin': 2.12.0(@parcel/core@2.12.0(@swc/helpers@0.5.6))(@swc/helpers@0.5.6)
     transitivePeerDependencies:
       - '@parcel/core'
-
-  '@parcel/plugin@2.12.0(@parcel/core@2.12.0(@swc/helpers@0.5.6))':
+      - '@swc/helpers'
+
+  '@parcel/plugin@2.12.0(@parcel/core@2.12.0(@swc/helpers@0.5.6))(@swc/helpers@0.5.6)':
     dependencies:
       '@parcel/types': 2.12.0(@parcel/core@2.12.0(@swc/helpers@0.5.6))(@swc/helpers@0.5.6)
     transitivePeerDependencies:
       - '@parcel/core'
+      - '@swc/helpers'
 
   '@parcel/plugin@2.12.0(@parcel/core@2.13.0(@swc/helpers@0.5.6))(@swc/helpers@0.5.6)':
     dependencies:
@@ -3255,71 +3182,79 @@
       '@parcel/types-internal': 2.13.0
       chrome-trace-event: 1.0.3
 
-  '@parcel/reporter-cli@2.12.0(@parcel/core@2.12.0(@swc/helpers@0.5.6))':
-    dependencies:
-      '@parcel/plugin': 2.12.0(@parcel/core@2.12.0(@swc/helpers@0.5.6))
+  '@parcel/reporter-cli@2.12.0(@parcel/core@2.12.0(@swc/helpers@0.5.6))(@swc/helpers@0.5.6)':
+    dependencies:
+      '@parcel/plugin': 2.12.0(@parcel/core@2.12.0(@swc/helpers@0.5.6))(@swc/helpers@0.5.6)
       '@parcel/types': 2.12.0(@parcel/core@2.12.0(@swc/helpers@0.5.6))(@swc/helpers@0.5.6)
       '@parcel/utils': 2.12.0
       chalk: 4.1.2
       term-size: 2.2.1
     transitivePeerDependencies:
       - '@parcel/core'
-
-  '@parcel/reporter-dev-server@2.12.0(@parcel/core@2.12.0(@swc/helpers@0.5.6))':
-    dependencies:
-      '@parcel/plugin': 2.12.0(@parcel/core@2.12.0(@swc/helpers@0.5.6))
+      - '@swc/helpers'
+
+  '@parcel/reporter-dev-server@2.12.0(@parcel/core@2.12.0(@swc/helpers@0.5.6))(@swc/helpers@0.5.6)':
+    dependencies:
+      '@parcel/plugin': 2.12.0(@parcel/core@2.12.0(@swc/helpers@0.5.6))(@swc/helpers@0.5.6)
       '@parcel/utils': 2.12.0
     transitivePeerDependencies:
       - '@parcel/core'
-
-  '@parcel/reporter-tracer@2.12.0(@parcel/core@2.12.0(@swc/helpers@0.5.6))':
-    dependencies:
-      '@parcel/plugin': 2.12.0(@parcel/core@2.12.0(@swc/helpers@0.5.6))
+      - '@swc/helpers'
+
+  '@parcel/reporter-tracer@2.12.0(@parcel/core@2.12.0(@swc/helpers@0.5.6))(@swc/helpers@0.5.6)':
+    dependencies:
+      '@parcel/plugin': 2.12.0(@parcel/core@2.12.0(@swc/helpers@0.5.6))(@swc/helpers@0.5.6)
       '@parcel/utils': 2.12.0
       chrome-trace-event: 1.0.3
       nullthrows: 1.1.1
     transitivePeerDependencies:
       - '@parcel/core'
-
-  '@parcel/resolver-default@2.12.0(@parcel/core@2.12.0(@swc/helpers@0.5.6))':
+      - '@swc/helpers'
+
+  '@parcel/resolver-default@2.12.0(@parcel/core@2.12.0(@swc/helpers@0.5.6))(@swc/helpers@0.5.6)':
     dependencies:
       '@parcel/node-resolver-core': 3.3.0(@parcel/core@2.12.0(@swc/helpers@0.5.6))
-      '@parcel/plugin': 2.12.0(@parcel/core@2.12.0(@swc/helpers@0.5.6))
+      '@parcel/plugin': 2.12.0(@parcel/core@2.12.0(@swc/helpers@0.5.6))(@swc/helpers@0.5.6)
     transitivePeerDependencies:
       - '@parcel/core'
-
-  '@parcel/runtime-browser-hmr@2.12.0(@parcel/core@2.12.0(@swc/helpers@0.5.6))':
-    dependencies:
-      '@parcel/plugin': 2.12.0(@parcel/core@2.12.0(@swc/helpers@0.5.6))
+      - '@swc/helpers'
+
+  '@parcel/runtime-browser-hmr@2.12.0(@parcel/core@2.12.0(@swc/helpers@0.5.6))(@swc/helpers@0.5.6)':
+    dependencies:
+      '@parcel/plugin': 2.12.0(@parcel/core@2.12.0(@swc/helpers@0.5.6))(@swc/helpers@0.5.6)
       '@parcel/utils': 2.12.0
     transitivePeerDependencies:
       - '@parcel/core'
-
-  '@parcel/runtime-js@2.12.0(@parcel/core@2.12.0(@swc/helpers@0.5.6))':
+      - '@swc/helpers'
+
+  '@parcel/runtime-js@2.12.0(@parcel/core@2.12.0(@swc/helpers@0.5.6))(@swc/helpers@0.5.6)':
     dependencies:
       '@parcel/diagnostic': 2.12.0
-      '@parcel/plugin': 2.12.0(@parcel/core@2.12.0(@swc/helpers@0.5.6))
+      '@parcel/plugin': 2.12.0(@parcel/core@2.12.0(@swc/helpers@0.5.6))(@swc/helpers@0.5.6)
       '@parcel/utils': 2.12.0
       nullthrows: 1.1.1
     transitivePeerDependencies:
       - '@parcel/core'
-
-  '@parcel/runtime-react-refresh@2.12.0(@parcel/core@2.12.0(@swc/helpers@0.5.6))':
-    dependencies:
-      '@parcel/plugin': 2.12.0(@parcel/core@2.12.0(@swc/helpers@0.5.6))
+      - '@swc/helpers'
+
+  '@parcel/runtime-react-refresh@2.12.0(@parcel/core@2.12.0(@swc/helpers@0.5.6))(@swc/helpers@0.5.6)':
+    dependencies:
+      '@parcel/plugin': 2.12.0(@parcel/core@2.12.0(@swc/helpers@0.5.6))(@swc/helpers@0.5.6)
       '@parcel/utils': 2.12.0
       react-error-overlay: 6.0.9
       react-refresh: 0.9.0
     transitivePeerDependencies:
       - '@parcel/core'
-
-  '@parcel/runtime-service-worker@2.12.0(@parcel/core@2.12.0(@swc/helpers@0.5.6))':
-    dependencies:
-      '@parcel/plugin': 2.12.0(@parcel/core@2.12.0(@swc/helpers@0.5.6))
+      - '@swc/helpers'
+
+  '@parcel/runtime-service-worker@2.12.0(@parcel/core@2.12.0(@swc/helpers@0.5.6))(@swc/helpers@0.5.6)':
+    dependencies:
+      '@parcel/plugin': 2.12.0(@parcel/core@2.12.0(@swc/helpers@0.5.6))(@swc/helpers@0.5.6)
       '@parcel/utils': 2.12.0
       nullthrows: 1.1.1
     transitivePeerDependencies:
       - '@parcel/core'
+      - '@swc/helpers'
 
   '@parcel/rust@2.12.0': {}
 
@@ -3329,10 +3264,10 @@
     dependencies:
       detect-libc: 1.0.3
 
-  '@parcel/transformer-babel@2.12.0(@parcel/core@2.12.0(@swc/helpers@0.5.6))':
+  '@parcel/transformer-babel@2.12.0(@parcel/core@2.12.0(@swc/helpers@0.5.6))(@swc/helpers@0.5.6)':
     dependencies:
       '@parcel/diagnostic': 2.12.0
-      '@parcel/plugin': 2.12.0(@parcel/core@2.12.0(@swc/helpers@0.5.6))
+      '@parcel/plugin': 2.12.0(@parcel/core@2.12.0(@swc/helpers@0.5.6))(@swc/helpers@0.5.6)
       '@parcel/source-map': 2.1.1
       '@parcel/utils': 2.12.0
       browserslist: 4.22.3
@@ -3341,11 +3276,12 @@
       semver: 7.5.4
     transitivePeerDependencies:
       - '@parcel/core'
-
-  '@parcel/transformer-css@2.12.0(@parcel/core@2.12.0(@swc/helpers@0.5.6))':
+      - '@swc/helpers'
+
+  '@parcel/transformer-css@2.12.0(@parcel/core@2.12.0(@swc/helpers@0.5.6))(@swc/helpers@0.5.6)':
     dependencies:
       '@parcel/diagnostic': 2.12.0
-      '@parcel/plugin': 2.12.0(@parcel/core@2.12.0(@swc/helpers@0.5.6))
+      '@parcel/plugin': 2.12.0(@parcel/core@2.12.0(@swc/helpers@0.5.6))(@swc/helpers@0.5.6)
       '@parcel/source-map': 2.1.1
       '@parcel/utils': 2.12.0
       browserslist: 4.22.3
@@ -3353,11 +3289,12 @@
       nullthrows: 1.1.1
     transitivePeerDependencies:
       - '@parcel/core'
-
-  '@parcel/transformer-html@2.12.0(@parcel/core@2.12.0(@swc/helpers@0.5.6))':
+      - '@swc/helpers'
+
+  '@parcel/transformer-html@2.12.0(@parcel/core@2.12.0(@swc/helpers@0.5.6))(@swc/helpers@0.5.6)':
     dependencies:
       '@parcel/diagnostic': 2.12.0
-      '@parcel/plugin': 2.12.0(@parcel/core@2.12.0(@swc/helpers@0.5.6))
+      '@parcel/plugin': 2.12.0(@parcel/core@2.12.0(@swc/helpers@0.5.6))(@swc/helpers@0.5.6)
       '@parcel/rust': 2.12.0
       nullthrows: 1.1.1
       posthtml: 0.16.6
@@ -3367,41 +3304,45 @@
       srcset: 4.0.0
     transitivePeerDependencies:
       - '@parcel/core'
-
-  '@parcel/transformer-image@2.12.0(@parcel/core@2.12.0(@swc/helpers@0.5.6))':
+      - '@swc/helpers'
+
+  '@parcel/transformer-image@2.12.0(@parcel/core@2.12.0(@swc/helpers@0.5.6))(@swc/helpers@0.5.6)':
     dependencies:
       '@parcel/core': 2.12.0(@swc/helpers@0.5.6)
-      '@parcel/plugin': 2.12.0(@parcel/core@2.12.0(@swc/helpers@0.5.6))
+      '@parcel/plugin': 2.12.0(@parcel/core@2.12.0(@swc/helpers@0.5.6))(@swc/helpers@0.5.6)
       '@parcel/utils': 2.12.0
-      '@parcel/workers': 2.12.0(@parcel/core@2.12.0(@swc/helpers@0.5.6))
+      '@parcel/workers': 2.12.0(@parcel/core@2.12.0(@swc/helpers@0.5.6))(@swc/helpers@0.5.6)
       nullthrows: 1.1.1
+    transitivePeerDependencies:
+      - '@swc/helpers'
 
   '@parcel/transformer-js@2.12.0(@parcel/core@2.12.0(@swc/helpers@0.5.6))':
     dependencies:
       '@parcel/core': 2.12.0(@swc/helpers@0.5.6)
       '@parcel/diagnostic': 2.12.0
-      '@parcel/plugin': 2.12.0(@parcel/core@2.12.0(@swc/helpers@0.5.6))
+      '@parcel/plugin': 2.12.0(@parcel/core@2.12.0(@swc/helpers@0.5.6))(@swc/helpers@0.5.6)
       '@parcel/rust': 2.12.0
       '@parcel/source-map': 2.1.1
       '@parcel/utils': 2.12.0
-      '@parcel/workers': 2.12.0(@parcel/core@2.12.0(@swc/helpers@0.5.6))
+      '@parcel/workers': 2.12.0(@parcel/core@2.12.0(@swc/helpers@0.5.6))(@swc/helpers@0.5.6)
       '@swc/helpers': 0.5.6
       browserslist: 4.22.3
       nullthrows: 1.1.1
       regenerator-runtime: 0.13.11
       semver: 7.5.4
 
-  '@parcel/transformer-json@2.12.0(@parcel/core@2.12.0(@swc/helpers@0.5.6))':
-    dependencies:
-      '@parcel/plugin': 2.12.0(@parcel/core@2.12.0(@swc/helpers@0.5.6))
+  '@parcel/transformer-json@2.12.0(@parcel/core@2.12.0(@swc/helpers@0.5.6))(@swc/helpers@0.5.6)':
+    dependencies:
+      '@parcel/plugin': 2.12.0(@parcel/core@2.12.0(@swc/helpers@0.5.6))(@swc/helpers@0.5.6)
       json5: 2.2.3
     transitivePeerDependencies:
       - '@parcel/core'
-
-  '@parcel/transformer-postcss@2.12.0(@parcel/core@2.12.0(@swc/helpers@0.5.6))':
+      - '@swc/helpers'
+
+  '@parcel/transformer-postcss@2.12.0(@parcel/core@2.12.0(@swc/helpers@0.5.6))(@swc/helpers@0.5.6)':
     dependencies:
       '@parcel/diagnostic': 2.12.0
-      '@parcel/plugin': 2.12.0(@parcel/core@2.12.0(@swc/helpers@0.5.6))
+      '@parcel/plugin': 2.12.0(@parcel/core@2.12.0(@swc/helpers@0.5.6))(@swc/helpers@0.5.6)
       '@parcel/rust': 2.12.0
       '@parcel/utils': 2.12.0
       clone: 2.1.2
@@ -3410,10 +3351,11 @@
       semver: 7.5.4
     transitivePeerDependencies:
       - '@parcel/core'
-
-  '@parcel/transformer-posthtml@2.12.0(@parcel/core@2.12.0(@swc/helpers@0.5.6))':
-    dependencies:
-      '@parcel/plugin': 2.12.0(@parcel/core@2.12.0(@swc/helpers@0.5.6))
+      - '@swc/helpers'
+
+  '@parcel/transformer-posthtml@2.12.0(@parcel/core@2.12.0(@swc/helpers@0.5.6))(@swc/helpers@0.5.6)':
+    dependencies:
+      '@parcel/plugin': 2.12.0(@parcel/core@2.12.0(@swc/helpers@0.5.6))(@swc/helpers@0.5.6)
       '@parcel/utils': 2.12.0
       nullthrows: 1.1.1
       posthtml: 0.16.6
@@ -3422,25 +3364,28 @@
       semver: 7.5.4
     transitivePeerDependencies:
       - '@parcel/core'
-
-  '@parcel/transformer-raw@2.12.0(@parcel/core@2.12.0(@swc/helpers@0.5.6))':
-    dependencies:
-      '@parcel/plugin': 2.12.0(@parcel/core@2.12.0(@swc/helpers@0.5.6))
+      - '@swc/helpers'
+
+  '@parcel/transformer-raw@2.12.0(@parcel/core@2.12.0(@swc/helpers@0.5.6))(@swc/helpers@0.5.6)':
+    dependencies:
+      '@parcel/plugin': 2.12.0(@parcel/core@2.12.0(@swc/helpers@0.5.6))(@swc/helpers@0.5.6)
     transitivePeerDependencies:
       - '@parcel/core'
-
-  '@parcel/transformer-react-refresh-wrap@2.12.0(@parcel/core@2.12.0(@swc/helpers@0.5.6))':
-    dependencies:
-      '@parcel/plugin': 2.12.0(@parcel/core@2.12.0(@swc/helpers@0.5.6))
+      - '@swc/helpers'
+
+  '@parcel/transformer-react-refresh-wrap@2.12.0(@parcel/core@2.12.0(@swc/helpers@0.5.6))(@swc/helpers@0.5.6)':
+    dependencies:
+      '@parcel/plugin': 2.12.0(@parcel/core@2.12.0(@swc/helpers@0.5.6))(@swc/helpers@0.5.6)
       '@parcel/utils': 2.12.0
       react-refresh: 0.9.0
     transitivePeerDependencies:
       - '@parcel/core'
-
-  '@parcel/transformer-svg@2.12.0(@parcel/core@2.12.0(@swc/helpers@0.5.6))':
+      - '@swc/helpers'
+
+  '@parcel/transformer-svg@2.12.0(@parcel/core@2.12.0(@swc/helpers@0.5.6))(@swc/helpers@0.5.6)':
     dependencies:
       '@parcel/diagnostic': 2.12.0
-      '@parcel/plugin': 2.12.0(@parcel/core@2.12.0(@swc/helpers@0.5.6))
+      '@parcel/plugin': 2.12.0(@parcel/core@2.12.0(@swc/helpers@0.5.6))(@swc/helpers@0.5.6)
       '@parcel/rust': 2.12.0
       nullthrows: 1.1.1
       posthtml: 0.16.6
@@ -3449,11 +3394,12 @@
       semver: 7.5.4
     transitivePeerDependencies:
       - '@parcel/core'
-
-  '@parcel/transformer-typescript-types@2.12.0(@parcel/core@2.12.0(@swc/helpers@0.5.6))(typescript@5.3.3)':
+      - '@swc/helpers'
+
+  '@parcel/transformer-typescript-types@2.12.0(@parcel/core@2.12.0(@swc/helpers@0.5.6))(@swc/helpers@0.5.6)(typescript@5.3.3)':
     dependencies:
       '@parcel/diagnostic': 2.12.0
-      '@parcel/plugin': 2.12.0(@parcel/core@2.12.0(@swc/helpers@0.5.6))
+      '@parcel/plugin': 2.12.0(@parcel/core@2.12.0(@swc/helpers@0.5.6))(@swc/helpers@0.5.6)
       '@parcel/source-map': 2.1.1
       '@parcel/ts-utils': 2.12.0(typescript@5.3.3)
       '@parcel/utils': 2.12.0
@@ -3461,6 +3407,7 @@
       typescript: 5.3.3
     transitivePeerDependencies:
       - '@parcel/core'
+      - '@swc/helpers'
 
   '@parcel/transformer-typescript-types@2.12.0(@parcel/core@2.13.0(@swc/helpers@0.5.6))(@swc/helpers@0.5.6)(typescript@5.3.3)':
     dependencies:
@@ -3489,12 +3436,12 @@
 
   '@parcel/types@2.12.0(@parcel/core@2.12.0(@swc/helpers@0.5.6))(@swc/helpers@0.5.6)':
     dependencies:
-      '@parcel/cache': 2.12.0(@parcel/core@2.12.0(@swc/helpers@0.5.6))
+      '@parcel/cache': 2.12.0(@parcel/core@2.12.0(@swc/helpers@0.5.6))(@swc/helpers@0.5.6)
       '@parcel/diagnostic': 2.12.0
       '@parcel/fs': 2.12.0(@parcel/core@2.12.0(@swc/helpers@0.5.6))(@swc/helpers@0.5.6)
       '@parcel/package-manager': 2.12.0(@parcel/core@2.12.0(@swc/helpers@0.5.6))(@swc/helpers@0.5.6)
       '@parcel/source-map': 2.1.1
-      '@parcel/workers': 2.12.0(@parcel/core@2.12.0(@swc/helpers@0.5.6))
+      '@parcel/workers': 2.12.0(@parcel/core@2.12.0(@swc/helpers@0.5.6))(@swc/helpers@0.5.6)
       utility-types: 3.11.0
     transitivePeerDependencies:
       - '@parcel/core'
@@ -3502,12 +3449,12 @@
 
   '@parcel/types@2.12.0(@parcel/core@2.13.0(@swc/helpers@0.5.6))(@swc/helpers@0.5.6)':
     dependencies:
-      '@parcel/cache': 2.12.0(@parcel/core@2.13.0(@swc/helpers@0.5.6))
+      '@parcel/cache': 2.12.0(@parcel/core@2.13.0(@swc/helpers@0.5.6))(@swc/helpers@0.5.6)
       '@parcel/diagnostic': 2.12.0
       '@parcel/fs': 2.12.0(@parcel/core@2.13.0(@swc/helpers@0.5.6))(@swc/helpers@0.5.6)
       '@parcel/package-manager': 2.12.0(@parcel/core@2.13.0(@swc/helpers@0.5.6))(@swc/helpers@0.5.6)
       '@parcel/source-map': 2.1.1
-      '@parcel/workers': 2.12.0(@parcel/core@2.13.0(@swc/helpers@0.5.6))
+      '@parcel/workers': 2.12.0(@parcel/core@2.13.0(@swc/helpers@0.5.6))(@swc/helpers@0.5.6)
       utility-types: 3.11.0
     transitivePeerDependencies:
       - '@parcel/core'
@@ -3598,7 +3545,7 @@
       '@parcel/watcher-win32-ia32': 2.4.1
       '@parcel/watcher-win32-x64': 2.4.1
 
-  '@parcel/workers@2.12.0(@parcel/core@2.12.0(@swc/helpers@0.5.6))':
+  '@parcel/workers@2.12.0(@parcel/core@2.12.0(@swc/helpers@0.5.6))(@swc/helpers@0.5.6)':
     dependencies:
       '@parcel/core': 2.12.0(@swc/helpers@0.5.6)
       '@parcel/diagnostic': 2.12.0
@@ -3607,8 +3554,10 @@
       '@parcel/types': 2.12.0(@parcel/core@2.12.0(@swc/helpers@0.5.6))(@swc/helpers@0.5.6)
       '@parcel/utils': 2.12.0
       nullthrows: 1.1.1
-
-  '@parcel/workers@2.12.0(@parcel/core@2.13.0(@swc/helpers@0.5.6))':
+    transitivePeerDependencies:
+      - '@swc/helpers'
+
+  '@parcel/workers@2.12.0(@parcel/core@2.13.0(@swc/helpers@0.5.6))(@swc/helpers@0.5.6)':
     dependencies:
       '@parcel/core': 2.13.0(@swc/helpers@0.5.6)
       '@parcel/diagnostic': 2.12.0
@@ -3617,6 +3566,8 @@
       '@parcel/types': 2.12.0(@parcel/core@2.13.0(@swc/helpers@0.5.6))(@swc/helpers@0.5.6)
       '@parcel/utils': 2.12.0
       nullthrows: 1.1.1
+    transitivePeerDependencies:
+      - '@swc/helpers'
 
   '@parcel/workers@2.13.0(@parcel/core@2.13.0(@swc/helpers@0.5.6))':
     dependencies:
@@ -3914,7 +3865,7 @@
       node-releases: 2.0.14
       update-browserslist-db: 1.0.13(browserslist@4.22.3)
 
-  buffer@6.0.3:
+  buffer@6.0.0:
     dependencies:
       base64-js: 1.5.1
       ieee754: 1.2.1
@@ -4389,9 +4340,9 @@
       '@parcel/fs': 2.12.0(@parcel/core@2.12.0(@swc/helpers@0.5.6))(@swc/helpers@0.5.6)
       '@parcel/logger': 2.12.0
       '@parcel/package-manager': 2.12.0(@parcel/core@2.12.0(@swc/helpers@0.5.6))(@swc/helpers@0.5.6)
-      '@parcel/reporter-cli': 2.12.0(@parcel/core@2.12.0(@swc/helpers@0.5.6))
-      '@parcel/reporter-dev-server': 2.12.0(@parcel/core@2.12.0(@swc/helpers@0.5.6))
-      '@parcel/reporter-tracer': 2.12.0(@parcel/core@2.12.0(@swc/helpers@0.5.6))
+      '@parcel/reporter-cli': 2.12.0(@parcel/core@2.12.0(@swc/helpers@0.5.6))(@swc/helpers@0.5.6)
+      '@parcel/reporter-dev-server': 2.12.0(@parcel/core@2.12.0(@swc/helpers@0.5.6))(@swc/helpers@0.5.6)
+      '@parcel/reporter-tracer': 2.12.0(@parcel/core@2.12.0(@swc/helpers@0.5.6))(@swc/helpers@0.5.6)
       '@parcel/utils': 2.12.0
       chalk: 4.1.2
       commander: 7.2.0
