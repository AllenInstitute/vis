lockfileVersion: '9.0'

settings:
  autoInstallPeers: true
  excludeLinksFromLockfile: false

importers:

  .:
    devDependencies:
      '@biomejs/biome':
<<<<<<< HEAD
        specifier: 1.5.3
        version: 1.5.3
=======
        specifier: 1.9.4
        version: 1.9.4
>>>>>>> 0cbf74cb
      '@parcel/packager-ts':
        specifier: 2.12.0
        version: 2.12.0(@parcel/core@2.12.0(@swc/helpers@0.5.15))(@swc/helpers@0.5.15)
      '@parcel/transformer-typescript-types':
        specifier: 2.12.0
        version: 2.12.0(@parcel/core@2.12.0(@swc/helpers@0.5.15))(@swc/helpers@0.5.15)(typescript@5.7.2)
      buffer:
        specifier: ^5.5.0||^6.0.0
        version: 6.0.3
      parcel:
        specifier: 2.12.0
        version: 2.12.0(@swc/helpers@0.5.15)(postcss@8.4.49)(typescript@5.7.2)
      prettier:
        specifier: 3.3.2
        version: 3.3.2
      process:
        specifier: ^0.11.10
        version: 0.11.10
      typescript:
        specifier: ^5.3.3
        version: 5.7.2

  examples:
    dependencies:
      '@alleninstitute/vis-dzi':
        specifier: workspace:*
        version: link:../packages/dzi
      '@alleninstitute/vis-geometry':
        specifier: workspace:*
        version: link:../packages/geometry
      '@alleninstitute/vis-omezarr':
        specifier: workspace:*
        version: link:../packages/omezarr
      '@alleninstitute/vis-scatterbrain':
        specifier: workspace:*
        version: link:../packages/scatterbrain
      '@czi-sds/components':
        specifier: ^20.0.1
        version: 20.8.0(rtk6ppu2skiozpk7a4min643va)
      '@emotion/css':
        specifier: ^11.11.2
        version: 11.13.5
      '@emotion/react':
        specifier: ^11.11.4
        version: 11.14.0(@types/react@18.3.18)(react@18.3.1)
      '@emotion/styled':
        specifier: ^11.11.5
        version: 11.14.0(@emotion/react@11.14.0(@types/react@18.3.18)(react@18.3.1))(@types/react@18.3.18)(react@18.3.1)
      '@mui/base':
        specifier: 5.0.0-beta.40
        version: 5.0.0-beta.40(@types/react@18.3.18)(react-dom@18.3.1(react@18.3.1))(react@18.3.1)
      '@mui/icons-material':
        specifier: ^5.15.15
        version: 5.16.13(@mui/material@5.16.13(@emotion/react@11.14.0(@types/react@18.3.18)(react@18.3.1))(@emotion/styled@11.14.0(@emotion/react@11.14.0(@types/react@18.3.18)(react@18.3.1))(@types/react@18.3.18)(react@18.3.1))(@types/react@18.3.18)(react-dom@18.3.1(react@18.3.1))(react@18.3.1))(@types/react@18.3.18)(react@18.3.1)
      '@mui/lab':
        specifier: 5.0.0-alpha.170
        version: 5.0.0-alpha.170(@emotion/react@11.14.0(@types/react@18.3.18)(react@18.3.1))(@emotion/styled@11.14.0(@emotion/react@11.14.0(@types/react@18.3.18)(react@18.3.1))(@types/react@18.3.18)(react@18.3.1))(@mui/material@5.16.13(@emotion/react@11.14.0(@types/react@18.3.18)(react@18.3.1))(@emotion/styled@11.14.0(@emotion/react@11.14.0(@types/react@18.3.18)(react@18.3.1))(@types/react@18.3.18)(react@18.3.1))(@types/react@18.3.18)(react-dom@18.3.1(react@18.3.1))(react@18.3.1))(@types/react@18.3.18)(react-dom@18.3.1(react@18.3.1))(react@18.3.1)
      '@mui/material':
        specifier: ^5.15.15
        version: 5.16.13(@emotion/react@11.14.0(@types/react@18.3.18)(react@18.3.1))(@emotion/styled@11.14.0(@emotion/react@11.14.0(@types/react@18.3.18)(react@18.3.1))(@types/react@18.3.18)(react@18.3.1))(@types/react@18.3.18)(react-dom@18.3.1(react@18.3.1))(react@18.3.1)
      '@types/lodash':
        specifier: ^4.14.202
        version: 4.17.14
      file-saver:
        specifier: ^2.0.5
        version: 2.0.5
      json5:
        specifier: ^2.2.3
        version: 2.2.3
      kiwi-schema:
        specifier: ^0.5.0
        version: 0.5.0
      lodash:
        specifier: ^4.17.21
        version: 4.17.21
      react:
        specifier: ^18.3.0
        version: 18.3.1
      react-dom:
        specifier: ^18.3.0
        version: 18.3.1(react@18.3.1)
      react-router:
        specifier: ^7.0.2
        version: 7.1.1(react-dom@18.3.1(react@18.3.1))(react@18.3.1)
      regl:
        specifier: ^2.1.0
        version: 2.1.1
      zarrita:
        specifier: 0.4.0-next.14
        version: 0.4.0-next.14
    devDependencies:
      '@types/file-saver':
        specifier: ^2.0.7
        version: 2.0.7
      '@types/node':
        specifier: ^22.1.0
        version: 22.10.5
      '@types/react':
        specifier: ^18.3.0
        version: 18.3.18
      '@types/react-dom':
        specifier: ^18.3.0
        version: 18.3.5(@types/react@18.3.18)
      '@vitejs/plugin-react-swc':
        specifier: ^3.5.0
        version: 3.7.2(@swc/helpers@0.5.15)(vite@5.4.11(@types/node@22.10.5)(lightningcss@1.28.2))
      typescript:
        specifier: ^5.3.3
        version: 5.7.2
      vite:
        specifier: ^5.3.5
        version: 5.4.11(@types/node@22.10.5)(lightningcss@1.28.2)

  packages/dzi:
    dependencies:
      '@alleninstitute/vis-geometry':
        specifier: workspace:*
        version: link:../geometry
      '@alleninstitute/vis-scatterbrain':
        specifier: workspace:*
        version: link:../scatterbrain
      lodash:
        specifier: ^4.17.21
        version: 4.17.21
      regl:
        specifier: ^2.1.0
        version: 2.1.1
    devDependencies:
      '@parcel/packager-ts':
        specifier: ^2.12.0
        version: 2.12.0(@parcel/core@2.12.0(@swc/helpers@0.5.15))(@swc/helpers@0.5.15)
      '@parcel/transformer-typescript-types':
        specifier: ^2.12.0
        version: 2.12.0(@parcel/core@2.12.0(@swc/helpers@0.5.15))(@swc/helpers@0.5.15)(typescript@5.7.2)
      '@types/lodash':
        specifier: ^4.14.202
        version: 4.17.14
      parcel:
        specifier: 2.12.0
        version: 2.12.0(@swc/helpers@0.5.15)(postcss@8.4.49)(typescript@5.7.2)
      typescript:
        specifier: ^5.3.3
        version: 5.7.2
      vitest:
        specifier: ^1.4.0
        version: 1.6.0(@types/node@22.10.5)(lightningcss@1.28.2)

  packages/geometry:
    devDependencies:
      '@parcel/packager-ts':
        specifier: ^2.12.0
        version: 2.12.0(@parcel/core@2.12.0(@swc/helpers@0.5.15))(@swc/helpers@0.5.15)
      '@parcel/transformer-typescript-types':
        specifier: ^2.12.0
        version: 2.12.0(@parcel/core@2.12.0(@swc/helpers@0.5.15))(@swc/helpers@0.5.15)(typescript@5.7.2)
      parcel:
        specifier: 2.12.0
        version: 2.12.0(@swc/helpers@0.5.15)(postcss@8.4.49)(typescript@5.7.2)
      typescript:
        specifier: ^5.3.3
        version: 5.7.2
      vitest:
        specifier: ^1.4.0
        version: 1.6.0(@types/node@22.10.5)(lightningcss@1.28.2)

  packages/omezarr:
    dependencies:
      '@alleninstitute/vis-geometry':
        specifier: workspace:*
        version: link:../geometry
      '@alleninstitute/vis-scatterbrain':
        specifier: workspace:*
        version: link:../scatterbrain
      lodash:
        specifier: ^4.17.21
        version: 4.17.21
      regl:
        specifier: ^2.1.0
        version: 2.1.1
      zarrita:
        specifier: 0.4.0-next.14
        version: 0.4.0-next.14
    devDependencies:
      '@parcel/packager-ts':
        specifier: ^2.12.0
        version: 2.12.0(@parcel/core@2.12.0(@swc/helpers@0.5.15))(@swc/helpers@0.5.15)
      '@parcel/transformer-typescript-types':
        specifier: ^2.12.0
        version: 2.12.0(@parcel/core@2.12.0(@swc/helpers@0.5.15))(@swc/helpers@0.5.15)(typescript@5.7.2)
      '@types/lodash':
        specifier: ^4.14.202
        version: 4.17.14
      parcel:
        specifier: 2.12.0
        version: 2.12.0(@swc/helpers@0.5.15)(postcss@8.4.49)(typescript@5.7.2)
      typescript:
        specifier: ^5.3.3
        version: 5.7.2

  packages/scatterbrain:
    dependencies:
      '@alleninstitute/vis-geometry':
        specifier: workspace:*
        version: link:../geometry
      lodash:
        specifier: ^4.17.21
        version: 4.17.21
      regl:
        specifier: ^2.1.0
        version: 2.1.1
    devDependencies:
      '@parcel/packager-ts':
        specifier: ^2.12.0
        version: 2.12.0(@parcel/core@2.12.0(@swc/helpers@0.5.15))(@swc/helpers@0.5.15)
      '@parcel/transformer-typescript-types':
        specifier: ^2.12.0
        version: 2.12.0(@parcel/core@2.12.0(@swc/helpers@0.5.15))(@swc/helpers@0.5.15)(typescript@5.7.2)
      '@types/lodash':
        specifier: ^4.14.202
        version: 4.17.14
      parcel:
        specifier: 2.12.0
        version: 2.12.0(@swc/helpers@0.5.15)(postcss@8.4.49)(typescript@5.7.2)
      typescript:
        specifier: ^5.3.3
        version: 5.7.2
      vitest:
        specifier: ^1.4.0
        version: 1.6.0(@types/node@22.10.5)(lightningcss@1.28.2)

packages:

  '@babel/code-frame@7.26.2':
    resolution: {integrity: sha512-RJlIHRueQgwWitWgF8OdFYGZX328Ax5BCemNGlqHfplnRT9ESi8JkFlvaVYbS+UubVY6dpv87Fs2u5M29iNFVQ==}
    engines: {node: '>=6.9.0'}

  '@babel/generator@7.26.3':
    resolution: {integrity: sha512-6FF/urZvD0sTeO7k6/B15pMLC4CHUv1426lzr3N01aHJTl046uCAh9LXW/fzeXXjPNCJ6iABW5XaWOsIZB93aQ==}
    engines: {node: '>=6.9.0'}

  '@babel/helper-module-imports@7.25.9':
    resolution: {integrity: sha512-tnUA4RsrmflIM6W6RFTLFSXITtl0wKjgpnLgXyowocVPrbYrLUXSBXDgTs8BlbmIzIdlBySRQjINYs2BAkiLtw==}
    engines: {node: '>=6.9.0'}

  '@babel/helper-string-parser@7.25.9':
    resolution: {integrity: sha512-4A/SCr/2KLd5jrtOMFzaKjVtAei3+2r/NChoBNoZ3EyP/+GlhoaEGoWOZUmFmoITP7zOJyHIMm+DYRd8o3PvHA==}
    engines: {node: '>=6.9.0'}

  '@babel/helper-validator-identifier@7.25.9':
    resolution: {integrity: sha512-Ed61U6XJc3CVRfkERJWDz4dJwKe7iLmmJsbOGu9wSloNSFttHV0I8g6UAgb7qnK5ly5bGLPd4oXZlxCdANBOWQ==}
    engines: {node: '>=6.9.0'}

  '@babel/parser@7.26.3':
    resolution: {integrity: sha512-WJ/CvmY8Mea8iDXo6a7RK2wbmJITT5fN3BEkRuFlxVyNx8jOKIIhmC4fSkTcPcf8JyavbBwIe6OpiCOBXt/IcA==}
    engines: {node: '>=6.0.0'}
    hasBin: true

  '@babel/runtime@7.26.0':
    resolution: {integrity: sha512-FDSOghenHTiToteC/QRlv2q3DhPZ/oOXTBoirfWNx1Cx3TMVcGWQtMMmQcSvb/JjpNeGzx8Pq/b4fKEJuWm1sw==}
    engines: {node: '>=6.9.0'}

  '@babel/template@7.25.9':
    resolution: {integrity: sha512-9DGttpmPvIxBb/2uwpVo3dqJ+O6RooAFOS+lB+xDqoE2PVCE8nfoHMdZLpfCQRLwvohzXISPZcgxt80xLfsuwg==}
    engines: {node: '>=6.9.0'}

  '@babel/traverse@7.26.4':
    resolution: {integrity: sha512-fH+b7Y4p3yqvApJALCPJcwb0/XaOSgtK4pzV6WVjPR5GLFQBRI7pfoX2V2iM48NXvX07NUxxm1Vw98YjqTcU5w==}
    engines: {node: '>=6.9.0'}

  '@babel/types@7.26.3':
    resolution: {integrity: sha512-vN5p+1kl59GVKMvTHt55NzzmYVxprfJD+ql7U9NFIfKCBkYE55LYtS+WtPlaYOyzydrKI8Nezd+aZextrd+FMA==}
    engines: {node: '>=6.9.0'}

<<<<<<< HEAD
  '@biomejs/biome@1.5.3':
    resolution: {integrity: sha512-yvZCa/g3akwTaAQ7PCwPWDCkZs3Qa5ONg/fgOUT9e6wAWsPftCjLQFPXBeGxPK30yZSSpgEmRCfpGTmVbUjGgg==}
    engines: {node: '>=14.*'}
    hasBin: true

  '@biomejs/cli-darwin-arm64@1.5.3':
    resolution: {integrity: sha512-ImU7mh1HghEDyqNmxEZBoMPr8SxekkZuYcs+gynKlNW+TALQs7swkERiBLkG9NR0K1B3/2uVzlvYowXrmlW8hw==}
    engines: {node: '>=14.*'}
    cpu: [arm64]
    os: [darwin]

  '@biomejs/cli-darwin-x64@1.5.3':
    resolution: {integrity: sha512-vCdASqYnlpq/swErH7FD6nrFz0czFtK4k/iLgj0/+VmZVjineFPgevOb+Sr9vz0tk0GfdQO60bSpI74zU8M9Dw==}
    engines: {node: '>=14.*'}
    cpu: [x64]
    os: [darwin]

  '@biomejs/cli-linux-arm64-musl@1.5.3':
    resolution: {integrity: sha512-DYuMizUYUBYfS0IHGjDrOP1RGipqWfMGEvNEJ398zdtmCKLXaUvTimiox5dvx4X15mBK5M2m8wgWUgOP1giUpQ==}
    engines: {node: '>=14.*'}
    cpu: [arm64]
    os: [linux]

  '@biomejs/cli-linux-arm64@1.5.3':
    resolution: {integrity: sha512-cupBQv0sNF1OKqBfx7EDWMSsKwRrBUZfjXawT4s6hKV6ALq7p0QzWlxr/sDmbKMLOaLQtw2Qgu/77N9rm+f9Rg==}
    engines: {node: '>=14.*'}
    cpu: [arm64]
    os: [linux]

  '@biomejs/cli-linux-x64-musl@1.5.3':
    resolution: {integrity: sha512-UUHiAnlDqr2Y/LpvshBFhUYMWkl2/Jn+bi3U6jKuav0qWbbBKU/ByHgR4+NBxpKBYoCtWxhnmatfH1bpPIuZMw==}
    engines: {node: '>=14.*'}
    cpu: [x64]
    os: [linux]

  '@biomejs/cli-linux-x64@1.5.3':
    resolution: {integrity: sha512-YQrSArQvcv4FYsk7Q91Yv4uuu5F8hJyORVcv3zsjCLGkjIjx2RhjYLpTL733SNL7v33GmOlZY0eFR1ko38tuUw==}
    engines: {node: '>=14.*'}
    cpu: [x64]
    os: [linux]

  '@biomejs/cli-win32-arm64@1.5.3':
    resolution: {integrity: sha512-HxatYH7vf/kX9nrD+pDYuV2GI9GV8EFo6cfKkahAecTuZLPxryHx1WEfJthp5eNsE0+09STGkKIKjirP0ufaZA==}
    engines: {node: '>=14.*'}
    cpu: [arm64]
    os: [win32]

  '@biomejs/cli-win32-x64@1.5.3':
    resolution: {integrity: sha512-fMvbSouZEASU7mZH8SIJSANDm5OqsjgtVXlbUqxwed6BP7uuHRSs396Aqwh2+VoW8fwTpp6ybIUoC9FrzB0kyA==}
    engines: {node: '>=14.*'}
=======
  '@biomejs/biome@1.9.4':
    resolution: {integrity: sha512-1rkd7G70+o9KkTn5KLmDYXihGoTaIGO9PIIN2ZB7UJxFrWw04CZHPYiMRjYsaDvVV7hP1dYNRLxSANLaBFGpog==}
    engines: {node: '>=14.21.3'}
    hasBin: true

  '@biomejs/cli-darwin-arm64@1.9.4':
    resolution: {integrity: sha512-bFBsPWrNvkdKrNCYeAp+xo2HecOGPAy9WyNyB/jKnnedgzl4W4Hb9ZMzYNbf8dMCGmUdSavlYHiR01QaYR58cw==}
    engines: {node: '>=14.21.3'}
    cpu: [arm64]
    os: [darwin]

  '@biomejs/cli-darwin-x64@1.9.4':
    resolution: {integrity: sha512-ngYBh/+bEedqkSevPVhLP4QfVPCpb+4BBe2p7Xs32dBgs7rh9nY2AIYUL6BgLw1JVXV8GlpKmb/hNiuIxfPfZg==}
    engines: {node: '>=14.21.3'}
    cpu: [x64]
    os: [darwin]

  '@biomejs/cli-linux-arm64-musl@1.9.4':
    resolution: {integrity: sha512-v665Ct9WCRjGa8+kTr0CzApU0+XXtRgwmzIf1SeKSGAv+2scAlW6JR5PMFo6FzqqZ64Po79cKODKf3/AAmECqA==}
    engines: {node: '>=14.21.3'}
    cpu: [arm64]
    os: [linux]

  '@biomejs/cli-linux-arm64@1.9.4':
    resolution: {integrity: sha512-fJIW0+LYujdjUgJJuwesP4EjIBl/N/TcOX3IvIHJQNsAqvV2CHIogsmA94BPG6jZATS4Hi+xv4SkBBQSt1N4/g==}
    engines: {node: '>=14.21.3'}
    cpu: [arm64]
    os: [linux]

  '@biomejs/cli-linux-x64-musl@1.9.4':
    resolution: {integrity: sha512-gEhi/jSBhZ2m6wjV530Yy8+fNqG8PAinM3oV7CyO+6c3CEh16Eizm21uHVsyVBEB6RIM8JHIl6AGYCv6Q6Q9Tg==}
    engines: {node: '>=14.21.3'}
    cpu: [x64]
    os: [linux]

  '@biomejs/cli-linux-x64@1.9.4':
    resolution: {integrity: sha512-lRCJv/Vi3Vlwmbd6K+oQ0KhLHMAysN8lXoCI7XeHlxaajk06u7G+UsFSO01NAs5iYuWKmVZjmiOzJ0OJmGsMwg==}
    engines: {node: '>=14.21.3'}
    cpu: [x64]
    os: [linux]

  '@biomejs/cli-win32-arm64@1.9.4':
    resolution: {integrity: sha512-tlbhLk+WXZmgwoIKwHIHEBZUwxml7bRJgk0X2sPyNR3S93cdRq6XulAZRQJ17FYGGzWne0fgrXBKpl7l4M87Hg==}
    engines: {node: '>=14.21.3'}
    cpu: [arm64]
    os: [win32]

  '@biomejs/cli-win32-x64@1.9.4':
    resolution: {integrity: sha512-8Y5wMhVIPaWe6jw2H+KlEm4wP/f7EW3810ZLmDlrEEy5KvBsb9ECEfu/kMWD484ijfQ8+nIi0giMgu9g1UAuuA==}
    engines: {node: '>=14.21.3'}
>>>>>>> 0cbf74cb
    cpu: [x64]
    os: [win32]

  '@czi-sds/components@20.8.0':
    resolution: {integrity: sha512-SOcsz4o0rWmROMsPWYj3IpT1KrCl16RhS3FYtGNzboSgZYs3E7UHYRUKEA/vS78fHWnTOh3EFsp78MQLGnkEDw==}
    peerDependencies:
      '@emotion/core': ^11.0.0
      '@emotion/css': ^11.11.2
      '@emotion/react': ^11.11.3
      '@emotion/styled': ^11.11.0
      '@mui/base': ^5.0.0-beta.30
      '@mui/icons-material': ^5.15.3
      '@mui/lab': ^5.0.0-alpha.159
      '@mui/material': ^5.15.3
      react: '>=17.0.1'
      react-dom: '>=17.0.1'

  '@emotion/babel-plugin@11.13.5':
    resolution: {integrity: sha512-pxHCpT2ex+0q+HH91/zsdHkw/lXd468DIN2zvfvLtPKLLMo6gQj7oLObq8PhkrxOZb/gGCq03S3Z7PDhS8pduQ==}

  '@emotion/cache@11.14.0':
    resolution: {integrity: sha512-L/B1lc/TViYk4DcpGxtAVbx0ZyiKM5ktoIyafGkH6zg/tj+mA+NE//aPYKG0k8kCHSHVJrpLpcAlOBEXQ3SavA==}

  '@emotion/core@11.0.0':
    resolution: {integrity: sha512-w4sE3AmHmyG6RDKf6mIbtHpgJUSJ2uGvPQb8VXFL7hFjMPibE8IiehG8cMX3Ztm4svfCQV6KqusQbeIOkurBcA==}

  '@emotion/css@11.13.5':
    resolution: {integrity: sha512-wQdD0Xhkn3Qy2VNcIzbLP9MR8TafI0MJb7BEAXKp+w4+XqErksWR4OXomuDzPsN4InLdGhVe6EYcn2ZIUCpB8w==}

  '@emotion/hash@0.9.2':
    resolution: {integrity: sha512-MyqliTZGuOm3+5ZRSaaBGP3USLw6+EGykkwZns2EPC5g8jJ4z9OrdZY9apkl3+UP9+sdz76YYkwCKP5gh8iY3g==}

  '@emotion/is-prop-valid@1.3.1':
    resolution: {integrity: sha512-/ACwoqx7XQi9knQs/G0qKvv5teDMhD7bXYns9N/wM8ah8iNb8jZ2uNO0YOgiq2o2poIvVtJS2YALasQuMSQ7Kw==}

  '@emotion/memoize@0.9.0':
    resolution: {integrity: sha512-30FAj7/EoJ5mwVPOWhAyCX+FPfMDrVecJAM+Iw9NRoSl4BBAQeqj4cApHHUXOVvIPgLVDsCFoz/hGD+5QQD1GQ==}

  '@emotion/react@11.14.0':
    resolution: {integrity: sha512-O000MLDBDdk/EohJPFUqvnp4qnHeYkVP5B0xEG0D/L7cOKP9kefu2DXn8dj74cQfsEzUqh+sr1RzFqiL1o+PpA==}
    peerDependencies:
      '@types/react': '*'
      react: '>=16.8.0'
    peerDependenciesMeta:
      '@types/react':
        optional: true

  '@emotion/serialize@1.3.3':
    resolution: {integrity: sha512-EISGqt7sSNWHGI76hC7x1CksiXPahbxEOrC5RjmFRJTqLyEK9/9hZvBbiYn70dw4wuwMKiEMCUlR6ZXTSWQqxA==}

  '@emotion/sheet@1.4.0':
    resolution: {integrity: sha512-fTBW9/8r2w3dXWYM4HCB1Rdp8NLibOw2+XELH5m5+AkWiL/KqYX6dc0kKYlaYyKjrQ6ds33MCdMPEwgs2z1rqg==}

  '@emotion/styled@11.14.0':
    resolution: {integrity: sha512-XxfOnXFffatap2IyCeJyNov3kiDQWoR08gPUQxvbL7fxKryGBKUZUkG6Hz48DZwVrJSVh9sJboyV1Ds4OW6SgA==}
    peerDependencies:
      '@emotion/react': ^11.0.0-rc.0
      '@types/react': '*'
      react: '>=16.8.0'
    peerDependenciesMeta:
      '@types/react':
        optional: true

  '@emotion/unitless@0.10.0':
    resolution: {integrity: sha512-dFoMUuQA20zvtVTuxZww6OHoJYgrzfKM1t52mVySDJnMSEa08ruEvdYQbhvyu6soU+NeLVd3yKfTfT0NeV6qGg==}

  '@emotion/use-insertion-effect-with-fallbacks@1.2.0':
    resolution: {integrity: sha512-yJMtVdH59sxi/aVJBpk9FQq+OR8ll5GT8oWd57UpeaKEVGab41JWaCFA7FRLoMLloOZF/c/wsPoe+bfGmRKgDg==}
    peerDependencies:
      react: '>=16.8.0'

  '@emotion/utils@1.4.2':
    resolution: {integrity: sha512-3vLclRofFziIa3J2wDh9jjbkUz9qk5Vi3IZ/FSTKViB0k+ef0fPV7dYrUIugbgupYDx7v9ud/SjrtEP8Y4xLoA==}

  '@emotion/weak-memoize@0.4.0':
    resolution: {integrity: sha512-snKqtPW01tN0ui7yu9rGv69aJXr/a/Ywvl11sUjNtEcRc+ng/mQriFL0wLXMef74iHa/EkftbDzU9F8iFbH+zg==}

  '@esbuild/aix-ppc64@0.21.5':
    resolution: {integrity: sha512-1SDgH6ZSPTlggy1yI6+Dbkiz8xzpHJEVAlF/AM1tHPLsf5STom9rwtjE4hKAF20FfXXNTFqEYXyJNWh1GiZedQ==}
    engines: {node: '>=12'}
    cpu: [ppc64]
    os: [aix]

  '@esbuild/android-arm64@0.21.5':
    resolution: {integrity: sha512-c0uX9VAUBQ7dTDCjq+wdyGLowMdtR/GoC2U5IYk/7D1H1JYC0qseD7+11iMP2mRLN9RcCMRcjC4YMclCzGwS/A==}
    engines: {node: '>=12'}
    cpu: [arm64]
    os: [android]

  '@esbuild/android-arm@0.21.5':
    resolution: {integrity: sha512-vCPvzSjpPHEi1siZdlvAlsPxXl7WbOVUBBAowWug4rJHb68Ox8KualB+1ocNvT5fjv6wpkX6o/iEpbDrf68zcg==}
    engines: {node: '>=12'}
    cpu: [arm]
    os: [android]

  '@esbuild/android-x64@0.21.5':
    resolution: {integrity: sha512-D7aPRUUNHRBwHxzxRvp856rjUHRFW1SdQATKXH2hqA0kAZb1hKmi02OpYRacl0TxIGz/ZmXWlbZgjwWYaCakTA==}
    engines: {node: '>=12'}
    cpu: [x64]
    os: [android]

  '@esbuild/darwin-arm64@0.21.5':
    resolution: {integrity: sha512-DwqXqZyuk5AiWWf3UfLiRDJ5EDd49zg6O9wclZ7kUMv2WRFr4HKjXp/5t8JZ11QbQfUS6/cRCKGwYhtNAY88kQ==}
    engines: {node: '>=12'}
    cpu: [arm64]
    os: [darwin]

  '@esbuild/darwin-x64@0.21.5':
    resolution: {integrity: sha512-se/JjF8NlmKVG4kNIuyWMV/22ZaerB+qaSi5MdrXtd6R08kvs2qCN4C09miupktDitvh8jRFflwGFBQcxZRjbw==}
    engines: {node: '>=12'}
    cpu: [x64]
    os: [darwin]

  '@esbuild/freebsd-arm64@0.21.5':
    resolution: {integrity: sha512-5JcRxxRDUJLX8JXp/wcBCy3pENnCgBR9bN6JsY4OmhfUtIHe3ZW0mawA7+RDAcMLrMIZaf03NlQiX9DGyB8h4g==}
    engines: {node: '>=12'}
    cpu: [arm64]
    os: [freebsd]

  '@esbuild/freebsd-x64@0.21.5':
    resolution: {integrity: sha512-J95kNBj1zkbMXtHVH29bBriQygMXqoVQOQYA+ISs0/2l3T9/kj42ow2mpqerRBxDJnmkUDCaQT/dfNXWX/ZZCQ==}
    engines: {node: '>=12'}
    cpu: [x64]
    os: [freebsd]

  '@esbuild/linux-arm64@0.21.5':
    resolution: {integrity: sha512-ibKvmyYzKsBeX8d8I7MH/TMfWDXBF3db4qM6sy+7re0YXya+K1cem3on9XgdT2EQGMu4hQyZhan7TeQ8XkGp4Q==}
    engines: {node: '>=12'}
    cpu: [arm64]
    os: [linux]

  '@esbuild/linux-arm@0.21.5':
    resolution: {integrity: sha512-bPb5AHZtbeNGjCKVZ9UGqGwo8EUu4cLq68E95A53KlxAPRmUyYv2D6F0uUI65XisGOL1hBP5mTronbgo+0bFcA==}
    engines: {node: '>=12'}
    cpu: [arm]
    os: [linux]

  '@esbuild/linux-ia32@0.21.5':
    resolution: {integrity: sha512-YvjXDqLRqPDl2dvRODYmmhz4rPeVKYvppfGYKSNGdyZkA01046pLWyRKKI3ax8fbJoK5QbxblURkwK/MWY18Tg==}
    engines: {node: '>=12'}
    cpu: [ia32]
    os: [linux]

  '@esbuild/linux-loong64@0.21.5':
    resolution: {integrity: sha512-uHf1BmMG8qEvzdrzAqg2SIG/02+4/DHB6a9Kbya0XDvwDEKCoC8ZRWI5JJvNdUjtciBGFQ5PuBlpEOXQj+JQSg==}
    engines: {node: '>=12'}
    cpu: [loong64]
    os: [linux]

  '@esbuild/linux-mips64el@0.21.5':
    resolution: {integrity: sha512-IajOmO+KJK23bj52dFSNCMsz1QP1DqM6cwLUv3W1QwyxkyIWecfafnI555fvSGqEKwjMXVLokcV5ygHW5b3Jbg==}
    engines: {node: '>=12'}
    cpu: [mips64el]
    os: [linux]

  '@esbuild/linux-ppc64@0.21.5':
    resolution: {integrity: sha512-1hHV/Z4OEfMwpLO8rp7CvlhBDnjsC3CttJXIhBi+5Aj5r+MBvy4egg7wCbe//hSsT+RvDAG7s81tAvpL2XAE4w==}
    engines: {node: '>=12'}
    cpu: [ppc64]
    os: [linux]

  '@esbuild/linux-riscv64@0.21.5':
    resolution: {integrity: sha512-2HdXDMd9GMgTGrPWnJzP2ALSokE/0O5HhTUvWIbD3YdjME8JwvSCnNGBnTThKGEB91OZhzrJ4qIIxk/SBmyDDA==}
    engines: {node: '>=12'}
    cpu: [riscv64]
    os: [linux]

  '@esbuild/linux-s390x@0.21.5':
    resolution: {integrity: sha512-zus5sxzqBJD3eXxwvjN1yQkRepANgxE9lgOW2qLnmr8ikMTphkjgXu1HR01K4FJg8h1kEEDAqDcZQtbrRnB41A==}
    engines: {node: '>=12'}
    cpu: [s390x]
    os: [linux]

  '@esbuild/linux-x64@0.21.5':
    resolution: {integrity: sha512-1rYdTpyv03iycF1+BhzrzQJCdOuAOtaqHTWJZCWvijKD2N5Xu0TtVC8/+1faWqcP9iBCWOmjmhoH94dH82BxPQ==}
    engines: {node: '>=12'}
    cpu: [x64]
    os: [linux]

  '@esbuild/netbsd-x64@0.21.5':
    resolution: {integrity: sha512-Woi2MXzXjMULccIwMnLciyZH4nCIMpWQAs049KEeMvOcNADVxo0UBIQPfSmxB3CWKedngg7sWZdLvLczpe0tLg==}
    engines: {node: '>=12'}
    cpu: [x64]
    os: [netbsd]

  '@esbuild/openbsd-x64@0.21.5':
    resolution: {integrity: sha512-HLNNw99xsvx12lFBUwoT8EVCsSvRNDVxNpjZ7bPn947b8gJPzeHWyNVhFsaerc0n3TsbOINvRP2byTZ5LKezow==}
    engines: {node: '>=12'}
    cpu: [x64]
    os: [openbsd]

  '@esbuild/sunos-x64@0.21.5':
    resolution: {integrity: sha512-6+gjmFpfy0BHU5Tpptkuh8+uw3mnrvgs+dSPQXQOv3ekbordwnzTVEb4qnIvQcYXq6gzkyTnoZ9dZG+D4garKg==}
    engines: {node: '>=12'}
    cpu: [x64]
    os: [sunos]

  '@esbuild/win32-arm64@0.21.5':
    resolution: {integrity: sha512-Z0gOTd75VvXqyq7nsl93zwahcTROgqvuAcYDUr+vOv8uHhNSKROyU961kgtCD1e95IqPKSQKH7tBTslnS3tA8A==}
    engines: {node: '>=12'}
    cpu: [arm64]
    os: [win32]

  '@esbuild/win32-ia32@0.21.5':
    resolution: {integrity: sha512-SWXFF1CL2RVNMaVs+BBClwtfZSvDgtL//G/smwAc5oVK/UPu2Gu9tIaRgFmYFFKrmg3SyAjSrElf0TiJ1v8fYA==}
    engines: {node: '>=12'}
    cpu: [ia32]
    os: [win32]

  '@esbuild/win32-x64@0.21.5':
    resolution: {integrity: sha512-tQd/1efJuzPC6rCFwEvLtci/xNFcTZknmXs98FYDfGE4wP9ClFV98nyKrzJKVPMhdDnjzLhdUyMX4PsQAPjwIw==}
    engines: {node: '>=12'}
    cpu: [x64]
    os: [win32]

  '@floating-ui/core@1.6.8':
    resolution: {integrity: sha512-7XJ9cPU+yI2QeLS+FCSlqNFZJq8arvswefkZrYI1yQBbftw6FyrZOxYSh+9S7z7TpeWlRt9zJ5IhM1WIL334jA==}

  '@floating-ui/dom@1.6.12':
    resolution: {integrity: sha512-NP83c0HjokcGVEMeoStg317VD9W7eDlGK7457dMBANbKA6GJZdc7rjujdgqzTaz93jkGgc5P/jeWbaCHnMNc+w==}

  '@floating-ui/react-dom@2.1.2':
    resolution: {integrity: sha512-06okr5cgPzMNBy+Ycse2A6udMi4bqwW/zgBF/rwjcNqWkyr82Mcg8b0vjX8OJpZFy/FKjJmw6wV7t44kK6kW7A==}
    peerDependencies:
      react: '>=16.8.0'
      react-dom: '>=16.8.0'

  '@floating-ui/utils@0.2.8':
    resolution: {integrity: sha512-kym7SodPp8/wloecOpcmSnWJsK7M0E5Wg8UcFA+uO4B9s5d0ywXOEro/8HM9x0rW+TljRzul/14UYz3TleT3ig==}

  '@jest/schemas@29.6.3':
    resolution: {integrity: sha512-mo5j5X+jIZmJQveBKeS/clAueipV7KgiX1vMgCxam1RNYiqE1w62n0/tJJnHtjW8ZHcQco5gY85jA3mi0L+nSA==}
    engines: {node: ^14.15.0 || ^16.10.0 || >=18.0.0}

  '@jridgewell/gen-mapping@0.3.8':
    resolution: {integrity: sha512-imAbBGkb+ebQyxKgzv5Hu2nmROxoDOXHh80evxdoXNOrvAnVx7zimzc1Oo5h9RlfV4vPXaE2iM5pOFbvOCClWA==}
    engines: {node: '>=6.0.0'}

  '@jridgewell/resolve-uri@3.1.2':
    resolution: {integrity: sha512-bRISgCIjP20/tbWSPWMEi54QVPRZExkuD9lJL+UIxUKtwVJA8wW1Trb1jMs1RFXo1CBTNZ/5hpC9QvmKWdopKw==}
    engines: {node: '>=6.0.0'}

  '@jridgewell/set-array@1.2.1':
    resolution: {integrity: sha512-R8gLRTZeyp03ymzP/6Lil/28tGeGEzhx1q2k703KGWRAI1VdvPIXdG70VJc2pAMw3NA6JKL5hhFu1sJX0Mnn/A==}
    engines: {node: '>=6.0.0'}

  '@jridgewell/sourcemap-codec@1.5.0':
    resolution: {integrity: sha512-gv3ZRaISU3fjPAgNsriBRqGWQL6quFx04YMPW/zD8XMLsU32mhCCbfbO6KZFLjvYpCZ8zyDEgqsgf+PwPaM7GQ==}

  '@jridgewell/trace-mapping@0.3.25':
    resolution: {integrity: sha512-vNk6aEwybGtawWmy/PzwnGDOjCkLWSD2wqvjGGAgOAwCGWySYXfYoxt00IJkTF+8Lb57DwOb3Aa0o9CApepiYQ==}

  '@lezer/common@1.2.3':
    resolution: {integrity: sha512-w7ojc8ejBqr2REPsWxJjrMFsA/ysDCFICn8zEOR9mrqzOu2amhITYuLD8ag6XZf0CFXDrhKqw7+tW8cX66NaDA==}

  '@lezer/lr@1.4.2':
    resolution: {integrity: sha512-pu0K1jCIdnQ12aWNaAVU5bzi7Bd1w54J3ECgANPmYLtQKP0HBj2cE/5coBD66MT10xbtIuUr7tg0Shbsvk0mDA==}

  '@lmdb/lmdb-darwin-arm64@2.8.5':
    resolution: {integrity: sha512-KPDeVScZgA1oq0CiPBcOa3kHIqU+pTOwRFDIhxvmf8CTNvqdZQYp5cCKW0bUk69VygB2PuTiINFWbY78aR2pQw==}
    cpu: [arm64]
    os: [darwin]

  '@lmdb/lmdb-darwin-x64@2.8.5':
    resolution: {integrity: sha512-w/sLhN4T7MW1nB3R/U8WK5BgQLz904wh+/SmA2jD8NnF7BLLoUgflCNxOeSPOWp8geP6nP/+VjWzZVip7rZ1ug==}
    cpu: [x64]
    os: [darwin]

  '@lmdb/lmdb-linux-arm64@2.8.5':
    resolution: {integrity: sha512-vtbZRHH5UDlL01TT5jB576Zox3+hdyogvpcbvVJlmU5PdL3c5V7cj1EODdh1CHPksRl+cws/58ugEHi8bcj4Ww==}
    cpu: [arm64]
    os: [linux]

  '@lmdb/lmdb-linux-arm@2.8.5':
    resolution: {integrity: sha512-c0TGMbm2M55pwTDIfkDLB6BpIsgxV4PjYck2HiOX+cy/JWiBXz32lYbarPqejKs9Flm7YVAKSILUducU9g2RVg==}
    cpu: [arm]
    os: [linux]

  '@lmdb/lmdb-linux-x64@2.8.5':
    resolution: {integrity: sha512-Xkc8IUx9aEhP0zvgeKy7IQ3ReX2N8N1L0WPcQwnZweWmOuKfwpS3GRIYqLtK5za/w3E60zhFfNdS+3pBZPytqQ==}
    cpu: [x64]
    os: [linux]

  '@lmdb/lmdb-win32-x64@2.8.5':
    resolution: {integrity: sha512-4wvrf5BgnR8RpogHhtpCPJMKBmvyZPhhUtEwMJbXh0ni2BucpfF07jlmyM11zRqQ2XIq6PbC2j7W7UCCcm1rRQ==}
    cpu: [x64]
    os: [win32]

  '@mischnic/json-sourcemap@0.1.1':
    resolution: {integrity: sha512-iA7+tyVqfrATAIsIRWQG+a7ZLLD0VaOCKV2Wd/v4mqIU3J9c4jx9p7S0nw1XH3gJCKNBOOwACOPYYSUu9pgT+w==}
    engines: {node: '>=12.0.0'}

  '@msgpackr-extract/msgpackr-extract-darwin-arm64@3.0.3':
    resolution: {integrity: sha512-QZHtlVgbAdy2zAqNA9Gu1UpIuI8Xvsd1v8ic6B2pZmeFnFcMWiPLfWXh7TVw4eGEZ/C9TH281KwhVoeQUKbyjw==}
    cpu: [arm64]
    os: [darwin]

  '@msgpackr-extract/msgpackr-extract-darwin-x64@3.0.3':
    resolution: {integrity: sha512-mdzd3AVzYKuUmiWOQ8GNhl64/IoFGol569zNRdkLReh6LRLHOXxU4U8eq0JwaD8iFHdVGqSy4IjFL4reoWCDFw==}
    cpu: [x64]
    os: [darwin]

  '@msgpackr-extract/msgpackr-extract-linux-arm64@3.0.3':
    resolution: {integrity: sha512-YxQL+ax0XqBJDZiKimS2XQaf+2wDGVa1enVRGzEvLLVFeqa5kx2bWbtcSXgsxjQB7nRqqIGFIcLteF/sHeVtQg==}
    cpu: [arm64]
    os: [linux]

  '@msgpackr-extract/msgpackr-extract-linux-arm@3.0.3':
    resolution: {integrity: sha512-fg0uy/dG/nZEXfYilKoRe7yALaNmHoYeIoJuJ7KJ+YyU2bvY8vPv27f7UKhGRpY6euFYqEVhxCFZgAUNQBM3nw==}
    cpu: [arm]
    os: [linux]

  '@msgpackr-extract/msgpackr-extract-linux-x64@3.0.3':
    resolution: {integrity: sha512-cvwNfbP07pKUfq1uH+S6KJ7dT9K8WOE4ZiAcsrSes+UY55E/0jLYc+vq+DO7jlmqRb5zAggExKm0H7O/CBaesg==}
    cpu: [x64]
    os: [linux]

  '@msgpackr-extract/msgpackr-extract-win32-x64@3.0.3':
    resolution: {integrity: sha512-x0fWaQtYp4E6sktbsdAqnehxDgEc/VwM7uLsRCYWaiGu0ykYdZPiS8zCWdnjHwyiumousxfBm4SO31eXqwEZhQ==}
    cpu: [x64]
    os: [win32]

  '@mui/base@5.0.0-beta.40':
    resolution: {integrity: sha512-I/lGHztkCzvwlXpjD2+SNmvNQvB4227xBXhISPjEaJUXGImOQ9f3D2Yj/T3KasSI/h0MLWy74X0J6clhPmsRbQ==}
    engines: {node: '>=12.0.0'}
    peerDependencies:
      '@types/react': ^17.0.0 || ^18.0.0
      react: ^17.0.0 || ^18.0.0
      react-dom: ^17.0.0 || ^18.0.0
    peerDependenciesMeta:
      '@types/react':
        optional: true

  '@mui/core-downloads-tracker@5.16.13':
    resolution: {integrity: sha512-xe5RwI0Q2O709Bd2Y7l1W1NIwNmln0y+xaGk5VgX3vDJbkQEqzdfTFZ73e0CkEZgJwyiWgk5HY0l8R4nysOxjw==}

  '@mui/icons-material@5.16.13':
    resolution: {integrity: sha512-aWyOgGDEqj37m3K4F6qUfn7JrEccwiDynJtGQMFbxp94EqyGwO13TKcZ4O8aHdwW3tG63hpbION8KyUoBWI4JQ==}
    engines: {node: '>=12.0.0'}
    peerDependencies:
      '@mui/material': ^5.0.0
      '@types/react': ^17.0.0 || ^18.0.0 || ^19.0.0
      react: ^17.0.0 || ^18.0.0 || ^19.0.0
    peerDependenciesMeta:
      '@types/react':
        optional: true

  '@mui/lab@5.0.0-alpha.170':
    resolution: {integrity: sha512-0bDVECGmrNjd3+bLdcLiwYZ0O4HP5j5WSQm5DV6iA/Z9kr8O6AnvZ1bv9ImQbbX7Gj3pX4o43EKwCutj3EQxQg==}
    engines: {node: '>=12.0.0'}
    peerDependencies:
      '@emotion/react': ^11.5.0
      '@emotion/styled': ^11.3.0
      '@mui/material': '>=5.15.0'
      '@types/react': ^17.0.0 || ^18.0.0
      react: ^17.0.0 || ^18.0.0
      react-dom: ^17.0.0 || ^18.0.0
    peerDependenciesMeta:
      '@emotion/react':
        optional: true
      '@emotion/styled':
        optional: true
      '@types/react':
        optional: true

  '@mui/material@5.16.13':
    resolution: {integrity: sha512-FhLDkDPYDzvrWCHFsdXzRArhS4AdYufU8d69rmLL+bwhodPcbm2C7cS8Gq5VR32PsW6aKZb58gvAgvEVaiiJbA==}
    engines: {node: '>=12.0.0'}
    peerDependencies:
      '@emotion/react': ^11.5.0
      '@emotion/styled': ^11.3.0
      '@types/react': ^17.0.0 || ^18.0.0 || ^19.0.0
      react: ^17.0.0 || ^18.0.0 || ^19.0.0
      react-dom: ^17.0.0 || ^18.0.0 || ^19.0.0
    peerDependenciesMeta:
      '@emotion/react':
        optional: true
      '@emotion/styled':
        optional: true
      '@types/react':
        optional: true

  '@mui/private-theming@5.16.13':
    resolution: {integrity: sha512-+s0FklvDvO7j0yBZn19DIIT3rLfub2fWvXGtMX49rG/xHfDFcP7fbWbZKHZMMP/2/IoTRDrZCbY1iP0xZlmuJA==}
    engines: {node: '>=12.0.0'}
    peerDependencies:
      '@types/react': ^17.0.0 || ^18.0.0 || ^19.0.0
      react: ^17.0.0 || ^18.0.0 || ^19.0.0
    peerDependenciesMeta:
      '@types/react':
        optional: true

  '@mui/styled-engine@5.16.13':
    resolution: {integrity: sha512-2XNHEG8/o1ucSLhTA9J+HIIXjzlnEc0OV7kneeUQ5JukErPYT2zc6KYBDLjlKWrzQyvnQzbiffjjspgHUColZg==}
    engines: {node: '>=12.0.0'}
    peerDependencies:
      '@emotion/react': ^11.4.1
      '@emotion/styled': ^11.3.0
      react: ^17.0.0 || ^18.0.0 || ^19.0.0
    peerDependenciesMeta:
      '@emotion/react':
        optional: true
      '@emotion/styled':
        optional: true

  '@mui/system@5.16.13':
    resolution: {integrity: sha512-JnO3VH3yNoAmgyr44/2jiS1tcNwshwAqAaG5fTEEjHQbkuZT/mvPYj2GC1cON0zEQ5V03xrCNl/D+gU9AXibpw==}
    engines: {node: '>=12.0.0'}
    peerDependencies:
      '@emotion/react': ^11.5.0
      '@emotion/styled': ^11.3.0
      '@types/react': ^17.0.0 || ^18.0.0 || ^19.0.0
      react: ^17.0.0 || ^18.0.0 || ^19.0.0
    peerDependenciesMeta:
      '@emotion/react':
        optional: true
      '@emotion/styled':
        optional: true
      '@types/react':
        optional: true

  '@mui/types@7.2.21':
    resolution: {integrity: sha512-6HstngiUxNqLU+/DPqlUJDIPbzUBxIVHb1MmXP0eTWDIROiCR2viugXpEif0PPe2mLqqakPzzRClWAnK+8UJww==}
    peerDependencies:
      '@types/react': ^17.0.0 || ^18.0.0 || ^19.0.0
    peerDependenciesMeta:
      '@types/react':
        optional: true

  '@mui/utils@5.16.13':
    resolution: {integrity: sha512-35kLiShnDPByk57Mz4PP66fQUodCFiOD92HfpW6dK9lc7kjhZsKHRKeYPgWuwEHeXwYsCSFtBCW4RZh/8WT+TQ==}
    engines: {node: '>=12.0.0'}
    peerDependencies:
      '@types/react': ^17.0.0 || ^18.0.0 || ^19.0.0
      react: ^17.0.0 || ^18.0.0 || ^19.0.0
    peerDependenciesMeta:
      '@types/react':
        optional: true

  '@parcel/bundler-default@2.12.0':
    resolution: {integrity: sha512-3ybN74oYNMKyjD6V20c9Gerdbh7teeNvVMwIoHIQMzuIFT6IGX53PyOLlOKRLbjxMc0TMimQQxIt2eQqxR5LsA==}
    engines: {node: '>= 12.0.0', parcel: ^2.12.0}

  '@parcel/cache@2.12.0':
    resolution: {integrity: sha512-FX5ZpTEkxvq/yvWklRHDESVRz+c7sLTXgFuzz6uEnBcXV38j6dMSikflNpHA6q/L4GKkCqRywm9R6XQwhwIMyw==}
    engines: {node: '>= 12.0.0'}
    peerDependencies:
      '@parcel/core': ^2.12.0

  '@parcel/codeframe@2.12.0':
    resolution: {integrity: sha512-v2VmneILFiHZJTxPiR7GEF1wey1/IXPdZMcUlNXBiPZyWDfcuNgGGVQkx/xW561rULLIvDPharOMdxz5oHOKQg==}
    engines: {node: '>= 12.0.0'}

  '@parcel/compressor-raw@2.12.0':
    resolution: {integrity: sha512-h41Q3X7ZAQ9wbQ2csP8QGrwepasLZdXiuEdpUryDce6rF9ZiHoJ97MRpdLxOhOPyASTw/xDgE1xyaPQr0Q3f5A==}
    engines: {node: '>= 12.0.0', parcel: ^2.12.0}

  '@parcel/config-default@2.12.0':
    resolution: {integrity: sha512-dPNe2n9eEsKRc1soWIY0yToMUPirPIa2QhxcCB3Z5RjpDGIXm0pds+BaiqY6uGLEEzsjhRO0ujd4v2Rmm0vuFg==}
    peerDependencies:
      '@parcel/core': ^2.12.0

  '@parcel/core@2.12.0':
    resolution: {integrity: sha512-s+6pwEj+GfKf7vqGUzN9iSEPueUssCCQrCBUlcAfKrJe0a22hTUCjewpB0I7lNrCIULt8dkndD+sMdOrXsRl6Q==}
    engines: {node: '>= 12.0.0'}

  '@parcel/diagnostic@2.12.0':
    resolution: {integrity: sha512-8f1NOsSFK+F4AwFCKynyIu9Kr/uWHC+SywAv4oS6Bv3Acig0gtwUjugk0C9UaB8ztBZiW5TQZhw+uPZn9T/lJA==}
    engines: {node: '>= 12.0.0'}

  '@parcel/events@2.12.0':
    resolution: {integrity: sha512-nmAAEIKLjW1kB2cUbCYSmZOGbnGj8wCzhqnK727zCCWaA25ogzAtt657GPOeFyqW77KyosU728Tl63Fc8hphIA==}
    engines: {node: '>= 12.0.0'}

  '@parcel/fs@2.12.0':
    resolution: {integrity: sha512-NnFkuvou1YBtPOhTdZr44WN7I60cGyly2wpHzqRl62yhObyi1KvW0SjwOMa0QGNcBOIzp4G0CapoZ93hD0RG5Q==}
    engines: {node: '>= 12.0.0'}
    peerDependencies:
      '@parcel/core': ^2.12.0

  '@parcel/graph@3.2.0':
    resolution: {integrity: sha512-xlrmCPqy58D4Fg5umV7bpwDx5Vyt7MlnQPxW68vae5+BA4GSWetfZt+Cs5dtotMG2oCHzZxhIPt7YZ7NRyQzLA==}
    engines: {node: '>= 12.0.0'}

  '@parcel/logger@2.12.0':
    resolution: {integrity: sha512-cJ7Paqa7/9VJ7C+KwgJlwMqTQBOjjn71FbKk0G07hydUEBISU2aDfmc/52o60ErL9l+vXB26zTrIBanbxS8rVg==}
    engines: {node: '>= 12.0.0'}

  '@parcel/markdown-ansi@2.12.0':
    resolution: {integrity: sha512-WZz3rzL8k0H3WR4qTHX6Ic8DlEs17keO9gtD4MNGyMNQbqQEvQ61lWJaIH0nAtgEetu0SOITiVqdZrb8zx/M7w==}
    engines: {node: '>= 12.0.0'}

  '@parcel/namer-default@2.12.0':
    resolution: {integrity: sha512-9DNKPDHWgMnMtqqZIMiEj/R9PNWW16lpnlHjwK3ciRlMPgjPJ8+UNc255teZODhX0T17GOzPdGbU/O/xbxVPzA==}
    engines: {node: '>= 12.0.0', parcel: ^2.12.0}

  '@parcel/node-resolver-core@3.3.0':
    resolution: {integrity: sha512-rhPW9DYPEIqQBSlYzz3S0AjXxjN6Ub2yS6tzzsW/4S3Gpsgk/uEq4ZfxPvoPf/6TgZndVxmKwpmxaKtGMmf3cA==}
    engines: {node: '>= 12.0.0'}

  '@parcel/optimizer-css@2.12.0':
    resolution: {integrity: sha512-ifbcC97fRzpruTjaa8axIFeX4MjjSIlQfem3EJug3L2AVqQUXnM1XO8L0NaXGNLTW2qnh1ZjIJ7vXT/QhsphsA==}
    engines: {node: '>= 12.0.0', parcel: ^2.12.0}

  '@parcel/optimizer-htmlnano@2.12.0':
    resolution: {integrity: sha512-MfPMeCrT8FYiOrpFHVR+NcZQlXAptK2r4nGJjfT+ndPBhEEZp4yyL7n1y7HfX9geg5altc4WTb4Gug7rCoW8VQ==}
    engines: {node: '>= 12.0.0', parcel: ^2.12.0}

  '@parcel/optimizer-image@2.12.0':
    resolution: {integrity: sha512-bo1O7raeAIbRU5nmNVtx8divLW9Xqn0c57GVNGeAK4mygnQoqHqRZ0mR9uboh64pxv6ijXZHPhKvU9HEpjPjBQ==}
    engines: {node: '>= 12.0.0', parcel: ^2.12.0}
    peerDependencies:
      '@parcel/core': ^2.12.0

  '@parcel/optimizer-svgo@2.12.0':
    resolution: {integrity: sha512-Kyli+ZZXnoonnbeRQdoWwee9Bk2jm/49xvnfb+2OO8NN0d41lblBoRhOyFiScRnJrw7eVl1Xrz7NTkXCIO7XFQ==}
    engines: {node: '>= 12.0.0', parcel: ^2.12.0}

  '@parcel/optimizer-swc@2.12.0':
    resolution: {integrity: sha512-iBi6LZB3lm6WmbXfzi8J3DCVPmn4FN2lw7DGXxUXu7MouDPVWfTsM6U/5TkSHJRNRogZ2gqy5q9g34NPxHbJcw==}
    engines: {node: '>= 12.0.0', parcel: ^2.12.0}

  '@parcel/package-manager@2.12.0':
    resolution: {integrity: sha512-0nvAezcjPx9FT+hIL+LS1jb0aohwLZXct7jAh7i0MLMtehOi0z1Sau+QpgMlA9rfEZZ1LIeFdnZZwqSy7Ccspw==}
    engines: {node: '>= 12.0.0'}
    peerDependencies:
      '@parcel/core': ^2.12.0

  '@parcel/packager-css@2.12.0':
    resolution: {integrity: sha512-j3a/ODciaNKD19IYdWJT+TP+tnhhn5koBGBWWtrKSu0UxWpnezIGZetit3eE+Y9+NTePalMkvpIlit2eDhvfJA==}
    engines: {node: '>= 12.0.0', parcel: ^2.12.0}

  '@parcel/packager-html@2.12.0':
    resolution: {integrity: sha512-PpvGB9hFFe+19NXGz2ApvPrkA9GwEqaDAninT+3pJD57OVBaxB8U+HN4a5LICKxjUppPPqmrLb6YPbD65IX4RA==}
    engines: {node: '>= 12.0.0', parcel: ^2.12.0}

  '@parcel/packager-js@2.12.0':
    resolution: {integrity: sha512-viMF+FszITRRr8+2iJyk+4ruGiL27Y6AF7hQ3xbJfzqnmbOhGFtLTQwuwhOLqN/mWR2VKdgbLpZSarWaO3yAMg==}
    engines: {node: '>= 12.0.0', parcel: ^2.12.0}

  '@parcel/packager-raw@2.12.0':
    resolution: {integrity: sha512-tJZqFbHqP24aq1F+OojFbQIc09P/u8HAW5xfndCrFnXpW4wTgM3p03P0xfw3gnNq+TtxHJ8c3UFE5LnXNNKhYA==}
    engines: {node: '>= 12.0.0', parcel: ^2.12.0}

  '@parcel/packager-svg@2.12.0':
    resolution: {integrity: sha512-ldaGiacGb2lLqcXas97k8JiZRbAnNREmcvoY2W2dvW4loVuDT9B9fU777mbV6zODpcgcHWsLL3lYbJ5Lt3y9cg==}
    engines: {node: '>= 12.0.0', parcel: ^2.12.0}

  '@parcel/packager-ts@2.12.0':
    resolution: {integrity: sha512-8wR0BNN2NBD+IIU0tjioK+lRD4p2Qi/fKxDH5ixEW912tRV+Vd4kE8k++U6YQIpSlK4FRnjFod5zYYhNSLuiXg==}
    engines: {node: '>= 12.0.0', parcel: ^2.12.0}

  '@parcel/packager-wasm@2.12.0':
    resolution: {integrity: sha512-fYqZzIqO9fGYveeImzF8ll6KRo2LrOXfD+2Y5U3BiX/wp9wv17dz50QLDQm9hmTcKGWxK4yWqKQh+Evp/fae7A==}
    engines: {node: '>=12.0.0', parcel: ^2.12.0}

  '@parcel/plugin@2.12.0':
    resolution: {integrity: sha512-nc/uRA8DiMoe4neBbzV6kDndh/58a4wQuGKw5oEoIwBCHUvE2W8ZFSu7ollSXUGRzfacTt4NdY8TwS73ScWZ+g==}
    engines: {node: '>= 12.0.0'}

  '@parcel/profiler@2.12.0':
    resolution: {integrity: sha512-q53fvl5LDcFYzMUtSusUBZSjQrKjMlLEBgKeQHFwkimwR1mgoseaDBDuNz0XvmzDzF1UelJ02TUKCGacU8W2qA==}
    engines: {node: '>= 12.0.0'}

  '@parcel/reporter-cli@2.12.0':
    resolution: {integrity: sha512-TqKsH4GVOLPSCanZ6tcTPj+rdVHERnt5y4bwTM82cajM21bCX1Ruwp8xOKU+03091oV2pv5ieB18pJyRF7IpIw==}
    engines: {node: '>= 12.0.0', parcel: ^2.12.0}

  '@parcel/reporter-dev-server@2.12.0':
    resolution: {integrity: sha512-tIcDqRvAPAttRlTV28dHcbWT5K2r/MBFks7nM4nrEDHWtnrCwimkDmZTc1kD8QOCCjGVwRHcQybpHvxfwol6GA==}
    engines: {node: '>= 12.0.0', parcel: ^2.12.0}

  '@parcel/reporter-tracer@2.12.0':
    resolution: {integrity: sha512-g8rlu9GxB8Ut/F8WGx4zidIPQ4pcYFjU9bZO+fyRIPrSUFH2bKijCnbZcr4ntqzDGx74hwD6cCG4DBoleq2UlQ==}
    engines: {node: '>= 12.0.0', parcel: ^2.12.0}

  '@parcel/resolver-default@2.12.0':
    resolution: {integrity: sha512-uuhbajTax37TwCxu7V98JtRLiT6hzE4VYSu5B7Qkauy14/WFt2dz6GOUXPgVsED569/hkxebPx3KCMtZW6cHHA==}
    engines: {node: '>= 12.0.0', parcel: ^2.12.0}

  '@parcel/runtime-browser-hmr@2.12.0':
    resolution: {integrity: sha512-4ZLp2FWyD32r0GlTulO3+jxgsA3oO1P1b5oO2IWuWilfhcJH5LTiazpL5YdusUjtNn9PGN6QLAWfxmzRIfM+Ow==}
    engines: {node: '>= 12.0.0', parcel: ^2.12.0}

  '@parcel/runtime-js@2.12.0':
    resolution: {integrity: sha512-sBerP32Z1crX5PfLNGDSXSdqzlllM++GVnVQVeM7DgMKS8JIFG3VLi28YkX+dYYGtPypm01JoIHCkvwiZEcQJg==}
    engines: {node: '>= 12.0.0', parcel: ^2.12.0}

  '@parcel/runtime-react-refresh@2.12.0':
    resolution: {integrity: sha512-SCHkcczJIDFTFdLTzrHTkQ0aTrX3xH6jrA4UsCBL6ji61+w+ohy4jEEe9qCgJVXhnJfGLE43HNXek+0MStX+Mw==}
    engines: {node: '>= 12.0.0', parcel: ^2.12.0}

  '@parcel/runtime-service-worker@2.12.0':
    resolution: {integrity: sha512-BXuMBsfiwpIEnssn+jqfC3jkgbS8oxeo3C7xhSQsuSv+AF2FwY3O3AO1c1RBskEW3XrBLNINOJujroNw80VTKA==}
    engines: {node: '>= 12.0.0', parcel: ^2.12.0}

  '@parcel/rust@2.12.0':
    resolution: {integrity: sha512-005cldMdFZFDPOjbDVEXcINQ3wT4vrxvSavRWI3Az0e3E18exO/x/mW9f648KtXugOXMAqCEqhFHcXECL9nmMw==}
    engines: {node: '>= 12.0.0'}

  '@parcel/source-map@2.1.1':
    resolution: {integrity: sha512-Ejx1P/mj+kMjQb8/y5XxDUn4reGdr+WyKYloBljpppUy8gs42T+BNoEOuRYqDVdgPc6NxduzIDoJS9pOFfV5Ew==}
    engines: {node: ^12.18.3 || >=14}

  '@parcel/transformer-babel@2.12.0':
    resolution: {integrity: sha512-zQaBfOnf/l8rPxYGnsk/ufh/0EuqvmnxafjBIpKZ//j6rGylw5JCqXSb1QvvAqRYruKeccxGv7+HrxpqKU6V4A==}
    engines: {node: '>= 12.0.0', parcel: ^2.12.0}

  '@parcel/transformer-css@2.12.0':
    resolution: {integrity: sha512-vXhOqoAlQGATYyQ433Z1DXKmiKmzOAUmKysbYH3FD+LKEKLMEl/pA14goqp00TW+A/EjtSKKyeMyHlMIIUqj4Q==}
    engines: {node: '>= 12.0.0', parcel: ^2.12.0}

  '@parcel/transformer-html@2.12.0':
    resolution: {integrity: sha512-5jW4dFFBlYBvIQk4nrH62rfA/G/KzVzEDa6S+Nne0xXhglLjkm64Ci9b/d4tKZfuGWUbpm2ASAq8skti/nfpXw==}
    engines: {node: '>= 12.0.0', parcel: ^2.12.0}

  '@parcel/transformer-image@2.12.0':
    resolution: {integrity: sha512-8hXrGm2IRII49R7lZ0RpmNk27EhcsH+uNKsvxuMpXPuEnWgC/ha/IrjaI29xCng1uGur74bJF43NUSQhR4aTdw==}
    engines: {node: '>= 12.0.0', parcel: ^2.12.0}
    peerDependencies:
      '@parcel/core': ^2.12.0

  '@parcel/transformer-js@2.12.0':
    resolution: {integrity: sha512-OSZpOu+FGDbC/xivu24v092D9w6EGytB3vidwbdiJ2FaPgfV7rxS0WIUjH4I0OcvHAcitArRXL0a3+HrNTdQQw==}
    engines: {node: '>= 12.0.0', parcel: ^2.12.0}
    peerDependencies:
      '@parcel/core': ^2.12.0

  '@parcel/transformer-json@2.12.0':
    resolution: {integrity: sha512-Utv64GLRCQILK5r0KFs4o7I41ixMPllwOLOhkdjJKvf1hZmN6WqfOmB1YLbWS/y5Zb/iB52DU2pWZm96vLFQZQ==}
    engines: {node: '>= 12.0.0', parcel: ^2.12.0}

  '@parcel/transformer-postcss@2.12.0':
    resolution: {integrity: sha512-FZqn+oUtiLfPOn67EZxPpBkfdFiTnF4iwiXPqvst3XI8H+iC+yNgzmtJkunOOuylpYY6NOU5jT8d7saqWSDv2Q==}
    engines: {node: '>= 12.0.0', parcel: ^2.12.0}

  '@parcel/transformer-posthtml@2.12.0':
    resolution: {integrity: sha512-z6Z7rav/pcaWdeD+2sDUcd0mmNZRUvtHaUGa50Y2mr+poxrKilpsnFMSiWBT+oOqPt7j71jzDvrdnAF4XkCljg==}
    engines: {node: '>= 12.0.0', parcel: ^2.12.0}

  '@parcel/transformer-raw@2.12.0':
    resolution: {integrity: sha512-Ht1fQvXxix0NncdnmnXZsa6hra20RXYh1VqhBYZLsDfkvGGFnXIgO03Jqn4Z8MkKoa0tiNbDhpKIeTjyclbBxQ==}
    engines: {node: '>= 12.0.0', parcel: ^2.12.0}

  '@parcel/transformer-react-refresh-wrap@2.12.0':
    resolution: {integrity: sha512-GE8gmP2AZtkpBIV5vSCVhewgOFRhqwdM5Q9jNPOY5PKcM3/Ff0qCqDiTzzGLhk0/VMBrdjssrfZkVx6S/lHdJw==}
    engines: {node: '>= 12.0.0', parcel: ^2.12.0}

  '@parcel/transformer-svg@2.12.0':
    resolution: {integrity: sha512-cZJqGRJ4JNdYcb+vj94J7PdOuTnwyy45dM9xqbIMH+HSiiIkfrMsdEwYft0GTyFTdsnf+hdHn3tau7Qa5hhX+A==}
    engines: {node: '>= 12.0.0', parcel: ^2.12.0}

  '@parcel/transformer-typescript-types@2.12.0':
    resolution: {integrity: sha512-uxF4UBMYvbjiV3zHTWMrZX8cFD92VUvD3ArcGi5WEtuVROUm9Sc47o0mOzxKfMFlJu2KOfZVHYlzK9f/UKA2kQ==}
    engines: {node: '>= 12.0.0', parcel: ^2.12.0}
    peerDependencies:
      typescript: '>=3.0.0'

  '@parcel/ts-utils@2.12.0':
    resolution: {integrity: sha512-zou+W6dcqnXXUOfN5zGM+ePIWbYOhGp8bVB2jICoNkoKmNAHd4l4zeHl5yQXnbZfynVw88cZVqxtXS8tYebelg==}
    engines: {node: '>= 12.0.0'}
    peerDependencies:
      typescript: '>=3.0.0'

  '@parcel/types@2.12.0':
    resolution: {integrity: sha512-8zAFiYNCwNTQcglIObyNwKfRYQK5ELlL13GuBOrSMxueUiI5ylgsGbTS1N7J3dAGZixHO8KhHGv5a71FILn9rQ==}

  '@parcel/utils@2.12.0':
    resolution: {integrity: sha512-z1JhLuZ8QmDaYoEIuUCVZlhcFrS7LMfHrb2OCRui5SQFntRWBH2fNM6H/fXXUkT9SkxcuFP2DUA6/m4+Gkz72g==}
    engines: {node: '>= 12.0.0'}

  '@parcel/watcher-android-arm64@2.5.0':
    resolution: {integrity: sha512-qlX4eS28bUcQCdribHkg/herLe+0A9RyYC+mm2PXpncit8z5b3nSqGVzMNR3CmtAOgRutiZ02eIJJgP/b1iEFQ==}
    engines: {node: '>= 10.0.0'}
    cpu: [arm64]
    os: [android]

  '@parcel/watcher-darwin-arm64@2.5.0':
    resolution: {integrity: sha512-hyZ3TANnzGfLpRA2s/4U1kbw2ZI4qGxaRJbBH2DCSREFfubMswheh8TeiC1sGZ3z2jUf3s37P0BBlrD3sjVTUw==}
    engines: {node: '>= 10.0.0'}
    cpu: [arm64]
    os: [darwin]

  '@parcel/watcher-darwin-x64@2.5.0':
    resolution: {integrity: sha512-9rhlwd78saKf18fT869/poydQK8YqlU26TMiNg7AIu7eBp9adqbJZqmdFOsbZ5cnLp5XvRo9wcFmNHgHdWaGYA==}
    engines: {node: '>= 10.0.0'}
    cpu: [x64]
    os: [darwin]

  '@parcel/watcher-freebsd-x64@2.5.0':
    resolution: {integrity: sha512-syvfhZzyM8kErg3VF0xpV8dixJ+RzbUaaGaeb7uDuz0D3FK97/mZ5AJQ3XNnDsXX7KkFNtyQyFrXZzQIcN49Tw==}
    engines: {node: '>= 10.0.0'}
    cpu: [x64]
    os: [freebsd]

  '@parcel/watcher-linux-arm-glibc@2.5.0':
    resolution: {integrity: sha512-0VQY1K35DQET3dVYWpOaPFecqOT9dbuCfzjxoQyif1Wc574t3kOSkKevULddcR9znz1TcklCE7Ht6NIxjvTqLA==}
    engines: {node: '>= 10.0.0'}
    cpu: [arm]
    os: [linux]

  '@parcel/watcher-linux-arm-musl@2.5.0':
    resolution: {integrity: sha512-6uHywSIzz8+vi2lAzFeltnYbdHsDm3iIB57d4g5oaB9vKwjb6N6dRIgZMujw4nm5r6v9/BQH0noq6DzHrqr2pA==}
    engines: {node: '>= 10.0.0'}
    cpu: [arm]
    os: [linux]

  '@parcel/watcher-linux-arm64-glibc@2.5.0':
    resolution: {integrity: sha512-BfNjXwZKxBy4WibDb/LDCriWSKLz+jJRL3cM/DllnHH5QUyoiUNEp3GmL80ZqxeumoADfCCP19+qiYiC8gUBjA==}
    engines: {node: '>= 10.0.0'}
    cpu: [arm64]
    os: [linux]

  '@parcel/watcher-linux-arm64-musl@2.5.0':
    resolution: {integrity: sha512-S1qARKOphxfiBEkwLUbHjCY9BWPdWnW9j7f7Hb2jPplu8UZ3nes7zpPOW9bkLbHRvWM0WDTsjdOTUgW0xLBN1Q==}
    engines: {node: '>= 10.0.0'}
    cpu: [arm64]
    os: [linux]

  '@parcel/watcher-linux-x64-glibc@2.5.0':
    resolution: {integrity: sha512-d9AOkusyXARkFD66S6zlGXyzx5RvY+chTP9Jp0ypSTC9d4lzyRs9ovGf/80VCxjKddcUvnsGwCHWuF2EoPgWjw==}
    engines: {node: '>= 10.0.0'}
    cpu: [x64]
    os: [linux]

  '@parcel/watcher-linux-x64-musl@2.5.0':
    resolution: {integrity: sha512-iqOC+GoTDoFyk/VYSFHwjHhYrk8bljW6zOhPuhi5t9ulqiYq1togGJB5e3PwYVFFfeVgc6pbz3JdQyDoBszVaA==}
    engines: {node: '>= 10.0.0'}
    cpu: [x64]
    os: [linux]

  '@parcel/watcher-win32-arm64@2.5.0':
    resolution: {integrity: sha512-twtft1d+JRNkM5YbmexfcH/N4znDtjgysFaV9zvZmmJezQsKpkfLYJ+JFV3uygugK6AtIM2oADPkB2AdhBrNig==}
    engines: {node: '>= 10.0.0'}
    cpu: [arm64]
    os: [win32]

  '@parcel/watcher-win32-ia32@2.5.0':
    resolution: {integrity: sha512-+rgpsNRKwo8A53elqbbHXdOMtY/tAtTzManTWShB5Kk54N8Q9mzNWV7tV+IbGueCbcj826MfWGU3mprWtuf1TA==}
    engines: {node: '>= 10.0.0'}
    cpu: [ia32]
    os: [win32]

  '@parcel/watcher-win32-x64@2.5.0':
    resolution: {integrity: sha512-lPrxve92zEHdgeff3aiu4gDOIt4u7sJYha6wbdEZDCDUhtjTsOMiaJzG5lMY4GkWH8p0fMmO2Ppq5G5XXG+DQw==}
    engines: {node: '>= 10.0.0'}
    cpu: [x64]
    os: [win32]

  '@parcel/watcher@2.5.0':
    resolution: {integrity: sha512-i0GV1yJnm2n3Yq1qw6QrUrd/LI9bE8WEBOTtOkpCXHHdyN3TAGgqAK/DAT05z4fq2x04cARXt2pDmjWjL92iTQ==}
    engines: {node: '>= 10.0.0'}

  '@parcel/workers@2.12.0':
    resolution: {integrity: sha512-zv5We5Jmb+ZWXlU6A+AufyjY4oZckkxsZ8J4dvyWL0W8IQvGO1JB4FGeryyttzQv3RM3OxcN/BpTGPiDG6keBw==}
    engines: {node: '>= 12.0.0'}
    peerDependencies:
      '@parcel/core': ^2.12.0

  '@popperjs/core@2.11.8':
    resolution: {integrity: sha512-P1st0aksCrn9sGZhp8GMYwBnQsbvAWsZAX44oXNNvLHGqAOcoVxmjZiohstwQ7SqKnbR47akdNi+uleWD8+g6A==}

  '@rollup/rollup-android-arm-eabi@4.30.0':
    resolution: {integrity: sha512-qFcFto9figFLz2g25DxJ1WWL9+c91fTxnGuwhToCl8BaqDsDYMl/kOnBXAyAqkkzAWimYMSWNPWEjt+ADAHuoQ==}
    cpu: [arm]
    os: [android]

  '@rollup/rollup-android-arm64@4.30.0':
    resolution: {integrity: sha512-vqrQdusvVl7dthqNjWCL043qelBK+gv9v3ZiqdxgaJvmZyIAAXMjeGVSqZynKq69T7062T5VrVTuikKSAAVP6A==}
    cpu: [arm64]
    os: [android]

  '@rollup/rollup-darwin-arm64@4.30.0':
    resolution: {integrity: sha512-617pd92LhdA9+wpixnzsyhVft3szYiN16aNUMzVkf2N+yAk8UXY226Bfp36LvxYTUt7MO/ycqGFjQgJ0wlMaWQ==}
    cpu: [arm64]
    os: [darwin]

  '@rollup/rollup-darwin-x64@4.30.0':
    resolution: {integrity: sha512-Y3b4oDoaEhCypg8ajPqigKDcpi5ZZovemQl9Edpem0uNv6UUjXv7iySBpGIUTSs2ovWOzYpfw9EbFJXF/fJHWw==}
    cpu: [x64]
    os: [darwin]

  '@rollup/rollup-freebsd-arm64@4.30.0':
    resolution: {integrity: sha512-3REQJ4f90sFIBfa0BUokiCdrV/E4uIjhkWe1bMgCkhFXbf4D8YN6C4zwJL881GM818qVYE9BO3dGwjKhpo2ABA==}
    cpu: [arm64]
    os: [freebsd]

  '@rollup/rollup-freebsd-x64@4.30.0':
    resolution: {integrity: sha512-ZtY3Y8icbe3Cc+uQicsXG5L+CRGUfLZjW6j2gn5ikpltt3Whqjfo5mkyZ86UiuHF9Q3ZsaQeW7YswlHnN+lAcg==}
    cpu: [x64]
    os: [freebsd]

  '@rollup/rollup-linux-arm-gnueabihf@4.30.0':
    resolution: {integrity: sha512-bsPGGzfiHXMhQGuFGpmo2PyTwcrh2otL6ycSZAFTESviUoBOuxF7iBbAL5IJXc/69peXl5rAtbewBFeASZ9O0g==}
    cpu: [arm]
    os: [linux]

  '@rollup/rollup-linux-arm-musleabihf@4.30.0':
    resolution: {integrity: sha512-kvyIECEhs2DrrdfQf++maCWJIQ974EI4txlz1nNSBaCdtf7i5Xf1AQCEJWOC5rEBisdaMFFnOWNLYt7KpFqy5A==}
    cpu: [arm]
    os: [linux]

  '@rollup/rollup-linux-arm64-gnu@4.30.0':
    resolution: {integrity: sha512-CFE7zDNrokaotXu+shwIrmWrFxllg79vciH4E/zeK7NitVuWEaXRzS0mFfFvyhZfn8WfVOG/1E9u8/DFEgK7WQ==}
    cpu: [arm64]
    os: [linux]

  '@rollup/rollup-linux-arm64-musl@4.30.0':
    resolution: {integrity: sha512-MctNTBlvMcIBP0t8lV/NXiUwFg9oK5F79CxLU+a3xgrdJjfBLVIEHSAjQ9+ipofN2GKaMLnFFXLltg1HEEPaGQ==}
    cpu: [arm64]
    os: [linux]

  '@rollup/rollup-linux-loongarch64-gnu@4.30.0':
    resolution: {integrity: sha512-fBpoYwLEPivL3q368+gwn4qnYnr7GVwM6NnMo8rJ4wb0p/Y5lg88vQRRP077gf+tc25akuqd+1Sxbn9meODhwA==}
    cpu: [loong64]
    os: [linux]

  '@rollup/rollup-linux-powerpc64le-gnu@4.30.0':
    resolution: {integrity: sha512-1hiHPV6dUaqIMXrIjN+vgJqtfkLpqHS1Xsg0oUfUVD98xGp1wX89PIXgDF2DWra1nxAd8dfE0Dk59MyeKaBVAw==}
    cpu: [ppc64]
    os: [linux]

  '@rollup/rollup-linux-riscv64-gnu@4.30.0':
    resolution: {integrity: sha512-U0xcC80SMpEbvvLw92emHrNjlS3OXjAM0aVzlWfar6PR0ODWCTQtKeeB+tlAPGfZQXicv1SpWwRz9Hyzq3Jx3g==}
    cpu: [riscv64]
    os: [linux]

  '@rollup/rollup-linux-s390x-gnu@4.30.0':
    resolution: {integrity: sha512-VU/P/IODrNPasgZDLIFJmMiLGez+BN11DQWfTVlViJVabyF3JaeaJkP6teI8760f18BMGCQOW9gOmuzFaI1pUw==}
    cpu: [s390x]
    os: [linux]

  '@rollup/rollup-linux-x64-gnu@4.30.0':
    resolution: {integrity: sha512-laQVRvdbKmjXuFA3ZiZj7+U24FcmoPlXEi2OyLfbpY2MW1oxLt9Au8q9eHd0x6Pw/Kw4oe9gwVXWwIf2PVqblg==}
    cpu: [x64]
    os: [linux]

  '@rollup/rollup-linux-x64-musl@4.30.0':
    resolution: {integrity: sha512-3wzKzduS7jzxqcOvy/ocU/gMR3/QrHEFLge5CD7Si9fyHuoXcidyYZ6jyx8OPYmCcGm3uKTUl+9jUSAY74Ln5A==}
    cpu: [x64]
    os: [linux]

  '@rollup/rollup-win32-arm64-msvc@4.30.0':
    resolution: {integrity: sha512-jROwnI1+wPyuv696rAFHp5+6RFhXGGwgmgSfzE8e4xfit6oLRg7GyMArVUoM3ChS045OwWr9aTnU+2c1UdBMyw==}
    cpu: [arm64]
    os: [win32]

  '@rollup/rollup-win32-ia32-msvc@4.30.0':
    resolution: {integrity: sha512-duzweyup5WELhcXx5H1jokpr13i3BV9b48FMiikYAwk/MT1LrMYYk2TzenBd0jj4ivQIt58JWSxc19y4SvLP4g==}
    cpu: [ia32]
    os: [win32]

  '@rollup/rollup-win32-x64-msvc@4.30.0':
    resolution: {integrity: sha512-DYvxS0M07PvgvavMIybCOBYheyrqlui6ZQBHJs6GqduVzHSZ06TPPvlfvnYstjODHQ8UUXFwt5YE+h0jFI8kwg==}
    cpu: [x64]
    os: [win32]

  '@sinclair/typebox@0.27.8':
    resolution: {integrity: sha512-+Fj43pSMwJs4KRrH/938Uf+uAELIgVBmQzg/q1YG10djyfA3TnrU8N8XzqCh/okZdszqBQTZf96idMfE5lnwTA==}

  '@swc/core-darwin-arm64@1.10.4':
    resolution: {integrity: sha512-sV/eurLhkjn/197y48bxKP19oqcLydSel42Qsy2zepBltqUx+/zZ8+/IS0Bi7kaWVFxerbW1IPB09uq8Zuvm3g==}
    engines: {node: '>=10'}
    cpu: [arm64]
    os: [darwin]

  '@swc/core-darwin-x64@1.10.4':
    resolution: {integrity: sha512-gjYNU6vrAUO4+FuovEo9ofnVosTFXkF0VDuo1MKPItz6e2pxc2ale4FGzLw0Nf7JB1sX4a8h06CN16/pLJ8Q2w==}
    engines: {node: '>=10'}
    cpu: [x64]
    os: [darwin]

  '@swc/core-linux-arm-gnueabihf@1.10.4':
    resolution: {integrity: sha512-zd7fXH5w8s+Sfvn2oO464KDWl+ZX1MJiVmE4Pdk46N3PEaNwE0koTfgx2vQRqRG4vBBobzVvzICC3618WcefOA==}
    engines: {node: '>=10'}
    cpu: [arm]
    os: [linux]

  '@swc/core-linux-arm64-gnu@1.10.4':
    resolution: {integrity: sha512-+UGfoHDxsMZgFD3tABKLeEZHqLNOkxStu+qCG7atGBhS4Slri6h6zijVvf4yI5X3kbXdvc44XV/hrP/Klnui2A==}
    engines: {node: '>=10'}
    cpu: [arm64]
    os: [linux]

  '@swc/core-linux-arm64-musl@1.10.4':
    resolution: {integrity: sha512-cDDj2/uYsOH0pgAnDkovLZvKJpFmBMyXkxEG6Q4yw99HbzO6QzZ5HDGWGWVq/6dLgYKlnnmpjZCPPQIu01mXEg==}
    engines: {node: '>=10'}
    cpu: [arm64]
    os: [linux]

  '@swc/core-linux-x64-gnu@1.10.4':
    resolution: {integrity: sha512-qJXh9D6Kf5xSdGWPINpLGixAbB5JX8JcbEJpRamhlDBoOcQC79dYfOMEIxWPhTS1DGLyFakAx2FX/b2VmQmj0g==}
    engines: {node: '>=10'}
    cpu: [x64]
    os: [linux]

  '@swc/core-linux-x64-musl@1.10.4':
    resolution: {integrity: sha512-A76lIAeyQnHCVt0RL/pG+0er8Qk9+acGJqSZOZm67Ve3B0oqMd871kPtaHBM0BW3OZAhoILgfHW3Op9Q3mx3Cw==}
    engines: {node: '>=10'}
    cpu: [x64]
    os: [linux]

  '@swc/core-win32-arm64-msvc@1.10.4':
    resolution: {integrity: sha512-e6j5kBu4fIY7fFxFxnZI0MlEovRvp50Lg59Fw+DVbtqHk3C85dckcy5xKP+UoXeuEmFceauQDczUcGs19SRGSQ==}
    engines: {node: '>=10'}
    cpu: [arm64]
    os: [win32]

  '@swc/core-win32-ia32-msvc@1.10.4':
    resolution: {integrity: sha512-RSYHfdKgNXV/amY5Tqk1EWVsyQnhlsM//jeqMLw5Fy9rfxP592W9UTumNikNRPdjI8wKKzNMXDb1U29tQjN0dg==}
    engines: {node: '>=10'}
    cpu: [ia32]
    os: [win32]

  '@swc/core-win32-x64-msvc@1.10.4':
    resolution: {integrity: sha512-1ujYpaqfqNPYdwKBlvJnOqcl+Syn3UrQ4XE0Txz6zMYgyh6cdU6a3pxqLqIUSJ12MtXRA9ZUhEz1ekU3LfLWXw==}
    engines: {node: '>=10'}
    cpu: [x64]
    os: [win32]

  '@swc/core@1.10.4':
    resolution: {integrity: sha512-ut3zfiTLORMxhr6y/GBxkHmzcGuVpwJYX4qyXWuBKkpw/0g0S5iO1/wW7RnLnZbAi8wS/n0atRZoaZlXWBkeJg==}
    engines: {node: '>=10'}
    peerDependencies:
      '@swc/helpers': '*'
    peerDependenciesMeta:
      '@swc/helpers':
        optional: true

  '@swc/counter@0.1.3':
    resolution: {integrity: sha512-e2BR4lsJkkRlKZ/qCHPw9ZaSxc0MVUd7gtbtaB7aMvHeJVYe8sOB8DBZkP2DtISHGSku9sCK6T6cnY0CtXrOCQ==}

  '@swc/helpers@0.5.15':
    resolution: {integrity: sha512-JQ5TuMi45Owi4/BIMAJBoSQoOJu12oOk/gADqlcUL9JEdHB8vyjUSsxqeNXnmXHjYKMi2WcYtezGEEhqUI/E2g==}

  '@swc/types@0.1.17':
    resolution: {integrity: sha512-V5gRru+aD8YVyCOMAjMpWR1Ui577DD5KSJsHP8RAxopAH22jFz6GZd/qxqjO6MJHQhcsjvjOFXyDhyLQUnMveQ==}

  '@trysound/sax@0.2.0':
    resolution: {integrity: sha512-L7z9BgrNEcYyUYtF+HaEfiS5ebkh9jXqbszz7pC0hRBPaatV0XjSD3+eHrpqFemQfgwiFF0QPIarnIihIDn7OA==}
    engines: {node: '>=10.13.0'}

  '@types/cookie@0.6.0':
    resolution: {integrity: sha512-4Kh9a6B2bQciAhf7FSuMRRkUWecJgJu9nPnx3yzpsfXX/c50REIqpHY4C82bXP90qrLtXtkDxTZosYO3UpOwlA==}

  '@types/estree@1.0.6':
    resolution: {integrity: sha512-AYnb1nQyY49te+VRAVgmzfcgjYS91mY5P0TKUDCLEM+gNnA+3T6rWITXRLYCpahpqSQbN5cE+gHpnPyXjHWxcw==}

  '@types/file-saver@2.0.7':
    resolution: {integrity: sha512-dNKVfHd/jk0SkR/exKGj2ggkB45MAkzvWCaqLUUgkyjITkGNzH8H+yUwr+BLJUBjZOe9w8X3wgmXhZDRg1ED6A==}

  '@types/lodash@4.17.14':
    resolution: {integrity: sha512-jsxagdikDiDBeIRaPYtArcT8my4tN1og7MtMRquFT3XNA6axxyHDRUemqDz/taRDdOUn0GnGHRCuff4q48sW9A==}

  '@types/node@22.10.5':
    resolution: {integrity: sha512-F8Q+SeGimwOo86fiovQh8qiXfFEh2/ocYv7tU5pJ3EXMSSxk1Joj5wefpFK2fHTf/N6HKGSxIDBT9f3gCxXPkQ==}

  '@types/parse-json@4.0.2':
    resolution: {integrity: sha512-dISoDXWWQwUquiKsyZ4Ng+HX2KsPL7LyHKHQwgGFEA3IaKac4Obd+h2a/a6waisAoepJlBcx9paWqjA8/HVjCw==}

  '@types/prop-types@15.7.14':
    resolution: {integrity: sha512-gNMvNH49DJ7OJYv+KAKn0Xp45p8PLl6zo2YnvDIbTd4J6MER2BmWN49TG7n9LvkyihINxeKW8+3bfS2yDC9dzQ==}

  '@types/react-dom@18.3.5':
    resolution: {integrity: sha512-P4t6saawp+b/dFrUr2cvkVsfvPguwsxtH6dNIYRllMsefqFzkZk5UIjzyDOv5g1dXIPdG4Sp1yCR4Z6RCUsG/Q==}
    peerDependencies:
      '@types/react': ^18.0.0

  '@types/react-transition-group@4.4.12':
    resolution: {integrity: sha512-8TV6R3h2j7a91c+1DXdJi3Syo69zzIZbz7Lg5tORM5LEJG7X/E6a1V3drRyBRZq7/utz7A+c4OgYLiLcYGHG6w==}
    peerDependencies:
      '@types/react': '*'

  '@types/react@18.3.18':
    resolution: {integrity: sha512-t4yC+vtgnkYjNSKlFx1jkAhH8LgTo2N/7Qvi83kdEaUtMDiwpbLAktKDaAMlRcJ5eSxZkH74eEGt1ky31d7kfQ==}

  '@vitejs/plugin-react-swc@3.7.2':
    resolution: {integrity: sha512-y0byko2b2tSVVf5Gpng1eEhX1OvPC7x8yns1Fx8jDzlJp4LS6CMkCPfLw47cjyoMrshQDoQw4qcgjsU9VvlCew==}
    peerDependencies:
      vite: ^4 || ^5 || ^6

  '@vitest/expect@1.6.0':
    resolution: {integrity: sha512-ixEvFVQjycy/oNgHjqsL6AZCDduC+tflRluaHIzKIsdbzkLn2U/iBnVeJwB6HsIjQBdfMR8Z0tRxKUsvFJEeWQ==}

  '@vitest/runner@1.6.0':
    resolution: {integrity: sha512-P4xgwPjwesuBiHisAVz/LSSZtDjOTPYZVmNAnpHHSR6ONrf8eCJOFRvUwdHn30F5M1fxhqtl7QZQUk2dprIXAg==}

  '@vitest/snapshot@1.6.0':
    resolution: {integrity: sha512-+Hx43f8Chus+DCmygqqfetcAZrDJwvTj0ymqjQq4CvmpKFSTVteEOBzCusu1x2tt4OJcvBflyHUE0DZSLgEMtQ==}

  '@vitest/spy@1.6.0':
    resolution: {integrity: sha512-leUTap6B/cqi/bQkXUu6bQV5TZPx7pmMBKBQiI0rJA8c3pB56ZsaTbREnF7CJfmvAS4V2cXIBAh/3rVwrrCYgw==}

  '@vitest/utils@1.6.0':
    resolution: {integrity: sha512-21cPiuGMoMZwiOHa2i4LXkMkMkCGzA+MVFV70jRwHo95dL4x/ts5GZhML1QWuy7yfp3WzK3lRvZi3JnXTYqrBw==}

  '@zarrita/core@0.1.0-next.17':
    resolution: {integrity: sha512-VTf1KWLz3vqX4IUdg1lJYBpHo/cT3NbpFQ47JOCEaVsmGv09So5yY7UkXPTQ6ef7oy9BFven7sD5EKSutiFn8A==}

  '@zarrita/indexing@0.1.0-next.19':
    resolution: {integrity: sha512-GRu6CxtEeXnZUYR0Z/sEGFPcll7pG2Ek9muUkdpl5U5fUdPW7YaSj1tMBxDFhkgw9MNy87ksnN2VO4Tgjjl5fw==}

  '@zarrita/storage@0.1.0-next.8':
    resolution: {integrity: sha512-9d8bIaR2JuiG98gg5lF15Tpgc/+G/XOXlY53UtVP0LABwHbrIGFzpO2djzGB5bQe1jDj92VeXE8Z525Bs2vb6Q==}

  '@zarrita/typedarray@0.1.0-next.4':
    resolution: {integrity: sha512-sGqc5Ldh8nt/FE9gDA89OsL+FH37wgSxCF1Liv08O8SbZ4w3N48Wngv0EWAXvU1aSEdGhb2ABtSfErVDwnp45Q==}

  abortcontroller-polyfill@1.7.8:
    resolution: {integrity: sha512-9f1iZ2uWh92VcrU9Y8x+LdM4DLj75VE0MJB8zuF1iUnroEptStw+DQ8EQPMUdfe5k+PkB1uUfDQfWbhstH8LrQ==}

  acorn-walk@8.3.4:
    resolution: {integrity: sha512-ueEepnujpqee2o5aIYnvHU6C0A42MNdsIDeqy5BydrkuC5R1ZuUFnm27EeFJGoEHJQgn3uleRvmTXaJgfXbt4g==}
    engines: {node: '>=0.4.0'}

  acorn@8.14.0:
    resolution: {integrity: sha512-cl669nCJTZBsL97OF4kUQm5g5hC2uihk0NxY3WENAC0TYdILVkAyHymAntgxGkl7K+t0cXIrH5siy5S4XkFycA==}
    engines: {node: '>=0.4.0'}
    hasBin: true

  ansi-styles@4.3.0:
    resolution: {integrity: sha512-zbB9rCJAT1rbjiVDb2hqKFHNYLxgtk8NURxZ3IZwD3F6NtxbXZQCnnSi1Lkx+IDohdPlFp222wVALIheZJQSEg==}
    engines: {node: '>=8'}

  ansi-styles@5.2.0:
    resolution: {integrity: sha512-Cxwpt2SfTzTtXcfOlzGEee8O+c+MmUgGrNiBcXnuWxuFJHe6a5Hz7qwhwe5OgaSYI0IJvkLqWX1ASG+cJOkEiA==}
    engines: {node: '>=10'}

  argparse@2.0.1:
    resolution: {integrity: sha512-8+9WqebbFzpX9OR+Wa6O29asIogeRMzcGtAINdpMHHyAg10f05aSFVBbcEqGf/PXw1EjAZ+q2/bEBg3DvurK3Q==}

  assertion-error@1.1.0:
    resolution: {integrity: sha512-jgsaNduz+ndvGyFt3uSuWqvy4lCnIJiovtouQN5JZHOKCS2QuhEdbcQHFhVksz2N2U9hXJo8odG7ETyWlEeuDw==}

  babel-plugin-macros@3.1.0:
    resolution: {integrity: sha512-Cg7TFGpIr01vOQNODXOOaGz2NpCU5gl8x1qJFbb6hbZxR7XrcE2vtbAsTAbJ7/xwJtUuJEw8K8Zr/AE0LHlesg==}
    engines: {node: '>=10', npm: '>=6'}

  base-x@3.0.10:
    resolution: {integrity: sha512-7d0s06rR9rYaIWHkpfLIFICM/tkSVdoPC9qYAQRpxn9DdKNWNsKC0uk++akckyLq16Tx2WIinnZ6WRriAt6njQ==}

  base64-js@1.5.1:
    resolution: {integrity: sha512-AKpaYlHn8t4SVbOHCy+b5+KKgvR4vrsD8vbvrbiQJps7fKDTkjkDry6ji0rUJjC0kzbNePLwzxq8iypo41qeWA==}

  boolbase@1.0.0:
    resolution: {integrity: sha512-JZOSA7Mo9sNGB8+UjSgzdLtokWAky1zbztM3WRLCbZ70/3cTANmQmOdR7y2g+J0e2WXywy1yS468tY+IruqEww==}

  braces@3.0.3:
    resolution: {integrity: sha512-yQbXgO/OSZVD2IsiLlro+7Hf6Q18EJrKSEsdoMzKePKXct3gvD8oLcOQdIzGupr5Fj+EDe8gO/lxc1BzfMpxvA==}
    engines: {node: '>=8'}

  browserslist@4.24.3:
    resolution: {integrity: sha512-1CPmv8iobE2fyRMV97dAcMVegvvWKxmq94hkLiAkUGwKVTyDLw33K+ZxiFrREKmmps4rIw6grcCFCnTMSZ/YiA==}
    engines: {node: ^6 || ^7 || ^8 || ^9 || ^10 || ^11 || ^12 || >=13.7}
    hasBin: true

  buffer@6.0.3:
    resolution: {integrity: sha512-FTiCpNxtwiZZHEZbcbTIcZjERVICn9yq/pDFkTl95/AxzD1naBctN7YO68riM/gLSDY7sdrMby8hofADYuuqOA==}

  cac@6.7.14:
    resolution: {integrity: sha512-b6Ilus+c3RrdDk+JhLKUAQfzzgLEPy6wcXqS7f/xe1EETvsDP6GORG7SFuOs6cID5YkqchW/LXZbX5bc8j7ZcQ==}
    engines: {node: '>=8'}

  callsites@3.1.0:
    resolution: {integrity: sha512-P8BjAsXvZS+VIDUI11hHCQEv74YT67YUi5JJFNWIqL235sBmjX4+qx9Muvls5ivyNENctx46xQLQ3aTuE7ssaQ==}
    engines: {node: '>=6'}

  caniuse-lite@1.0.30001690:
    resolution: {integrity: sha512-5ExiE3qQN6oF8Clf8ifIDcMRCRE/dMGcETG/XGMD8/XiXm6HXQgQTh1yZYLXXpSOsEUlJm1Xr7kGULZTuGtP/w==}

  chai@4.5.0:
    resolution: {integrity: sha512-RITGBfijLkBddZvnn8jdqoTypxvqbOLYQkGGxXzeFjVHvudaPw0HNFD9x928/eUwYWd2dPCugVqspGALTZZQKw==}
    engines: {node: '>=4'}

  chalk@4.1.2:
    resolution: {integrity: sha512-oKnbhFyRIXpUuez8iBMmyEa4nbj4IOQyuhc/wy9kY7/WVPcwIO9VA668Pu8RkO7+0G76SLROeyw9CpQ061i4mA==}
    engines: {node: '>=10'}

  check-error@1.0.3:
    resolution: {integrity: sha512-iKEoDYaRmd1mxM90a2OEfWhjsjPpYPuQ+lMYsoxB126+t8fw7ySEO48nmDg5COTjxDI65/Y2OWpeEHk3ZOe8zg==}

  chrome-trace-event@1.0.4:
    resolution: {integrity: sha512-rNjApaLzuwaOTjCiT8lSDdGN1APCiqkChLMJxJPWLunPAt5fy8xgU9/jNOchV84wfIxrA0lRQB7oCT8jrn/wrQ==}
    engines: {node: '>=6.0'}

  clone@2.1.2:
    resolution: {integrity: sha512-3Pe/CF1Nn94hyhIYpjtiLhdCoEoz0DqQ+988E9gmeEdQZlojxnOb74wctFyuwWQHzqyf9X7C7MG8juUpqBJT8w==}
    engines: {node: '>=0.8'}

  clsx@2.1.1:
    resolution: {integrity: sha512-eYm0QWBtUrBWZWG0d386OGAw16Z995PiOVo2B7bjWSbHedGl5e0ZWaq65kOGgUSNesEIDkB9ISbTg/JK9dhCZA==}
    engines: {node: '>=6'}

  color-convert@2.0.1:
    resolution: {integrity: sha512-RRECPsj7iu/xb5oKYcsFHSppFNnsj/52OVTRKb4zP5onXwVF3zVmmToNcOfGC+CRDpfK/U584fMg38ZHCaElKQ==}
    engines: {node: '>=7.0.0'}

  color-name@1.1.4:
    resolution: {integrity: sha512-dOy+3AuW3a2wNbZHIuMZpTcgjGuLU/uBL/ubcZF9OXbDo8ff4O8yVp5Bf0efS8uEoYo5q4Fx7dY9OgQGXgAsQA==}

  commander@7.2.0:
    resolution: {integrity: sha512-QrWXB+ZQSVPmIWIhtEO9H+gwHaMGYiF5ChvoJ+K9ZGHG/sVsa6yiesAD1GC/x46sET00Xlwo1u49RVVVzvcSkw==}
    engines: {node: '>= 10'}

  confbox@0.1.8:
    resolution: {integrity: sha512-RMtmw0iFkeR4YV+fUOSucriAQNb9g8zFR52MWCtl+cCZOFRNL6zeB395vPzFhEjjn4fMxXudmELnl/KF/WrK6w==}

  convert-source-map@1.9.0:
    resolution: {integrity: sha512-ASFBup0Mz1uyiIjANan1jzLQami9z1PoYSZCiiYW2FczPbenXc45FZdBZLzOT+r6+iciuEModtmCti+hjaAk0A==}

  cookie@1.0.2:
    resolution: {integrity: sha512-9Kr/j4O16ISv8zBBhJoi4bXOYNTkFLOqSL3UDB0njXxCXNezjeyVrJyGOWtgfs/q2km1gwBcfH8q1yEGoMYunA==}
    engines: {node: '>=18'}

  cosmiconfig@7.1.0:
    resolution: {integrity: sha512-AdmX6xUzdNASswsFtmwSt7Vj8po9IuqXm0UXz7QKPuEUmPB4XyjGfaAr2PSuELMwkRMVH1EpIkX5bTZGRB3eCA==}
    engines: {node: '>=10'}

  cosmiconfig@9.0.0:
    resolution: {integrity: sha512-itvL5h8RETACmOTFc4UfIyB2RfEHi71Ax6E/PivVxq9NseKbOWpeyHEOIbmAw1rs8Ak0VursQNww7lf7YtUwzg==}
    engines: {node: '>=14'}
    peerDependencies:
      typescript: '>=4.9.5'
    peerDependenciesMeta:
      typescript:
        optional: true

  cross-spawn@7.0.6:
    resolution: {integrity: sha512-uV2QOWP2nWzsy2aMp8aRibhi9dlzF5Hgh5SHaB9OiTGEyDTiJJyx0uy51QXdyWbtAHNua4XJzUKca3OzKUd3vA==}
    engines: {node: '>= 8'}

  css-select@4.3.0:
    resolution: {integrity: sha512-wPpOYtnsVontu2mODhA19JrqWxNsfdatRKd64kmpRbQgh1KtItko5sTnEpPdpSaJszTOhEMlF/RPz28qj4HqhQ==}

  css-tree@1.1.3:
    resolution: {integrity: sha512-tRpdppF7TRazZrjJ6v3stzv93qxRcSsFmW6cX0Zm2NVKpxE1WV1HblnghVv9TreireHkqI/VDEsfolRF1p6y7Q==}
    engines: {node: '>=8.0.0'}

  css-what@6.1.0:
    resolution: {integrity: sha512-HTUrgRJ7r4dsZKU6GjmpfRK1O76h97Z8MfS1G0FozR+oF2kG6Vfe8JE6zwrkbxigziPHinCJ+gCPjA9EaBDtRw==}
    engines: {node: '>= 6'}

  csso@4.2.0:
    resolution: {integrity: sha512-wvlcdIbf6pwKEk7vHj8/Bkc0B4ylXZruLvOgs9doS5eOsOpuodOV2zJChSpkp+pRpYQLQMeF04nr3Z68Sta9jA==}
    engines: {node: '>=8.0.0'}

  csstype@3.1.3:
    resolution: {integrity: sha512-M1uQkMl8rQK/szD0LNhtqxIPLpimGm8sOBwU7lLnCpSbTyY3yeU1Vc7l4KT5zT4s/yOxHH5O7tIuuLOCnLADRw==}

  debug@4.4.0:
    resolution: {integrity: sha512-6WTZ/IxCY/T6BALoZHaE4ctp9xm+Z5kY/pzYaCHRFeyVhojxlrm+46y68HA6hr0TcwEssoxNiDEUJQjfPZ/RYA==}
    engines: {node: '>=6.0'}
    peerDependencies:
      supports-color: '*'
    peerDependenciesMeta:
      supports-color:
        optional: true

  deep-eql@4.1.4:
    resolution: {integrity: sha512-SUwdGfqdKOwxCPeVYjwSyRpJ7Z+fhpwIAtmCUdZIWZ/YP5R9WAsyuSgpLVDi9bjWoN2LXHNss/dk3urXtdQxGg==}
    engines: {node: '>=6'}

  detect-libc@1.0.3:
    resolution: {integrity: sha512-pGjwhsmsp4kL2RTz08wcOlGN83otlqHeD/Z5T8GXZB+/YcpQ/dgo+lbU8ZsGxV0HIvqqxo9l7mqYwyYMD9bKDg==}
    engines: {node: '>=0.10'}
    hasBin: true

  detect-libc@2.0.3:
    resolution: {integrity: sha512-bwy0MGW55bG41VqxxypOsdSdGqLwXPI/focwgTYCFMbdUiBAxLg9CFzG08sz2aqzknwiX7Hkl0bQENjg8iLByw==}
    engines: {node: '>=8'}

  diff-sequences@29.6.3:
    resolution: {integrity: sha512-EjePK1srD3P08o2j4f0ExnylqRs5B9tJjcp9t1krH2qRi8CCdsYfwe9JgSLurFBWwq4uOlipzfk5fHNvwFKr8Q==}
    engines: {node: ^14.15.0 || ^16.10.0 || >=18.0.0}

  dom-helpers@5.2.1:
    resolution: {integrity: sha512-nRCa7CK3VTrM2NmGkIy4cbK7IZlgBE/PYMn55rrXefr5xXDP0LdtfPnblFDoVdcAfslJ7or6iqAUnx0CCGIWQA==}

  dom-serializer@1.4.1:
    resolution: {integrity: sha512-VHwB3KfrcOOkelEG2ZOfxqLZdfkil8PtJi4P8N2MMXucZq2yLp75ClViUlOVwyoHEDjYU433Aq+5zWP61+RGag==}

  domelementtype@2.3.0:
    resolution: {integrity: sha512-OLETBj6w0OsagBwdXnPdN0cnMfF9opN69co+7ZrbfPGrdpPVNBUj02spi6B1N7wChLQiPn4CSH/zJvXw56gmHw==}

  domhandler@4.3.1:
    resolution: {integrity: sha512-GrwoxYN+uWlzO8uhUXRl0P+kHE4GtVPfYzVLcUxPL7KNdHKj66vvlhiweIHqYYXWlw+T8iLMp42Lm67ghw4WMQ==}
    engines: {node: '>= 4'}

  domutils@2.8.0:
    resolution: {integrity: sha512-w96Cjofp72M5IIhpjgobBimYEfoPjx1Vx0BSX9P30WBdZW2WIKU0T1Bd0kz2eNZ9ikjKgHbEyKx8BB6H1L3h3A==}

  dotenv-expand@5.1.0:
    resolution: {integrity: sha512-YXQl1DSa4/PQyRfgrv6aoNjhasp/p4qs9FjJ4q4cQk+8m4r6k4ZSiEyytKG8f8W9gi8WsQtIObNmKd+tMzNTmA==}

  dotenv@7.0.0:
    resolution: {integrity: sha512-M3NhsLbV1i6HuGzBUH8vXrtxOk+tWmzWKDMbAVSUp3Zsjm7ywFeuwrUXhmhQyRK1q5B5GGy7hcXPbj3bnfZg2g==}
    engines: {node: '>=6'}

  electron-to-chromium@1.5.76:
    resolution: {integrity: sha512-CjVQyG7n7Sr+eBXE86HIulnL5N8xZY1sgmOPGuq/F0Rr0FJq63lg0kEtOIDfZBk44FnDLf6FUJ+dsJcuiUDdDQ==}

  entities@2.2.0:
    resolution: {integrity: sha512-p92if5Nz619I0w+akJrLZH0MX0Pb5DX39XOwQTtXSdQQOaYH03S1uIQp4mhOZtAXrxq4ViO67YTiLBo2638o9A==}

  entities@3.0.1:
    resolution: {integrity: sha512-WiyBqoomrwMdFG1e0kqvASYfnlb0lp8M5o5Fw2OFq1hNZxxcNk8Ik0Xm7LxzBhuidnZB/UtBqVCgUz3kBOP51Q==}
    engines: {node: '>=0.12'}

  env-paths@2.2.1:
    resolution: {integrity: sha512-+h1lkLKhZMTYjog1VEpJNG7NZJWcuc2DDk/qsqSTRRCOXiLjeQ1d1/udrUGhqMxUgAlwKNZ0cf2uqan5GLuS2A==}
    engines: {node: '>=6'}

  error-ex@1.3.2:
    resolution: {integrity: sha512-7dFHNmqeFSEt2ZBsCriorKnn3Z2pj+fd9kmI6QoWw4//DL+icEBfc0U7qJCisqrTsKTjw4fNFy2pW9OqStD84g==}

  esbuild@0.21.5:
    resolution: {integrity: sha512-mg3OPMV4hXywwpoDxu3Qda5xCKQi+vCTZq8S9J/EpkhB2HzKXq4SNFZE3+NK93JYxc8VMSep+lOUSC/RVKaBqw==}
    engines: {node: '>=12'}
    hasBin: true

  escalade@3.2.0:
    resolution: {integrity: sha512-WUj2qlxaQtO4g6Pq5c29GTcWGDyd8itL8zTlipgECz3JesAiiOKotd8JU6otB3PACgG6xkJUyVhboMS+bje/jA==}
    engines: {node: '>=6'}

  escape-string-regexp@4.0.0:
    resolution: {integrity: sha512-TtpcNJ3XAzx3Gq8sWRzJaVajRs0uVxA2YAkdb1jm2YkPz4G6egUFAyA3n5vtEIZefPk5Wa4UXbKuS5fKkJWdgA==}
    engines: {node: '>=10'}

  estree-walker@3.0.3:
    resolution: {integrity: sha512-7RUKfXgSMMkzt6ZuXmqapOurLGPPfgj6l9uRZ7lRGolvk0y2yocc35LdcxKC5PQZdn2DMqioAQ2NoWcrTKmm6g==}

  execa@8.0.1:
    resolution: {integrity: sha512-VyhnebXciFV2DESc+p6B+y0LjSm0krU4OgJN44qFAhBY0TJ+1V61tYD2+wHusZ6F9n5K+vl8k0sTy7PEfV4qpg==}
    engines: {node: '>=16.17'}

  fflate@0.8.2:
    resolution: {integrity: sha512-cPJU47OaAoCbg0pBvzsgpTPhmhqI5eJjh/JIu8tPj5q+T7iLvW/JAYUqmE7KOB4R1ZyEhzBaIQpQpardBF5z8A==}

  file-saver@2.0.5:
    resolution: {integrity: sha512-P9bmyZ3h/PRG+Nzga+rbdI4OEpNDzAVyy74uVO9ATgzLK6VtAsYybF/+TOCvrc0MO793d6+42lLyZTw7/ArVzA==}

  fill-range@7.1.1:
    resolution: {integrity: sha512-YsGpe3WHLK8ZYi4tWDg2Jy3ebRz2rXowDxnld4bkQB00cc/1Zw9AWnC0i9ztDJitivtQvaI9KaLyKrc+hBW0yg==}
    engines: {node: '>=8'}

  find-root@1.1.0:
    resolution: {integrity: sha512-NKfW6bec6GfKc0SGx1e07QZY9PE99u0Bft/0rzSD5k3sO/vwkVUpDUKVm5Gpp5Ue3YfShPFTX2070tDs5kB9Ng==}

  fsevents@2.3.3:
    resolution: {integrity: sha512-5xoDfX+fL7faATnagmWPpbFtwh/R77WmMMqqHGS65C3vvB0YHrgF+B1YmZ3441tMj5n63k0212XNoJwzlhffQw==}
    engines: {node: ^8.16.0 || ^10.6.0 || >=11.0.0}
    os: [darwin]

  function-bind@1.1.2:
    resolution: {integrity: sha512-7XHNxH7qX9xG5mIwxkhumTox/MIRNcOgDrxWsMt2pAr23WHp6MrRlN7FBSFpCpr+oVO0F744iUgR82nJMfG2SA==}

  get-func-name@2.0.2:
    resolution: {integrity: sha512-8vXOvuE167CtIc3OyItco7N/dpRtBbYOsPsXCz7X/PMnlGjYjSGuZJgM1Y7mmew7BKf9BqvLX2tnOVy1BBUsxQ==}

  get-port@4.2.0:
    resolution: {integrity: sha512-/b3jarXkH8KJoOMQc3uVGHASwGLPq3gSFJ7tgJm2diza+bydJPTGOibin2steecKeOylE8oY2JERlVWkAJO6yw==}
    engines: {node: '>=6'}

  get-stream@8.0.1:
    resolution: {integrity: sha512-VaUJspBffn/LMCJVoMvSAdmscJyS1auj5Zulnn5UoYcY531UWmdwhRWkcGKnGU93m5HSXP9LP2usOryrBtQowA==}
    engines: {node: '>=16'}

  globals@11.12.0:
    resolution: {integrity: sha512-WOBp/EEGUiIsJSp7wcv/y6MO+lV9UoncWqxuFfm8eBwzWNgyfBd6Gz+IeKQ9jCmyhoH99g15M3T+QaVHFjizVA==}
    engines: {node: '>=4'}

  globals@13.24.0:
    resolution: {integrity: sha512-AhO5QUcj8llrbG09iWhPU2B204J1xnPeL8kQmVorSsy+Sjj1sk8gIyh6cUocGmH4L0UuhAJy+hJMRA4mgA4mFQ==}
    engines: {node: '>=8'}

  has-flag@4.0.0:
    resolution: {integrity: sha512-EykJT/Q1KjTWctppgIAgfSO0tKVuZUjhgMr17kqTumMl6Afv3EISleU7qZUzoXDFTAHTDC4NOoG/ZxU3EvlMPQ==}
    engines: {node: '>=8'}

  hasown@2.0.2:
    resolution: {integrity: sha512-0hJU9SCPvmMzIBdZFqNPXWa6dqh7WdH0cII9y+CyS8rG3nL48Bclra9HmKhVVUHyPWNH5Y7xDwAB7bfgSjkUMQ==}
    engines: {node: '>= 0.4'}

  hoist-non-react-statics@3.3.2:
    resolution: {integrity: sha512-/gGivxi8JPKWNm/W0jSmzcMPpfpPLc3dY/6GxhX2hQ9iGj3aDfklV4ET7NjKpSinLpJ5vafa9iiGIEZg10SfBw==}

  htmlnano@2.1.1:
    resolution: {integrity: sha512-kAERyg/LuNZYmdqgCdYvugyLWNFAm8MWXpQMz1pLpetmCbFwoMxvkSoaAMlFrOC4OKTWI4KlZGT/RsNxg4ghOw==}
    peerDependencies:
      cssnano: ^7.0.0
      postcss: ^8.3.11
      purgecss: ^6.0.0
      relateurl: ^0.2.7
      srcset: 5.0.1
      svgo: ^3.0.2
      terser: ^5.10.0
      uncss: ^0.17.3
    peerDependenciesMeta:
      cssnano:
        optional: true
      postcss:
        optional: true
      purgecss:
        optional: true
      relateurl:
        optional: true
      srcset:
        optional: true
      svgo:
        optional: true
      terser:
        optional: true
      uncss:
        optional: true

  htmlparser2@7.2.0:
    resolution: {integrity: sha512-H7MImA4MS6cw7nbyURtLPO1Tms7C5H602LRETv95z1MxO/7CP7rDVROehUYeYBUYEON94NXXDEPmZuq+hX4sog==}

  human-signals@5.0.0:
    resolution: {integrity: sha512-AXcZb6vzzrFAUE61HnN4mpLqd/cSIwNQjtNWR0euPm6y0iqx3G4gOXaIDdtdDwZmhwe82LA6+zinmW4UBWVePQ==}
    engines: {node: '>=16.17.0'}

  ieee754@1.2.1:
    resolution: {integrity: sha512-dcyqhDvX1C46lXZcVqCpK+FtMRQVdIMN6/Df5js2zouUsqG7I6sFxitIC+7KYK29KdXOLHdu9zL4sFnoVQnqaA==}

  import-fresh@3.3.0:
    resolution: {integrity: sha512-veYYhQa+D1QBKznvhUHxb8faxlrwUnxseDAbAp457E0wLNio2bOSKnjYDhMj+YiAq61xrMGhQk9iXVk5FzgQMw==}
    engines: {node: '>=6'}

  is-arrayish@0.2.1:
    resolution: {integrity: sha512-zz06S8t0ozoDXMG+ube26zeCTNXcKIPJZJi8hBrF4idCLms4CG9QtK7qBl1boi5ODzFpjswb5JPmHCbMpjaYzg==}

  is-core-module@2.16.1:
    resolution: {integrity: sha512-UfoeMA6fIJ8wTYFEUjelnaGI67v6+N7qXJEvQuIGa99l4xsCruSYOVSQ0uPANn4dAzm8lkYPaKLrrijLq7x23w==}
    engines: {node: '>= 0.4'}

  is-extglob@2.1.1:
    resolution: {integrity: sha512-SbKbANkN603Vi4jEZv49LeVJMn4yGwsbzZworEoyEiutsN3nJYdbO36zfhGJ6QEDpOZIFkDtnq5JRxmvl3jsoQ==}
    engines: {node: '>=0.10.0'}

  is-glob@4.0.3:
    resolution: {integrity: sha512-xelSayHH36ZgE7ZWhli7pW34hNbNl8Ojv5KVmkJD4hBdD3th8Tfk9vYasLM+mXWOZhFkgZfxhLSnrwRr4elSSg==}
    engines: {node: '>=0.10.0'}

  is-json@2.0.1:
    resolution: {integrity: sha512-6BEnpVn1rcf3ngfmViLM6vjUjGErbdrL4rwlv+u1NO1XO8kqT4YGL8+19Q+Z/bas8tY90BTWMk2+fW1g6hQjbA==}

  is-number@7.0.0:
    resolution: {integrity: sha512-41Cifkg6e8TylSpdtTpeLVMqvSBEVzTttHvERD741+pnZ8ANv0004MRL43QKPDlK9cGvNp6NZWZUBlbGXYxxng==}
    engines: {node: '>=0.12.0'}

  is-stream@3.0.0:
    resolution: {integrity: sha512-LnQR4bZ9IADDRSkvpqMGvt/tEJWclzklNgSw48V5EAaAeDd6qGvN8ei6k5p0tvxSR171VmGyHuTiAOfxAbr8kA==}
    engines: {node: ^12.20.0 || ^14.13.1 || >=16.0.0}

  isexe@2.0.0:
    resolution: {integrity: sha512-RHxMLp9lnKHGHRng9QFhRCMbYAcVpn69smSGcq3f36xjgVVWThj4qqLbTLlq7Ssj8B+fIQ1EuCEGI2lKsyQeIw==}

  js-tokens@4.0.0:
    resolution: {integrity: sha512-RdJUflcE3cUzKiMqQgsCu06FPu9UdIJO0beYbPhHN4k6apgJtifcoCtT9bcxOpYBtpD2kCM6Sbzg4CausW/PKQ==}

  js-tokens@9.0.1:
    resolution: {integrity: sha512-mxa9E9ITFOt0ban3j6L5MpjwegGz6lBQmM1IJkWeBZGcMxto50+eWdjC/52xDbS2vy0k7vIMK0Fe2wfL9OQSpQ==}

  js-yaml@4.1.0:
    resolution: {integrity: sha512-wpxZs9NoxZaJESJGIZTyDEaYpl0FKSA+FB9aJiyemKhMwkxQg63h4T1KJgUGHpTqPDNRcmmYLugrRjJlBtWvRA==}
    hasBin: true

  jsesc@3.1.0:
    resolution: {integrity: sha512-/sM3dO2FOzXjKQhJuo0Q173wf2KOo8t4I8vHy6lF9poUp7bKT0/NHE8fPX23PwfhnykfqnC2xRxOnVw5XuGIaA==}
    engines: {node: '>=6'}
    hasBin: true

  json-parse-even-better-errors@2.3.1:
    resolution: {integrity: sha512-xyFwyhro/JEof6Ghe2iz2NcXoj2sloNsWr/XsERDK/oiPCfaNhl5ONfp+jQdAZRQQ0IJWNzH9zIZF7li91kh2w==}

  json5@2.2.3:
    resolution: {integrity: sha512-XmOWe7eyHYH14cLdVPoyg+GOH3rYX++KpzrylJwSW98t3Nk+U8XOl8FWKOgwtzdb8lXGf6zYwDUzeHMWfxasyg==}
    engines: {node: '>=6'}
    hasBin: true

  kiwi-schema@0.5.0:
    resolution: {integrity: sha512-X+FpfU0yTEtc6aTHS7VwbOpvQwRt70+pXXWRI5fd6CvWhe7pSVC854TVo4Zo0x5/wwcWj+/9KUlXpdcP0dY9AA==}
    hasBin: true

  lightningcss-darwin-arm64@1.28.2:
    resolution: {integrity: sha512-/8cPSqZiusHSS+WQz0W4NuaqFjquys1x+NsdN/XOHb+idGHJSoJ7SoQTVl3DZuAgtPZwFZgRfb/vd1oi8uX6+g==}
    engines: {node: '>= 12.0.0'}
    cpu: [arm64]
    os: [darwin]

  lightningcss-darwin-x64@1.28.2:
    resolution: {integrity: sha512-R7sFrXlgKjvoEG8umpVt/yutjxOL0z8KWf0bfPT3cYMOW4470xu5qSHpFdIOpRWwl3FKNMUdbKtMUjYt0h2j4g==}
    engines: {node: '>= 12.0.0'}
    cpu: [x64]
    os: [darwin]

  lightningcss-freebsd-x64@1.28.2:
    resolution: {integrity: sha512-l2qrCT+x7crAY+lMIxtgvV10R8VurzHAoUZJaVFSlHrN8kRLTvEg9ObojIDIexqWJQvJcVVV3vfzsEynpiuvgA==}
    engines: {node: '>= 12.0.0'}
    cpu: [x64]
    os: [freebsd]

  lightningcss-linux-arm-gnueabihf@1.28.2:
    resolution: {integrity: sha512-DKMzpICBEKnL53X14rF7hFDu8KKALUJtcKdFUCW5YOlGSiwRSgVoRjM97wUm/E0NMPkzrTi/rxfvt7ruNK8meg==}
    engines: {node: '>= 12.0.0'}
    cpu: [arm]
    os: [linux]

  lightningcss-linux-arm64-gnu@1.28.2:
    resolution: {integrity: sha512-nhfjYkfymWZSxdtTNMWyhFk2ImUm0X7NAgJWFwnsYPOfmtWQEapzG/DXZTfEfMjSzERNUNJoQjPAbdqgB+sjiw==}
    engines: {node: '>= 12.0.0'}
    cpu: [arm64]
    os: [linux]

  lightningcss-linux-arm64-musl@1.28.2:
    resolution: {integrity: sha512-1SPG1ZTNnphWvAv8RVOymlZ8BDtAg69Hbo7n4QxARvkFVCJAt0cgjAw1Fox0WEhf4PwnyoOBaVH0Z5YNgzt4dA==}
    engines: {node: '>= 12.0.0'}
    cpu: [arm64]
    os: [linux]

  lightningcss-linux-x64-gnu@1.28.2:
    resolution: {integrity: sha512-ZhQy0FcO//INWUdo/iEdbefntTdpPVQ0XJwwtdbBuMQe+uxqZoytm9M+iqR9O5noWFaxK+nbS2iR/I80Q2Ofpg==}
    engines: {node: '>= 12.0.0'}
    cpu: [x64]
    os: [linux]

  lightningcss-linux-x64-musl@1.28.2:
    resolution: {integrity: sha512-alb/j1NMrgQmSFyzTbN1/pvMPM+gdDw7YBuQ5VSgcFDypN3Ah0BzC2dTZbzwzaMdUVDszX6zH5MzjfVN1oGuww==}
    engines: {node: '>= 12.0.0'}
    cpu: [x64]
    os: [linux]

  lightningcss-win32-arm64-msvc@1.28.2:
    resolution: {integrity: sha512-WnwcjcBeAt0jGdjlgbT9ANf30pF0C/QMb1XnLnH272DQU8QXh+kmpi24R55wmWBwaTtNAETZ+m35ohyeMiNt+g==}
    engines: {node: '>= 12.0.0'}
    cpu: [arm64]
    os: [win32]

  lightningcss-win32-x64-msvc@1.28.2:
    resolution: {integrity: sha512-3piBifyT3avz22o6mDKywQC/OisH2yDK+caHWkiMsF82i3m5wDBadyCjlCQ5VNgzYkxrWZgiaxHDdd5uxsi0/A==}
    engines: {node: '>= 12.0.0'}
    cpu: [x64]
    os: [win32]

  lightningcss@1.28.2:
    resolution: {integrity: sha512-ePLRrbt3fgjXI5VFZOLbvkLD5ZRuxGKm+wJ3ujCqBtL3NanDHPo/5zicR5uEKAPiIjBYF99BM4K4okvMznjkVA==}
    engines: {node: '>= 12.0.0'}

  lines-and-columns@1.2.4:
    resolution: {integrity: sha512-7ylylesZQ/PV29jhEDl3Ufjo6ZX7gCqJr5F7PKrqc93v7fzSymt1BpwEU8nAUXs8qzzvqhbjhK5QZg6Mt/HkBg==}

  lmdb@2.8.5:
    resolution: {integrity: sha512-9bMdFfc80S+vSldBmG3HOuLVHnxRdNTlpzR6QDnzqCQtCzGUEAGTzBKYMeIM+I/sU4oZfgbcbS7X7F65/z/oxQ==}
    hasBin: true

  local-pkg@0.5.1:
    resolution: {integrity: sha512-9rrA30MRRP3gBD3HTGnC6cDFpaE1kVDWxWgqWJUN0RvDNAo+Nz/9GxB+nHOH0ifbVFy0hSA1V6vFDvnx54lTEQ==}
    engines: {node: '>=14'}

  lodash@4.17.21:
    resolution: {integrity: sha512-v2kDEe57lecTulaDIuNTPy3Ry4gLGJ6Z1O3vE1krgXZNrsQ+LFTGHVxVjcXPs17LhbZVGedAJv8XZ1tvj5FvSg==}

  loose-envify@1.4.0:
    resolution: {integrity: sha512-lyuxPGr/Wfhrlem2CL/UcnUc1zcqKAImBDzukY7Y5F/yQiNdko6+fRLevlw1HgMySw7f611UIY408EtxRSoK3Q==}
    hasBin: true

  loupe@2.3.7:
    resolution: {integrity: sha512-zSMINGVYkdpYSOBmLi0D1Uo7JU9nVdQKrHxC8eYlV+9YKK9WePqAlL7lSlorG/U2Fw1w0hTBmaa/jrQ3UbPHtA==}

  magic-string@0.30.17:
    resolution: {integrity: sha512-sNPKHvyjVf7gyjwS4xGTaW/mCnF8wnjtifKBEhxfZ7E/S8tQ0rssrwGNn6q8JH/ohItJfSQp9mBtQYuTlH5QnA==}

  mdn-data@2.0.14:
    resolution: {integrity: sha512-dn6wd0uw5GsdswPFfsgMp5NSB0/aDe6fK94YJV/AJDYXL6HVLWBsxeq7js7Ad+mU2K9LAlwpk6kN2D5mwCPVow==}

  merge-stream@2.0.0:
    resolution: {integrity: sha512-abv/qOcuPfk3URPfDzmZU1LKmuw8kT+0nIHvKrKgFrwifol/doWcdA4ZqsWQ8ENrFKkd67Mfpo/LovbIUsbt3w==}

  micromatch@4.0.8:
    resolution: {integrity: sha512-PXwfBhYu0hBCPw8Dn0E+WDYb7af3dSLVWKi3HGv84IdF4TyFoC0ysxFd0Goxw7nSv4T/PzEJQxsYsEiFCKo2BA==}
    engines: {node: '>=8.6'}

  mimic-fn@4.0.0:
    resolution: {integrity: sha512-vqiC06CuhBTUdZH+RYl8sFrL096vA45Ok5ISO6sE/Mr1jRbGH4Csnhi8f3wKVl7x8mO4Au7Ir9D3Oyv1VYMFJw==}
    engines: {node: '>=12'}

  mlly@1.7.3:
    resolution: {integrity: sha512-xUsx5n/mN0uQf4V548PKQ+YShA4/IW0KI1dZhrNrPCLG+xizETbHTkOa1f8/xut9JRPp8kQuMnz0oqwkTiLo/A==}

  ms@2.1.3:
    resolution: {integrity: sha512-6FlzubTLZG3J2a/NVCAleEhjzq5oxgHyaCU9yYXvcLsvoVaHJq/s5xXI6/XXP6tz7R9xAOtHnSO/tXtF3WRTlA==}

  msgpackr-extract@3.0.3:
    resolution: {integrity: sha512-P0efT1C9jIdVRefqjzOQ9Xml57zpOXnIuS+csaB4MdZbTdmGDLo8XhzBG1N7aO11gKDDkJvBLULeFTo46wwreA==}
    hasBin: true

  msgpackr@1.11.2:
    resolution: {integrity: sha512-F9UngXRlPyWCDEASDpTf6c9uNhGPTqnTeLVt7bN+bU1eajoR/8V9ys2BRaV5C/e5ihE6sJ9uPIKaYt6bFuO32g==}

  nanoid@3.3.8:
    resolution: {integrity: sha512-WNLf5Sd8oZxOm+TzppcYk8gVOgP+l58xNy58D0nbUnOxOWRWvlcCV4kUF7ltmI6PsrLl/BgKEyS4mqsGChFN0w==}
    engines: {node: ^10 || ^12 || ^13.7 || ^14 || >=15.0.1}
    hasBin: true

  node-addon-api@6.1.0:
    resolution: {integrity: sha512-+eawOlIgy680F0kBzPUNFhMZGtJ1YmqM6l4+Crf4IkImjYrO/mqPwRMh352g23uIaQKFItcQ64I7KMaJxHgAVA==}

  node-addon-api@7.1.1:
    resolution: {integrity: sha512-5m3bsyrjFWE1xf7nz7YXdN4udnVtXK6/Yfgn5qnahL6bCkf2yKt4k3nuTKAtT4r3IG8JNR2ncsIMdZuAzJjHQQ==}

  node-gyp-build-optional-packages@5.1.1:
    resolution: {integrity: sha512-+P72GAjVAbTxjjwUmwjVrqrdZROD4nf8KgpBoDxqXXTiYZZt/ud60dE5yvCSr9lRO8e8yv6kgJIC0K0PfZFVQw==}
    hasBin: true

  node-gyp-build-optional-packages@5.2.2:
    resolution: {integrity: sha512-s+w+rBWnpTMwSFbaE0UXsRlg7hU4FjekKU4eyAih5T8nJuNZT1nNsskXpxmeqSK9UzkBl6UgRlnKc8hz8IEqOw==}
    hasBin: true

  node-releases@2.0.19:
    resolution: {integrity: sha512-xxOWJsBKtzAq7DY0J+DTzuz58K8e7sJbdgwkbMWQe8UYB6ekmsQ45q0M/tJDsGaZmbC+l7n57UV8Hl5tHxO9uw==}

  npm-run-path@5.3.0:
    resolution: {integrity: sha512-ppwTtiJZq0O/ai0z7yfudtBpWIoxM8yE6nHi1X47eFR2EWORqfbu6CnPlNsjeN683eT0qG6H/Pyf9fCcvjnnnQ==}
    engines: {node: ^12.20.0 || ^14.13.1 || >=16.0.0}

  nth-check@2.1.1:
    resolution: {integrity: sha512-lqjrjmaOoAnWfMmBPL+XNnynZh2+swxiX3WUE0s4yEHI6m+AwrK2UZOimIRl3X/4QctVqS8AiZjFqyOGrMXb/w==}

  nullthrows@1.1.1:
    resolution: {integrity: sha512-2vPPEi+Z7WqML2jZYddDIfy5Dqb0r2fze2zTxNNknZaFpVHU3mFB3R+DWeJWGVx0ecvttSGlJTI+WG+8Z4cDWw==}

  numcodecs@0.3.2:
    resolution: {integrity: sha512-6YSPnmZgg0P87jnNhi3s+FVLOcIn3y+1CTIgUulA3IdASzK9fJM87sUFkpyA+be9GibGRaST2wCgkD+6U+fWKw==}

  object-assign@4.1.1:
    resolution: {integrity: sha512-rJgTQnkUnH1sFw8yT6VSU3zD3sWmu6sZhIseY8VX+GRu3P6F7Fu+JNDoXfklElbLJSnc3FUQHVe4cU5hj+BcUg==}
    engines: {node: '>=0.10.0'}

  onetime@6.0.0:
    resolution: {integrity: sha512-1FlR+gjXK7X+AsAHso35MnyN5KqGwJRi/31ft6x0M194ht7S+rWAvd7PHss9xSKMzE0asv1pyIHaJYq+BbacAQ==}
    engines: {node: '>=12'}

  ordered-binary@1.5.3:
    resolution: {integrity: sha512-oGFr3T+pYdTGJ+YFEILMpS3es+GiIbs9h/XQrclBXUtd44ey7XwfsMzM31f64I1SQOawDoDr/D823kNCADI8TA==}

  p-limit@5.0.0:
    resolution: {integrity: sha512-/Eaoq+QyLSiXQ4lyYV23f14mZRQcXnxfHrN0vCai+ak9G0pp9iEQukIIZq5NccEvwRB8PUnZT0KsOoDCINS1qQ==}
    engines: {node: '>=18'}

  parcel@2.12.0:
    resolution: {integrity: sha512-W+gxAq7aQ9dJIg/XLKGcRT0cvnStFAQHPaI0pvD0U2l6IVLueUAm3nwN7lkY62zZNmlvNx6jNtE4wlbS+CyqSg==}
    engines: {node: '>= 12.0.0'}
    hasBin: true

  parent-module@1.0.1:
    resolution: {integrity: sha512-GQ2EWRpQV8/o+Aw8YqtfZZPfNRWZYkbidE9k5rpl/hC3vtHHBfGm2Ifi6qWV+coDGkrUKZAxE3Lot5kcsRlh+g==}
    engines: {node: '>=6'}

  parse-json@5.2.0:
    resolution: {integrity: sha512-ayCKvm/phCGxOkYRSCM82iDwct8/EonSEgCSxWxD7ve6jHggsFl4fZVQBPRNgQoKiuV/odhFrGzQXZwbifC8Rg==}
    engines: {node: '>=8'}

  path-key@3.1.1:
    resolution: {integrity: sha512-ojmeN0qd+y0jszEtoY48r0Peq5dwMEkIlCOu6Q5f41lfkswXuKtYrhgoTpLnyIcHm24Uhqx+5Tqm2InSwLhE6Q==}
    engines: {node: '>=8'}

  path-key@4.0.0:
    resolution: {integrity: sha512-haREypq7xkM7ErfgIyA0z+Bj4AGKlMSdlQE2jvJo6huWD1EdkKYV+G/T4nq0YEF2vgTT8kqMFKo1uHn950r4SQ==}
    engines: {node: '>=12'}

  path-parse@1.0.7:
    resolution: {integrity: sha512-LDJzPVEEEPR+y48z93A0Ed0yXb8pAByGWo/k5YYdYgpY2/2EsOsksJrq7lOHxryrVOn1ejG6oAp8ahvOIQD8sw==}

  path-type@4.0.0:
    resolution: {integrity: sha512-gDKb8aZMDeD/tZWs9P6+q0J9Mwkdl6xMV8TjnGP3qJVJ06bdMgkbBlLU8IdfOsIsFz2BW1rNVT3XuNEl8zPAvw==}
    engines: {node: '>=8'}

  pathe@1.1.2:
    resolution: {integrity: sha512-whLdWMYL2TwI08hn8/ZqAbrVemu0LNaNNJZX73O6qaIdCTfXutsLhMkjdENX0qhsQ9uIimo4/aQOmXkoon2nDQ==}

  pathval@1.1.1:
    resolution: {integrity: sha512-Dp6zGqpTdETdR63lehJYPeIOqpiNBNtc7BpWSLrOje7UaIsE5aY92r/AunQA7rsXvet3lrJ3JnZX29UPTKXyKQ==}

  picocolors@1.1.1:
    resolution: {integrity: sha512-xceH2snhtb5M9liqDsmEw56le376mTZkEX/jEb/RxNFyegNul7eNslCXP9FDj/Lcu0X8KEyMceP2ntpaHrDEVA==}

  picomatch@2.3.1:
    resolution: {integrity: sha512-JU3teHTNjmE2VCGFzuY8EXzCDVwEqB2a8fsIvwaStHhAWJEeVd1o1QD80CU6+ZdEXXSLbSsuLwJjkCBWqRQUVA==}
    engines: {node: '>=8.6'}

  pkg-types@1.3.0:
    resolution: {integrity: sha512-kS7yWjVFCkIw9hqdJBoMxDdzEngmkr5FXeWZZfQ6GoYacjVnsW6l2CcYW/0ThD0vF4LPJgVYnrg4d0uuhwYQbg==}

  postcss-value-parser@4.2.0:
    resolution: {integrity: sha512-1NNCs6uurfkVbeXG4S8JFT9t19m45ICnif8zWLd5oPSZ50QnwMfK+H3jv408d4jw/7Bttv5axS5IiHoLaVNHeQ==}

  postcss@8.4.49:
    resolution: {integrity: sha512-OCVPnIObs4N29kxTjzLfUryOkvZEq+pf8jTF0lg8E7uETuWHA+v7j3c/xJmiqpX450191LlmZfUKkXxkTry7nA==}
    engines: {node: ^10 || ^12 || >=14}

  posthtml-parser@0.10.2:
    resolution: {integrity: sha512-PId6zZ/2lyJi9LiKfe+i2xv57oEjJgWbsHGGANwos5AvdQp98i6AtamAl8gzSVFGfQ43Glb5D614cvZf012VKg==}
    engines: {node: '>=12'}

  posthtml-parser@0.11.0:
    resolution: {integrity: sha512-QecJtfLekJbWVo/dMAA+OSwY79wpRmbqS5TeXvXSX+f0c6pW4/SE6inzZ2qkU7oAMCPqIDkZDvd/bQsSFUnKyw==}
    engines: {node: '>=12'}

  posthtml-render@3.0.0:
    resolution: {integrity: sha512-z+16RoxK3fUPgwaIgH9NGnK1HKY9XIDpydky5eQGgAFVXTCSezalv9U2jQuNV+Z9qV1fDWNzldcw4eK0SSbqKA==}
    engines: {node: '>=12'}

  posthtml@0.16.6:
    resolution: {integrity: sha512-JcEmHlyLK/o0uGAlj65vgg+7LIms0xKXe60lcDOTU7oVX/3LuEuLwrQpW3VJ7de5TaFKiW4kWkaIpJL42FEgxQ==}
    engines: {node: '>=12.0.0'}

  prettier@3.3.2:
    resolution: {integrity: sha512-rAVeHYMcv8ATV5d508CFdn+8/pHPpXeIid1DdrPwXnaAdH7cqjVbpJaT5eq4yRAFU/lsbwYwSF/n5iNrdJHPQA==}
    engines: {node: '>=14'}
    hasBin: true

  pretty-format@29.7.0:
    resolution: {integrity: sha512-Pdlw/oPxN+aXdmM9R00JVC9WVFoCLTKJvDVLgmJ+qAffBMxsV85l/Lu7sNx4zSzPyoL2euImuEwHhOXdEgNFZQ==}
    engines: {node: ^14.15.0 || ^16.10.0 || >=18.0.0}

  process@0.11.10:
    resolution: {integrity: sha512-cdGef/drWFoydD1JsMzuFf8100nZl+GT+yacc2bEced5f9Rjk4z+WtFUTBu9PhOi9j/jfmBPu0mMEY4wIdAF8A==}
    engines: {node: '>= 0.6.0'}

  prop-types@15.8.1:
    resolution: {integrity: sha512-oj87CgZICdulUohogVAR7AjlC0327U4el4L6eAvOqCeudMDVU0NThNaV+b9Df4dXgSP1gXMTnPdhfe/2qDH5cg==}

  react-dom@18.3.1:
    resolution: {integrity: sha512-5m4nQKp+rZRb09LNH59GM4BxTh9251/ylbKIbpe7TpGxfJ+9kv6BLkLBXIjjspbgbnIBNqlI23tRnTWT0snUIw==}
    peerDependencies:
      react: ^18.3.1

  react-error-overlay@6.0.9:
    resolution: {integrity: sha512-nQTTcUu+ATDbrSD1BZHr5kgSD4oF8OFjxun8uAaL8RwPBacGBNPf/yAuVVdx17N8XNzRDMrZ9XcKZHCjPW+9ew==}

  react-is@16.13.1:
    resolution: {integrity: sha512-24e6ynE2H+OKt4kqsOvNd8kBpV65zoxbA4BVsEOB3ARVWQki/DHzaUoC5KuON/BiccDaCCTZBuOcfZs70kR8bQ==}

  react-is@18.3.1:
    resolution: {integrity: sha512-/LLMVyas0ljjAtoYiPqYiL8VWXzUUdThrmU5+n20DZv+a+ClRoevUzw5JxU+Ieh5/c87ytoTBV9G1FiKfNJdmg==}

  react-is@19.0.0:
    resolution: {integrity: sha512-H91OHcwjZsbq3ClIDHMzBShc1rotbfACdWENsmEf0IFvZ3FgGPtdHMcsv45bQ1hAbgdfiA8SnxTKfDS+x/8m2g==}

  react-refresh@0.9.0:
    resolution: {integrity: sha512-Gvzk7OZpiqKSkxsQvO/mbTN1poglhmAV7gR/DdIrRrSMXraRQQlfikRJOr3Nb9GTMPC5kof948Zy6jJZIFtDvQ==}
    engines: {node: '>=0.10.0'}

  react-router@7.1.1:
    resolution: {integrity: sha512-39sXJkftkKWRZ2oJtHhCxmoCrBCULr/HAH4IT5DHlgu/Q0FCPV0S4Lx+abjDTx/74xoZzNYDYbOZWlJjruyuDQ==}
    engines: {node: '>=20.0.0'}
    peerDependencies:
      react: '>=18'
      react-dom: '>=18'
    peerDependenciesMeta:
      react-dom:
        optional: true

  react-transition-group@4.4.5:
    resolution: {integrity: sha512-pZcd1MCJoiKiBR2NRxeCRg13uCXbydPnmB4EOeRrY7480qNWO8IIgQG6zlDkm6uRMsURXPuKq0GWtiM59a5Q6g==}
    peerDependencies:
      react: '>=16.6.0'
      react-dom: '>=16.6.0'

  react@18.3.1:
    resolution: {integrity: sha512-wS+hAgJShR0KhEvPJArfuPVN1+Hz1t0Y6n5jLrGQbkb4urgPE/0Rve+1kMB1v/oWgHgm4WIcV+i7F2pTVj+2iQ==}
    engines: {node: '>=0.10.0'}

  reference-spec-reader@0.2.0:
    resolution: {integrity: sha512-q0mfCi5yZSSHXpCyxjgQeaORq3tvDsxDyzaadA/5+AbAUwRyRuuTh0aRQuE/vAOt/qzzxidJ5iDeu1cLHaNBlQ==}

  regenerator-runtime@0.13.11:
    resolution: {integrity: sha512-kY1AZVr2Ra+t+piVaJ4gxaFaReZVH40AKNo7UCX6W+dEwBo/2oZJzqfuN1qLq1oL45o56cPaTXELwrTh8Fpggg==}

  regenerator-runtime@0.14.1:
    resolution: {integrity: sha512-dYnhHh0nJoMfnkZs6GmmhFknAGRrLznOu5nc9ML+EJxGvrx6H7teuevqVqCuPcPK//3eDrrjQhehXVx9cnkGdw==}

  regl@2.1.1:
    resolution: {integrity: sha512-+IOGrxl3FZ8ZM9ixCWQZzFRiRn7Rzn9bu3iFHwg/yz4tlOUQgbO4PHLgG+1ZT60zcIV8tief6Qrmyl8qcoJP0g==}

  resolve-from@4.0.0:
    resolution: {integrity: sha512-pb/MYmXstAkysRFx8piNI1tGFNQIFA3vkE3Gq4EuA1dF6gHp/+vgZqsCGJapvy8N3Q+4o7FwvquPJcnZ7RYy4g==}
    engines: {node: '>=4'}

  resolve@1.22.10:
    resolution: {integrity: sha512-NPRy+/ncIMeDlTAsuqwKIiferiawhefFJtkNSW0qZJEqMEb+qBt/77B/jGeeek+F0uOeN05CDa6HXbbIgtVX4w==}
    engines: {node: '>= 0.4'}
    hasBin: true

  rollup@4.30.0:
    resolution: {integrity: sha512-sDnr1pcjTgUT69qBksNF1N1anwfbyYG6TBQ22b03bII8EdiUQ7J0TlozVaTMjT/eEJAO49e1ndV7t+UZfL1+vA==}
    engines: {node: '>=18.0.0', npm: '>=8.0.0'}
    hasBin: true

  safe-buffer@5.2.1:
    resolution: {integrity: sha512-rp3So07KcdmmKbGvgaNxQSJr7bGVSVk5S9Eq1F+ppbRo70+YeaDxkw5Dd8NPN+GD6bjnYm2VuPuCXmpuYvmCXQ==}

  scheduler@0.23.2:
    resolution: {integrity: sha512-UOShsPwz7NrMUqhR6t0hWjFduvOzbtv7toDH1/hIrfRNIDBnnBWd0CwJTGvTpngVlmwGCdP9/Zl/tVrDqcuYzQ==}

  semver@7.6.3:
    resolution: {integrity: sha512-oVekP1cKtI+CTDvHWYFUcMtsK/00wmAEfyqKfNdARm8u1wNVhSgaX7A8d4UuIlUI5e84iEwOhs7ZPYRmzU9U6A==}
    engines: {node: '>=10'}
    hasBin: true

  set-cookie-parser@2.7.1:
    resolution: {integrity: sha512-IOc8uWeOZgnb3ptbCURJWNjWUPcO3ZnTTdzsurqERrP6nPyv+paC55vJM0LpOlT2ne+Ix+9+CRG1MNLlyZ4GjQ==}

  shebang-command@2.0.0:
    resolution: {integrity: sha512-kHxr2zZpYtdmrN1qDjrrX/Z1rR1kG8Dx+gkpK1G4eXmvXswmcE1hTWBWYUzlraYw1/yZp6YuDY77YtvbN0dmDA==}
    engines: {node: '>=8'}

  shebang-regex@3.0.0:
    resolution: {integrity: sha512-7++dFhtcx3353uBaq8DDR4NuxBetBzC7ZQOhmTQInHEd6bSrXdiEyzCvG07Z44UYdLShWUyXt5M/yhz8ekcb1A==}
    engines: {node: '>=8'}

  siginfo@2.0.0:
    resolution: {integrity: sha512-ybx0WO1/8bSBLEWXZvEd7gMW3Sn3JFlW3TvX1nREbDLRNQNaeNN8WK0meBwPdAaOI7TtRRRJn/Es1zhrrCHu7g==}

  signal-exit@4.1.0:
    resolution: {integrity: sha512-bzyZ1e88w9O1iNJbKnOlvYTrWPDl46O1bG0D3XInv+9tkPrxrN8jUUTiFlDkkmKWgn1M6CfIA13SuGqOa9Korw==}
    engines: {node: '>=14'}

  source-map-js@1.2.1:
    resolution: {integrity: sha512-UXWMKhLOwVKb728IUtQPXxfYU+usdybtUrK/8uGE8CQMvrhOpwvzDBwj0QhSL7MQc7vIsISBG8VQ8+IDQxpfQA==}
    engines: {node: '>=0.10.0'}

  source-map@0.5.7:
    resolution: {integrity: sha512-LbrmJOMUSdEVxIKvdcJzQC+nQhe8FUZQTXQy6+I75skNgn3OoQ0DZA8YnFa7gp8tqtL3KPf1kmo0R5DoApeSGQ==}
    engines: {node: '>=0.10.0'}

  source-map@0.6.1:
    resolution: {integrity: sha512-UjgapumWlbMhkBgzT7Ykc5YXUT46F0iKu8SGXq0bcwP5dz/h0Plj6enJqjz1Zbq2l5WaqYnrVbwWOWMyF3F47g==}
    engines: {node: '>=0.10.0'}

  srcset@4.0.0:
    resolution: {integrity: sha512-wvLeHgcVHKO8Sc/H/5lkGreJQVeYMm9rlmt8PuR1xE31rIuXhuzznUUqAt8MqLhB3MqJdFzlNAfpcWnxiFUcPw==}
    engines: {node: '>=12'}

  stable@0.1.8:
    resolution: {integrity: sha512-ji9qxRnOVfcuLDySj9qzhGSEFVobyt1kIOSkj1qZzYLzq7Tos/oUUWvotUPQLlrsidqsK6tBH89Bc9kL5zHA6w==}
    deprecated: 'Modern JS already guarantees Array#sort() is a stable sort, so this library is deprecated. See the compatibility table on MDN: https://developer.mozilla.org/en-US/docs/Web/JavaScript/Reference/Global_Objects/Array/sort#browser_compatibility'

  stackback@0.0.2:
    resolution: {integrity: sha512-1XMJE5fQo1jGH6Y/7ebnwPOBEkIEnT4QF32d5R1+VXdXveM0IBMJt8zfaxX1P3QhVwrYe+576+jkANtSS2mBbw==}

  std-env@3.8.0:
    resolution: {integrity: sha512-Bc3YwwCB+OzldMxOXJIIvC6cPRWr/LxOp48CdQTOkPyk/t4JWWJbrilwBd7RJzKV8QW7tJkcgAmeuLLJugl5/w==}

  strip-final-newline@3.0.0:
    resolution: {integrity: sha512-dOESqjYr96iWYylGObzd39EuNTa5VJxyvVAEm5Jnh7KGo75V43Hk1odPQkNDyXNmUR6k+gEiDVXnjB8HJ3crXw==}
    engines: {node: '>=12'}

  strip-literal@2.1.1:
    resolution: {integrity: sha512-631UJ6O00eNGfMiWG78ck80dfBab8X6IVFB51jZK5Icd7XAs60Z5y7QdSd/wGIklnWvRbUNloVzhOKKmutxQ6Q==}

  stylis@4.2.0:
    resolution: {integrity: sha512-Orov6g6BB1sDfYgzWfTHDOxamtX1bE/zo104Dh9e6fqJ3PooipYyfJ0pUmrZO2wAvO8YbEyeFrkV91XTsGMSrw==}

  supports-color@7.2.0:
    resolution: {integrity: sha512-qpCAvRl9stuOHveKsn7HncJRvv501qIacKzQlO/+Lwxc9+0q2wLyv4Dfvt80/DPn2pqOBsJdDiogXGR9+OvwRw==}
    engines: {node: '>=8'}

  supports-preserve-symlinks-flag@1.0.0:
    resolution: {integrity: sha512-ot0WnXS9fgdkgIcePe6RHNk1WA8+muPa6cSjeR3V8K27q9BB1rTE3R1p7Hv0z1ZyAc8s6Vvv8DIyWf681MAt0w==}
    engines: {node: '>= 0.4'}

  svgo@2.8.0:
    resolution: {integrity: sha512-+N/Q9kV1+F+UeWYoSiULYo4xYSDQlTgb+ayMobAXPwMnLvop7oxKMo9OzIrX5x3eS4L4f2UHhc9axXwY8DpChg==}
    engines: {node: '>=10.13.0'}
    hasBin: true

  term-size@2.2.1:
    resolution: {integrity: sha512-wK0Ri4fOGjv/XPy8SBHZChl8CM7uMc5VML7SqiQ0zG7+J5Vr+RMQDoHa2CNT6KHUnTGIXH34UDMkPzAUyapBZg==}
    engines: {node: '>=8'}

  timsort@0.3.0:
    resolution: {integrity: sha512-qsdtZH+vMoCARQtyod4imc2nIJwg9Cc7lPRrw9CzF8ZKR0khdr8+2nX80PBhET3tcyTtJDxAffGh2rXH4tyU8A==}

  tinybench@2.9.0:
    resolution: {integrity: sha512-0+DUvqWMValLmha6lr4kD8iAMK1HzV0/aKnCtWb9v9641TnP/MFb7Pc2bxoxQjTXAErryXVgUOfv2YqNllqGeg==}

  tinypool@0.8.4:
    resolution: {integrity: sha512-i11VH5gS6IFeLY3gMBQ00/MmLncVP7JLXOw1vlgkytLmJK7QnEr7NXf0LBdxfmNPAeyetukOk0bOYrJrFGjYJQ==}
    engines: {node: '>=14.0.0'}

  tinyspy@2.2.1:
    resolution: {integrity: sha512-KYad6Vy5VDWV4GH3fjpseMQ/XU2BhIYP7Vzd0LG44qRWm/Yt2WCOTicFdvmgo6gWaqooMQCawTtILVQJupKu7A==}
    engines: {node: '>=14.0.0'}

  to-regex-range@5.0.1:
    resolution: {integrity: sha512-65P7iz6X5yEr1cwcgvQxbbIw7Uk3gOy5dIdtZ4rDveLqhrdJP+Li/Hx6tyK0NEb+2GCyneCMJiGqrADCSNk8sQ==}
    engines: {node: '>=8.0'}

  tslib@2.8.1:
    resolution: {integrity: sha512-oJFu94HQb+KVduSUQL7wnpmqnfmLsOA/nAh6b6EH0wCEoK0/mPeXU6c3wKDV83MkOuHPRHtSXKKU99IBazS/2w==}

  turbo-stream@2.4.0:
    resolution: {integrity: sha512-FHncC10WpBd2eOmGwpmQsWLDoK4cqsA/UT/GqNoaKOQnT8uzhtCbg3EoUDMvqpOSAI0S26mr0rkjzbOO6S3v1g==}

  type-detect@4.1.0:
    resolution: {integrity: sha512-Acylog8/luQ8L7il+geoSxhEkazvkslg7PSNKOX59mbB9cOveP5aq9h74Y7YU8yDpJwetzQQrfIwtf4Wp4LKcw==}
    engines: {node: '>=4'}

  type-fest@0.20.2:
    resolution: {integrity: sha512-Ne+eE4r0/iWnpAxD852z3A+N0Bt5RN//NjJwRd2VFHEmrywxf5vsZlh4R6lixl6B+wz/8d+maTSAkN1FIkI3LQ==}
    engines: {node: '>=10'}

  typescript@5.7.2:
    resolution: {integrity: sha512-i5t66RHxDvVN40HfDd1PsEThGNnlMCMT3jMUuoh9/0TaqWevNontacunWyN02LA9/fIbEWlcHZcgTKb9QoaLfg==}
    engines: {node: '>=14.17'}
    hasBin: true

  ufo@1.5.4:
    resolution: {integrity: sha512-UsUk3byDzKd04EyoZ7U4DOlxQaD14JUKQl6/P7wiX4FNvUfm3XL246n9W5AmqwW5RSFJ27NAuM0iLscAOYUiGQ==}

  undici-types@6.20.0:
    resolution: {integrity: sha512-Ny6QZ2Nju20vw1SRHe3d9jVu6gJ+4e3+MMpqu7pqE5HT6WsTSlce++GQmK5UXS8mzV8DSYHrQH+Xrf2jVcuKNg==}

  unzipit@1.4.3:
    resolution: {integrity: sha512-gsq2PdJIWWGhx5kcdWStvNWit9FVdTewm4SEG7gFskWs+XCVaULt9+BwuoBtJiRE8eo3L1IPAOrbByNLtLtIlg==}
    engines: {node: '>=12'}

  update-browserslist-db@1.1.1:
    resolution: {integrity: sha512-R8UzCaa9Az+38REPiJ1tXlImTJXlVfgHZsglwBD/k6nj76ctsH1E3q4doGrukiLQd3sGQYu56r5+lo5r94l29A==}
    hasBin: true
    peerDependencies:
      browserslist: '>= 4.21.0'

  utility-types@3.11.0:
    resolution: {integrity: sha512-6Z7Ma2aVEWisaL6TvBCy7P8rm2LQoPv6dJ7ecIaIixHcwfbJ0x7mWdbcwlIM5IGQxPZSFYeqRCqlOOeKoJYMkw==}
    engines: {node: '>= 4'}

  uzip-module@1.0.3:
    resolution: {integrity: sha512-AMqwWZaknLM77G+VPYNZLEruMGWGzyigPK3/Whg99B3S6vGHuqsyl5ZrOv1UUF3paGK1U6PM0cnayioaryg/fA==}

  vite-node@1.6.0:
    resolution: {integrity: sha512-de6HJgzC+TFzOu0NTC4RAIsyf/DY/ibWDYQUcuEA84EMHhcefTUGkjFHKKEJhQN4A+6I0u++kr3l36ZF2d7XRw==}
    engines: {node: ^18.0.0 || >=20.0.0}
    hasBin: true

  vite@5.4.11:
    resolution: {integrity: sha512-c7jFQRklXua0mTzneGW9QVyxFjUgwcihC4bXEtujIo2ouWCe1Ajt/amn2PCxYnhYfd5k09JX3SB7OYWFKYqj8Q==}
    engines: {node: ^18.0.0 || >=20.0.0}
    hasBin: true
    peerDependencies:
      '@types/node': ^18.0.0 || >=20.0.0
      less: '*'
      lightningcss: ^1.21.0
      sass: '*'
      sass-embedded: '*'
      stylus: '*'
      sugarss: '*'
      terser: ^5.4.0
    peerDependenciesMeta:
      '@types/node':
        optional: true
      less:
        optional: true
      lightningcss:
        optional: true
      sass:
        optional: true
      sass-embedded:
        optional: true
      stylus:
        optional: true
      sugarss:
        optional: true
      terser:
        optional: true

  vitest@1.6.0:
    resolution: {integrity: sha512-H5r/dN06swuFnzNFhq/dnz37bPXnq8xB2xB5JOVk8K09rUtoeNN+LHWkoQ0A/i3hvbUKKcCei9KpbxqHMLhLLA==}
    engines: {node: ^18.0.0 || >=20.0.0}
    hasBin: true
    peerDependencies:
      '@edge-runtime/vm': '*'
      '@types/node': ^18.0.0 || >=20.0.0
      '@vitest/browser': 1.6.0
      '@vitest/ui': 1.6.0
      happy-dom: '*'
      jsdom: '*'
    peerDependenciesMeta:
      '@edge-runtime/vm':
        optional: true
      '@types/node':
        optional: true
      '@vitest/browser':
        optional: true
      '@vitest/ui':
        optional: true
      happy-dom:
        optional: true
      jsdom:
        optional: true

  weak-lru-cache@1.2.2:
    resolution: {integrity: sha512-DEAoo25RfSYMuTGc9vPJzZcZullwIqRDSI9LOy+fkCJPi6hykCnfKaXTuPBDuXAUcqHXyOgFtHNp/kB2FjYHbw==}

  which@2.0.2:
    resolution: {integrity: sha512-BLI3Tl1TW3Pvl70l3yq3Y64i+awpwXqsGBYWkkqMtnbXgrMD+yj7rhW0kuEDxzJaYXGjEW5ogapKNMEKNMjibA==}
    engines: {node: '>= 8'}
    hasBin: true

  why-is-node-running@2.3.0:
    resolution: {integrity: sha512-hUrmaWBdVDcxvYqnyh09zunKzROWjbZTiNy8dBEjkS7ehEDQibXJ7XvlmtbwuTclUiIyN+CyXQD4Vmko8fNm8w==}
    engines: {node: '>=8'}
    hasBin: true

  yaml@1.10.2:
    resolution: {integrity: sha512-r3vXyErRCYJ7wg28yvBY5VSoAF8ZvlcW9/BwUzEtUsjvX/DKs24dIkuwjtuprwJJHsbyUbLApepYTR1BN4uHrg==}
    engines: {node: '>= 6'}

  yocto-queue@1.1.1:
    resolution: {integrity: sha512-b4JR1PFR10y1mKjhHY9LaGo6tmrgjit7hxVIeAmyMw3jegXR4dhYqLaQF5zMXZxY7tLpMyJeLjr1C4rLmkVe8g==}
    engines: {node: '>=12.20'}

  zarrita@0.4.0-next.14:
    resolution: {integrity: sha512-B5a3Nw31EEaxjI0yh+CJuSdqDo3f0KnCrf8aZiDj4Nhrsi/Jau7Mtc7Yo6T3SmM6AInTmA/VNv/FKT5ZLfADTQ==}

snapshots:

  '@babel/code-frame@7.26.2':
    dependencies:
      '@babel/helper-validator-identifier': 7.25.9
      js-tokens: 4.0.0
      picocolors: 1.1.1

  '@babel/generator@7.26.3':
    dependencies:
      '@babel/parser': 7.26.3
      '@babel/types': 7.26.3
      '@jridgewell/gen-mapping': 0.3.8
      '@jridgewell/trace-mapping': 0.3.25
      jsesc: 3.1.0

  '@babel/helper-module-imports@7.25.9':
    dependencies:
      '@babel/traverse': 7.26.4
      '@babel/types': 7.26.3
    transitivePeerDependencies:
      - supports-color

  '@babel/helper-string-parser@7.25.9': {}

  '@babel/helper-validator-identifier@7.25.9': {}

  '@babel/parser@7.26.3':
    dependencies:
      '@babel/types': 7.26.3

  '@babel/runtime@7.26.0':
    dependencies:
      regenerator-runtime: 0.14.1

  '@babel/template@7.25.9':
    dependencies:
      '@babel/code-frame': 7.26.2
      '@babel/parser': 7.26.3
      '@babel/types': 7.26.3

  '@babel/traverse@7.26.4':
    dependencies:
      '@babel/code-frame': 7.26.2
      '@babel/generator': 7.26.3
      '@babel/parser': 7.26.3
      '@babel/template': 7.25.9
      '@babel/types': 7.26.3
      debug: 4.4.0
      globals: 11.12.0
    transitivePeerDependencies:
      - supports-color

  '@babel/types@7.26.3':
    dependencies:
      '@babel/helper-string-parser': 7.25.9
      '@babel/helper-validator-identifier': 7.25.9

<<<<<<< HEAD
  '@biomejs/biome@1.5.3':
    optionalDependencies:
      '@biomejs/cli-darwin-arm64': 1.5.3
      '@biomejs/cli-darwin-x64': 1.5.3
      '@biomejs/cli-linux-arm64': 1.5.3
      '@biomejs/cli-linux-arm64-musl': 1.5.3
      '@biomejs/cli-linux-x64': 1.5.3
      '@biomejs/cli-linux-x64-musl': 1.5.3
      '@biomejs/cli-win32-arm64': 1.5.3
      '@biomejs/cli-win32-x64': 1.5.3

  '@biomejs/cli-darwin-arm64@1.5.3':
    optional: true

  '@biomejs/cli-darwin-x64@1.5.3':
    optional: true

  '@biomejs/cli-linux-arm64-musl@1.5.3':
    optional: true

  '@biomejs/cli-linux-arm64@1.5.3':
    optional: true

  '@biomejs/cli-linux-x64-musl@1.5.3':
    optional: true

  '@biomejs/cli-linux-x64@1.5.3':
    optional: true

  '@biomejs/cli-win32-arm64@1.5.3':
    optional: true

  '@biomejs/cli-win32-x64@1.5.3':
=======
  '@biomejs/biome@1.9.4':
    optionalDependencies:
      '@biomejs/cli-darwin-arm64': 1.9.4
      '@biomejs/cli-darwin-x64': 1.9.4
      '@biomejs/cli-linux-arm64': 1.9.4
      '@biomejs/cli-linux-arm64-musl': 1.9.4
      '@biomejs/cli-linux-x64': 1.9.4
      '@biomejs/cli-linux-x64-musl': 1.9.4
      '@biomejs/cli-win32-arm64': 1.9.4
      '@biomejs/cli-win32-x64': 1.9.4

  '@biomejs/cli-darwin-arm64@1.9.4':
    optional: true

  '@biomejs/cli-darwin-x64@1.9.4':
    optional: true

  '@biomejs/cli-linux-arm64-musl@1.9.4':
    optional: true

  '@biomejs/cli-linux-arm64@1.9.4':
    optional: true

  '@biomejs/cli-linux-x64-musl@1.9.4':
    optional: true

  '@biomejs/cli-linux-x64@1.9.4':
    optional: true

  '@biomejs/cli-win32-arm64@1.9.4':
    optional: true

  '@biomejs/cli-win32-x64@1.9.4':
>>>>>>> 0cbf74cb
    optional: true

  '@czi-sds/components@20.8.0(rtk6ppu2skiozpk7a4min643va)':
    dependencies:
      '@emotion/core': 11.0.0
      '@emotion/css': 11.13.5
      '@emotion/react': 11.14.0(@types/react@18.3.18)(react@18.3.1)
      '@emotion/styled': 11.14.0(@emotion/react@11.14.0(@types/react@18.3.18)(react@18.3.1))(@types/react@18.3.18)(react@18.3.1)
      '@mui/base': 5.0.0-beta.40(@types/react@18.3.18)(react-dom@18.3.1(react@18.3.1))(react@18.3.1)
      '@mui/icons-material': 5.16.13(@mui/material@5.16.13(@emotion/react@11.14.0(@types/react@18.3.18)(react@18.3.1))(@emotion/styled@11.14.0(@emotion/react@11.14.0(@types/react@18.3.18)(react@18.3.1))(@types/react@18.3.18)(react@18.3.1))(@types/react@18.3.18)(react-dom@18.3.1(react@18.3.1))(react@18.3.1))(@types/react@18.3.18)(react@18.3.1)
      '@mui/lab': 5.0.0-alpha.170(@emotion/react@11.14.0(@types/react@18.3.18)(react@18.3.1))(@emotion/styled@11.14.0(@emotion/react@11.14.0(@types/react@18.3.18)(react@18.3.1))(@types/react@18.3.18)(react@18.3.1))(@mui/material@5.16.13(@emotion/react@11.14.0(@types/react@18.3.18)(react@18.3.1))(@emotion/styled@11.14.0(@emotion/react@11.14.0(@types/react@18.3.18)(react@18.3.1))(@types/react@18.3.18)(react@18.3.1))(@types/react@18.3.18)(react-dom@18.3.1(react@18.3.1))(react@18.3.1))(@types/react@18.3.18)(react-dom@18.3.1(react@18.3.1))(react@18.3.1)
      '@mui/material': 5.16.13(@emotion/react@11.14.0(@types/react@18.3.18)(react@18.3.1))(@emotion/styled@11.14.0(@emotion/react@11.14.0(@types/react@18.3.18)(react@18.3.1))(@types/react@18.3.18)(react@18.3.1))(@types/react@18.3.18)(react-dom@18.3.1(react@18.3.1))(react@18.3.1)
      react: 18.3.1
      react-dom: 18.3.1(react@18.3.1)

  '@emotion/babel-plugin@11.13.5':
    dependencies:
      '@babel/helper-module-imports': 7.25.9
      '@babel/runtime': 7.26.0
      '@emotion/hash': 0.9.2
      '@emotion/memoize': 0.9.0
      '@emotion/serialize': 1.3.3
      babel-plugin-macros: 3.1.0
      convert-source-map: 1.9.0
      escape-string-regexp: 4.0.0
      find-root: 1.1.0
      source-map: 0.5.7
      stylis: 4.2.0
    transitivePeerDependencies:
      - supports-color

  '@emotion/cache@11.14.0':
    dependencies:
      '@emotion/memoize': 0.9.0
      '@emotion/sheet': 1.4.0
      '@emotion/utils': 1.4.2
      '@emotion/weak-memoize': 0.4.0
      stylis: 4.2.0

  '@emotion/core@11.0.0': {}

  '@emotion/css@11.13.5':
    dependencies:
      '@emotion/babel-plugin': 11.13.5
      '@emotion/cache': 11.14.0
      '@emotion/serialize': 1.3.3
      '@emotion/sheet': 1.4.0
      '@emotion/utils': 1.4.2
    transitivePeerDependencies:
      - supports-color

  '@emotion/hash@0.9.2': {}

  '@emotion/is-prop-valid@1.3.1':
    dependencies:
      '@emotion/memoize': 0.9.0

  '@emotion/memoize@0.9.0': {}

  '@emotion/react@11.14.0(@types/react@18.3.18)(react@18.3.1)':
    dependencies:
      '@babel/runtime': 7.26.0
      '@emotion/babel-plugin': 11.13.5
      '@emotion/cache': 11.14.0
      '@emotion/serialize': 1.3.3
      '@emotion/use-insertion-effect-with-fallbacks': 1.2.0(react@18.3.1)
      '@emotion/utils': 1.4.2
      '@emotion/weak-memoize': 0.4.0
      hoist-non-react-statics: 3.3.2
      react: 18.3.1
    optionalDependencies:
      '@types/react': 18.3.18
    transitivePeerDependencies:
      - supports-color

  '@emotion/serialize@1.3.3':
    dependencies:
      '@emotion/hash': 0.9.2
      '@emotion/memoize': 0.9.0
      '@emotion/unitless': 0.10.0
      '@emotion/utils': 1.4.2
      csstype: 3.1.3

  '@emotion/sheet@1.4.0': {}

  '@emotion/styled@11.14.0(@emotion/react@11.14.0(@types/react@18.3.18)(react@18.3.1))(@types/react@18.3.18)(react@18.3.1)':
    dependencies:
      '@babel/runtime': 7.26.0
      '@emotion/babel-plugin': 11.13.5
      '@emotion/is-prop-valid': 1.3.1
      '@emotion/react': 11.14.0(@types/react@18.3.18)(react@18.3.1)
      '@emotion/serialize': 1.3.3
      '@emotion/use-insertion-effect-with-fallbacks': 1.2.0(react@18.3.1)
      '@emotion/utils': 1.4.2
      react: 18.3.1
    optionalDependencies:
      '@types/react': 18.3.18
    transitivePeerDependencies:
      - supports-color

  '@emotion/unitless@0.10.0': {}

  '@emotion/use-insertion-effect-with-fallbacks@1.2.0(react@18.3.1)':
    dependencies:
      react: 18.3.1

  '@emotion/utils@1.4.2': {}

  '@emotion/weak-memoize@0.4.0': {}

  '@esbuild/aix-ppc64@0.21.5':
    optional: true

  '@esbuild/android-arm64@0.21.5':
    optional: true

  '@esbuild/android-arm@0.21.5':
    optional: true

  '@esbuild/android-x64@0.21.5':
    optional: true

  '@esbuild/darwin-arm64@0.21.5':
    optional: true

  '@esbuild/darwin-x64@0.21.5':
    optional: true

  '@esbuild/freebsd-arm64@0.21.5':
    optional: true

  '@esbuild/freebsd-x64@0.21.5':
    optional: true

  '@esbuild/linux-arm64@0.21.5':
    optional: true

  '@esbuild/linux-arm@0.21.5':
    optional: true

  '@esbuild/linux-ia32@0.21.5':
    optional: true

  '@esbuild/linux-loong64@0.21.5':
    optional: true

  '@esbuild/linux-mips64el@0.21.5':
    optional: true

  '@esbuild/linux-ppc64@0.21.5':
    optional: true

  '@esbuild/linux-riscv64@0.21.5':
    optional: true

  '@esbuild/linux-s390x@0.21.5':
    optional: true

  '@esbuild/linux-x64@0.21.5':
    optional: true

  '@esbuild/netbsd-x64@0.21.5':
    optional: true

  '@esbuild/openbsd-x64@0.21.5':
    optional: true

  '@esbuild/sunos-x64@0.21.5':
    optional: true

  '@esbuild/win32-arm64@0.21.5':
    optional: true

  '@esbuild/win32-ia32@0.21.5':
    optional: true

  '@esbuild/win32-x64@0.21.5':
    optional: true

  '@floating-ui/core@1.6.8':
    dependencies:
      '@floating-ui/utils': 0.2.8

  '@floating-ui/dom@1.6.12':
    dependencies:
      '@floating-ui/core': 1.6.8
      '@floating-ui/utils': 0.2.8

  '@floating-ui/react-dom@2.1.2(react-dom@18.3.1(react@18.3.1))(react@18.3.1)':
    dependencies:
      '@floating-ui/dom': 1.6.12
      react: 18.3.1
      react-dom: 18.3.1(react@18.3.1)

  '@floating-ui/utils@0.2.8': {}

  '@jest/schemas@29.6.3':
    dependencies:
      '@sinclair/typebox': 0.27.8

  '@jridgewell/gen-mapping@0.3.8':
    dependencies:
      '@jridgewell/set-array': 1.2.1
      '@jridgewell/sourcemap-codec': 1.5.0
      '@jridgewell/trace-mapping': 0.3.25

  '@jridgewell/resolve-uri@3.1.2': {}

  '@jridgewell/set-array@1.2.1': {}

  '@jridgewell/sourcemap-codec@1.5.0': {}

  '@jridgewell/trace-mapping@0.3.25':
    dependencies:
      '@jridgewell/resolve-uri': 3.1.2
      '@jridgewell/sourcemap-codec': 1.5.0

  '@lezer/common@1.2.3': {}

  '@lezer/lr@1.4.2':
    dependencies:
      '@lezer/common': 1.2.3

  '@lmdb/lmdb-darwin-arm64@2.8.5':
    optional: true

  '@lmdb/lmdb-darwin-x64@2.8.5':
    optional: true

  '@lmdb/lmdb-linux-arm64@2.8.5':
    optional: true

  '@lmdb/lmdb-linux-arm@2.8.5':
    optional: true

  '@lmdb/lmdb-linux-x64@2.8.5':
    optional: true

  '@lmdb/lmdb-win32-x64@2.8.5':
    optional: true

  '@mischnic/json-sourcemap@0.1.1':
    dependencies:
      '@lezer/common': 1.2.3
      '@lezer/lr': 1.4.2
      json5: 2.2.3

  '@msgpackr-extract/msgpackr-extract-darwin-arm64@3.0.3':
    optional: true

  '@msgpackr-extract/msgpackr-extract-darwin-x64@3.0.3':
    optional: true

  '@msgpackr-extract/msgpackr-extract-linux-arm64@3.0.3':
    optional: true

  '@msgpackr-extract/msgpackr-extract-linux-arm@3.0.3':
    optional: true

  '@msgpackr-extract/msgpackr-extract-linux-x64@3.0.3':
    optional: true

  '@msgpackr-extract/msgpackr-extract-win32-x64@3.0.3':
    optional: true

  '@mui/base@5.0.0-beta.40(@types/react@18.3.18)(react-dom@18.3.1(react@18.3.1))(react@18.3.1)':
    dependencies:
      '@babel/runtime': 7.26.0
      '@floating-ui/react-dom': 2.1.2(react-dom@18.3.1(react@18.3.1))(react@18.3.1)
      '@mui/types': 7.2.21(@types/react@18.3.18)
      '@mui/utils': 5.16.13(@types/react@18.3.18)(react@18.3.1)
      '@popperjs/core': 2.11.8
      clsx: 2.1.1
      prop-types: 15.8.1
      react: 18.3.1
      react-dom: 18.3.1(react@18.3.1)
    optionalDependencies:
      '@types/react': 18.3.18

  '@mui/core-downloads-tracker@5.16.13': {}

  '@mui/icons-material@5.16.13(@mui/material@5.16.13(@emotion/react@11.14.0(@types/react@18.3.18)(react@18.3.1))(@emotion/styled@11.14.0(@emotion/react@11.14.0(@types/react@18.3.18)(react@18.3.1))(@types/react@18.3.18)(react@18.3.1))(@types/react@18.3.18)(react-dom@18.3.1(react@18.3.1))(react@18.3.1))(@types/react@18.3.18)(react@18.3.1)':
    dependencies:
      '@babel/runtime': 7.26.0
      '@mui/material': 5.16.13(@emotion/react@11.14.0(@types/react@18.3.18)(react@18.3.1))(@emotion/styled@11.14.0(@emotion/react@11.14.0(@types/react@18.3.18)(react@18.3.1))(@types/react@18.3.18)(react@18.3.1))(@types/react@18.3.18)(react-dom@18.3.1(react@18.3.1))(react@18.3.1)
      react: 18.3.1
    optionalDependencies:
      '@types/react': 18.3.18

  '@mui/lab@5.0.0-alpha.170(@emotion/react@11.14.0(@types/react@18.3.18)(react@18.3.1))(@emotion/styled@11.14.0(@emotion/react@11.14.0(@types/react@18.3.18)(react@18.3.1))(@types/react@18.3.18)(react@18.3.1))(@mui/material@5.16.13(@emotion/react@11.14.0(@types/react@18.3.18)(react@18.3.1))(@emotion/styled@11.14.0(@emotion/react@11.14.0(@types/react@18.3.18)(react@18.3.1))(@types/react@18.3.18)(react@18.3.1))(@types/react@18.3.18)(react-dom@18.3.1(react@18.3.1))(react@18.3.1))(@types/react@18.3.18)(react-dom@18.3.1(react@18.3.1))(react@18.3.1)':
    dependencies:
      '@babel/runtime': 7.26.0
      '@mui/base': 5.0.0-beta.40(@types/react@18.3.18)(react-dom@18.3.1(react@18.3.1))(react@18.3.1)
      '@mui/material': 5.16.13(@emotion/react@11.14.0(@types/react@18.3.18)(react@18.3.1))(@emotion/styled@11.14.0(@emotion/react@11.14.0(@types/react@18.3.18)(react@18.3.1))(@types/react@18.3.18)(react@18.3.1))(@types/react@18.3.18)(react-dom@18.3.1(react@18.3.1))(react@18.3.1)
      '@mui/system': 5.16.13(@emotion/react@11.14.0(@types/react@18.3.18)(react@18.3.1))(@emotion/styled@11.14.0(@emotion/react@11.14.0(@types/react@18.3.18)(react@18.3.1))(@types/react@18.3.18)(react@18.3.1))(@types/react@18.3.18)(react@18.3.1)
      '@mui/types': 7.2.21(@types/react@18.3.18)
      '@mui/utils': 5.16.13(@types/react@18.3.18)(react@18.3.1)
      clsx: 2.1.1
      prop-types: 15.8.1
      react: 18.3.1
      react-dom: 18.3.1(react@18.3.1)
    optionalDependencies:
      '@emotion/react': 11.14.0(@types/react@18.3.18)(react@18.3.1)
      '@emotion/styled': 11.14.0(@emotion/react@11.14.0(@types/react@18.3.18)(react@18.3.1))(@types/react@18.3.18)(react@18.3.1)
      '@types/react': 18.3.18

  '@mui/material@5.16.13(@emotion/react@11.14.0(@types/react@18.3.18)(react@18.3.1))(@emotion/styled@11.14.0(@emotion/react@11.14.0(@types/react@18.3.18)(react@18.3.1))(@types/react@18.3.18)(react@18.3.1))(@types/react@18.3.18)(react-dom@18.3.1(react@18.3.1))(react@18.3.1)':
    dependencies:
      '@babel/runtime': 7.26.0
      '@mui/core-downloads-tracker': 5.16.13
      '@mui/system': 5.16.13(@emotion/react@11.14.0(@types/react@18.3.18)(react@18.3.1))(@emotion/styled@11.14.0(@emotion/react@11.14.0(@types/react@18.3.18)(react@18.3.1))(@types/react@18.3.18)(react@18.3.1))(@types/react@18.3.18)(react@18.3.1)
      '@mui/types': 7.2.21(@types/react@18.3.18)
      '@mui/utils': 5.16.13(@types/react@18.3.18)(react@18.3.1)
      '@popperjs/core': 2.11.8
      '@types/react-transition-group': 4.4.12(@types/react@18.3.18)
      clsx: 2.1.1
      csstype: 3.1.3
      prop-types: 15.8.1
      react: 18.3.1
      react-dom: 18.3.1(react@18.3.1)
      react-is: 19.0.0
      react-transition-group: 4.4.5(react-dom@18.3.1(react@18.3.1))(react@18.3.1)
    optionalDependencies:
      '@emotion/react': 11.14.0(@types/react@18.3.18)(react@18.3.1)
      '@emotion/styled': 11.14.0(@emotion/react@11.14.0(@types/react@18.3.18)(react@18.3.1))(@types/react@18.3.18)(react@18.3.1)
      '@types/react': 18.3.18

  '@mui/private-theming@5.16.13(@types/react@18.3.18)(react@18.3.1)':
    dependencies:
      '@babel/runtime': 7.26.0
      '@mui/utils': 5.16.13(@types/react@18.3.18)(react@18.3.1)
      prop-types: 15.8.1
      react: 18.3.1
    optionalDependencies:
      '@types/react': 18.3.18

  '@mui/styled-engine@5.16.13(@emotion/react@11.14.0(@types/react@18.3.18)(react@18.3.1))(@emotion/styled@11.14.0(@emotion/react@11.14.0(@types/react@18.3.18)(react@18.3.1))(@types/react@18.3.18)(react@18.3.1))(react@18.3.1)':
    dependencies:
      '@babel/runtime': 7.26.0
      '@emotion/cache': 11.14.0
      csstype: 3.1.3
      prop-types: 15.8.1
      react: 18.3.1
    optionalDependencies:
      '@emotion/react': 11.14.0(@types/react@18.3.18)(react@18.3.1)
      '@emotion/styled': 11.14.0(@emotion/react@11.14.0(@types/react@18.3.18)(react@18.3.1))(@types/react@18.3.18)(react@18.3.1)

  '@mui/system@5.16.13(@emotion/react@11.14.0(@types/react@18.3.18)(react@18.3.1))(@emotion/styled@11.14.0(@emotion/react@11.14.0(@types/react@18.3.18)(react@18.3.1))(@types/react@18.3.18)(react@18.3.1))(@types/react@18.3.18)(react@18.3.1)':
    dependencies:
      '@babel/runtime': 7.26.0
      '@mui/private-theming': 5.16.13(@types/react@18.3.18)(react@18.3.1)
      '@mui/styled-engine': 5.16.13(@emotion/react@11.14.0(@types/react@18.3.18)(react@18.3.1))(@emotion/styled@11.14.0(@emotion/react@11.14.0(@types/react@18.3.18)(react@18.3.1))(@types/react@18.3.18)(react@18.3.1))(react@18.3.1)
      '@mui/types': 7.2.21(@types/react@18.3.18)
      '@mui/utils': 5.16.13(@types/react@18.3.18)(react@18.3.1)
      clsx: 2.1.1
      csstype: 3.1.3
      prop-types: 15.8.1
      react: 18.3.1
    optionalDependencies:
      '@emotion/react': 11.14.0(@types/react@18.3.18)(react@18.3.1)
      '@emotion/styled': 11.14.0(@emotion/react@11.14.0(@types/react@18.3.18)(react@18.3.1))(@types/react@18.3.18)(react@18.3.1)
      '@types/react': 18.3.18

  '@mui/types@7.2.21(@types/react@18.3.18)':
    optionalDependencies:
      '@types/react': 18.3.18

  '@mui/utils@5.16.13(@types/react@18.3.18)(react@18.3.1)':
    dependencies:
      '@babel/runtime': 7.26.0
      '@mui/types': 7.2.21(@types/react@18.3.18)
      '@types/prop-types': 15.7.14
      clsx: 2.1.1
      prop-types: 15.8.1
      react: 18.3.1
      react-is: 19.0.0
    optionalDependencies:
      '@types/react': 18.3.18

  '@parcel/bundler-default@2.12.0(@parcel/core@2.12.0(@swc/helpers@0.5.15))(@swc/helpers@0.5.15)':
    dependencies:
      '@parcel/diagnostic': 2.12.0
      '@parcel/graph': 3.2.0
      '@parcel/plugin': 2.12.0(@parcel/core@2.12.0(@swc/helpers@0.5.15))(@swc/helpers@0.5.15)
      '@parcel/rust': 2.12.0
      '@parcel/utils': 2.12.0
      nullthrows: 1.1.1
    transitivePeerDependencies:
      - '@parcel/core'
      - '@swc/helpers'

  '@parcel/cache@2.12.0(@parcel/core@2.12.0(@swc/helpers@0.5.15))(@swc/helpers@0.5.15)':
    dependencies:
      '@parcel/core': 2.12.0(@swc/helpers@0.5.15)
      '@parcel/fs': 2.12.0(@parcel/core@2.12.0(@swc/helpers@0.5.15))(@swc/helpers@0.5.15)
      '@parcel/logger': 2.12.0
      '@parcel/utils': 2.12.0
      lmdb: 2.8.5
    transitivePeerDependencies:
      - '@swc/helpers'

  '@parcel/codeframe@2.12.0':
    dependencies:
      chalk: 4.1.2

  '@parcel/compressor-raw@2.12.0(@parcel/core@2.12.0(@swc/helpers@0.5.15))(@swc/helpers@0.5.15)':
    dependencies:
      '@parcel/plugin': 2.12.0(@parcel/core@2.12.0(@swc/helpers@0.5.15))(@swc/helpers@0.5.15)
    transitivePeerDependencies:
      - '@parcel/core'
      - '@swc/helpers'

  '@parcel/config-default@2.12.0(@parcel/core@2.12.0(@swc/helpers@0.5.15))(@swc/helpers@0.5.15)(postcss@8.4.49)(typescript@5.7.2)':
    dependencies:
      '@parcel/bundler-default': 2.12.0(@parcel/core@2.12.0(@swc/helpers@0.5.15))(@swc/helpers@0.5.15)
      '@parcel/compressor-raw': 2.12.0(@parcel/core@2.12.0(@swc/helpers@0.5.15))(@swc/helpers@0.5.15)
      '@parcel/core': 2.12.0(@swc/helpers@0.5.15)
      '@parcel/namer-default': 2.12.0(@parcel/core@2.12.0(@swc/helpers@0.5.15))(@swc/helpers@0.5.15)
      '@parcel/optimizer-css': 2.12.0(@parcel/core@2.12.0(@swc/helpers@0.5.15))(@swc/helpers@0.5.15)
      '@parcel/optimizer-htmlnano': 2.12.0(@parcel/core@2.12.0(@swc/helpers@0.5.15))(@swc/helpers@0.5.15)(postcss@8.4.49)(typescript@5.7.2)
      '@parcel/optimizer-image': 2.12.0(@parcel/core@2.12.0(@swc/helpers@0.5.15))(@swc/helpers@0.5.15)
      '@parcel/optimizer-svgo': 2.12.0(@parcel/core@2.12.0(@swc/helpers@0.5.15))(@swc/helpers@0.5.15)
      '@parcel/optimizer-swc': 2.12.0(@parcel/core@2.12.0(@swc/helpers@0.5.15))(@swc/helpers@0.5.15)
      '@parcel/packager-css': 2.12.0(@parcel/core@2.12.0(@swc/helpers@0.5.15))(@swc/helpers@0.5.15)
      '@parcel/packager-html': 2.12.0(@parcel/core@2.12.0(@swc/helpers@0.5.15))(@swc/helpers@0.5.15)
      '@parcel/packager-js': 2.12.0(@parcel/core@2.12.0(@swc/helpers@0.5.15))(@swc/helpers@0.5.15)
      '@parcel/packager-raw': 2.12.0(@parcel/core@2.12.0(@swc/helpers@0.5.15))(@swc/helpers@0.5.15)
      '@parcel/packager-svg': 2.12.0(@parcel/core@2.12.0(@swc/helpers@0.5.15))(@swc/helpers@0.5.15)
      '@parcel/packager-wasm': 2.12.0(@parcel/core@2.12.0(@swc/helpers@0.5.15))(@swc/helpers@0.5.15)
      '@parcel/reporter-dev-server': 2.12.0(@parcel/core@2.12.0(@swc/helpers@0.5.15))(@swc/helpers@0.5.15)
      '@parcel/resolver-default': 2.12.0(@parcel/core@2.12.0(@swc/helpers@0.5.15))(@swc/helpers@0.5.15)
      '@parcel/runtime-browser-hmr': 2.12.0(@parcel/core@2.12.0(@swc/helpers@0.5.15))(@swc/helpers@0.5.15)
      '@parcel/runtime-js': 2.12.0(@parcel/core@2.12.0(@swc/helpers@0.5.15))(@swc/helpers@0.5.15)
      '@parcel/runtime-react-refresh': 2.12.0(@parcel/core@2.12.0(@swc/helpers@0.5.15))(@swc/helpers@0.5.15)
      '@parcel/runtime-service-worker': 2.12.0(@parcel/core@2.12.0(@swc/helpers@0.5.15))(@swc/helpers@0.5.15)
      '@parcel/transformer-babel': 2.12.0(@parcel/core@2.12.0(@swc/helpers@0.5.15))(@swc/helpers@0.5.15)
      '@parcel/transformer-css': 2.12.0(@parcel/core@2.12.0(@swc/helpers@0.5.15))(@swc/helpers@0.5.15)
      '@parcel/transformer-html': 2.12.0(@parcel/core@2.12.0(@swc/helpers@0.5.15))(@swc/helpers@0.5.15)
      '@parcel/transformer-image': 2.12.0(@parcel/core@2.12.0(@swc/helpers@0.5.15))(@swc/helpers@0.5.15)
      '@parcel/transformer-js': 2.12.0(@parcel/core@2.12.0(@swc/helpers@0.5.15))
      '@parcel/transformer-json': 2.12.0(@parcel/core@2.12.0(@swc/helpers@0.5.15))(@swc/helpers@0.5.15)
      '@parcel/transformer-postcss': 2.12.0(@parcel/core@2.12.0(@swc/helpers@0.5.15))(@swc/helpers@0.5.15)
      '@parcel/transformer-posthtml': 2.12.0(@parcel/core@2.12.0(@swc/helpers@0.5.15))(@swc/helpers@0.5.15)
      '@parcel/transformer-raw': 2.12.0(@parcel/core@2.12.0(@swc/helpers@0.5.15))(@swc/helpers@0.5.15)
      '@parcel/transformer-react-refresh-wrap': 2.12.0(@parcel/core@2.12.0(@swc/helpers@0.5.15))(@swc/helpers@0.5.15)
      '@parcel/transformer-svg': 2.12.0(@parcel/core@2.12.0(@swc/helpers@0.5.15))(@swc/helpers@0.5.15)
    transitivePeerDependencies:
      - '@swc/helpers'
      - cssnano
      - postcss
      - purgecss
      - relateurl
      - srcset
      - terser
      - typescript
      - uncss

  '@parcel/core@2.12.0(@swc/helpers@0.5.15)':
    dependencies:
      '@mischnic/json-sourcemap': 0.1.1
      '@parcel/cache': 2.12.0(@parcel/core@2.12.0(@swc/helpers@0.5.15))(@swc/helpers@0.5.15)
      '@parcel/diagnostic': 2.12.0
      '@parcel/events': 2.12.0
      '@parcel/fs': 2.12.0(@parcel/core@2.12.0(@swc/helpers@0.5.15))(@swc/helpers@0.5.15)
      '@parcel/graph': 3.2.0
      '@parcel/logger': 2.12.0
      '@parcel/package-manager': 2.12.0(@parcel/core@2.12.0(@swc/helpers@0.5.15))(@swc/helpers@0.5.15)
      '@parcel/plugin': 2.12.0(@parcel/core@2.12.0(@swc/helpers@0.5.15))(@swc/helpers@0.5.15)
      '@parcel/profiler': 2.12.0
      '@parcel/rust': 2.12.0
      '@parcel/source-map': 2.1.1
      '@parcel/types': 2.12.0(@parcel/core@2.12.0(@swc/helpers@0.5.15))(@swc/helpers@0.5.15)
      '@parcel/utils': 2.12.0
      '@parcel/workers': 2.12.0(@parcel/core@2.12.0(@swc/helpers@0.5.15))
      abortcontroller-polyfill: 1.7.8
      base-x: 3.0.10
      browserslist: 4.24.3
      clone: 2.1.2
      dotenv: 7.0.0
      dotenv-expand: 5.1.0
      json5: 2.2.3
      msgpackr: 1.11.2
      nullthrows: 1.1.1
      semver: 7.6.3
    transitivePeerDependencies:
      - '@swc/helpers'

  '@parcel/diagnostic@2.12.0':
    dependencies:
      '@mischnic/json-sourcemap': 0.1.1
      nullthrows: 1.1.1

  '@parcel/events@2.12.0': {}

  '@parcel/fs@2.12.0(@parcel/core@2.12.0(@swc/helpers@0.5.15))(@swc/helpers@0.5.15)':
    dependencies:
      '@parcel/core': 2.12.0(@swc/helpers@0.5.15)
      '@parcel/rust': 2.12.0
      '@parcel/types': 2.12.0(@parcel/core@2.12.0(@swc/helpers@0.5.15))(@swc/helpers@0.5.15)
      '@parcel/utils': 2.12.0
      '@parcel/watcher': 2.5.0
      '@parcel/workers': 2.12.0(@parcel/core@2.12.0(@swc/helpers@0.5.15))
    transitivePeerDependencies:
      - '@swc/helpers'

  '@parcel/graph@3.2.0':
    dependencies:
      nullthrows: 1.1.1

  '@parcel/logger@2.12.0':
    dependencies:
      '@parcel/diagnostic': 2.12.0
      '@parcel/events': 2.12.0

  '@parcel/markdown-ansi@2.12.0':
    dependencies:
      chalk: 4.1.2

  '@parcel/namer-default@2.12.0(@parcel/core@2.12.0(@swc/helpers@0.5.15))(@swc/helpers@0.5.15)':
    dependencies:
      '@parcel/diagnostic': 2.12.0
      '@parcel/plugin': 2.12.0(@parcel/core@2.12.0(@swc/helpers@0.5.15))(@swc/helpers@0.5.15)
      nullthrows: 1.1.1
    transitivePeerDependencies:
      - '@parcel/core'
      - '@swc/helpers'

  '@parcel/node-resolver-core@3.3.0(@parcel/core@2.12.0(@swc/helpers@0.5.15))':
    dependencies:
      '@mischnic/json-sourcemap': 0.1.1
      '@parcel/diagnostic': 2.12.0
      '@parcel/fs': 2.12.0(@parcel/core@2.12.0(@swc/helpers@0.5.15))(@swc/helpers@0.5.15)
      '@parcel/rust': 2.12.0
      '@parcel/utils': 2.12.0
      nullthrows: 1.1.1
      semver: 7.6.3
    transitivePeerDependencies:
      - '@parcel/core'

  '@parcel/optimizer-css@2.12.0(@parcel/core@2.12.0(@swc/helpers@0.5.15))(@swc/helpers@0.5.15)':
    dependencies:
      '@parcel/diagnostic': 2.12.0
      '@parcel/plugin': 2.12.0(@parcel/core@2.12.0(@swc/helpers@0.5.15))(@swc/helpers@0.5.15)
      '@parcel/source-map': 2.1.1
      '@parcel/utils': 2.12.0
      browserslist: 4.24.3
      lightningcss: 1.28.2
      nullthrows: 1.1.1
    transitivePeerDependencies:
      - '@parcel/core'
      - '@swc/helpers'

  '@parcel/optimizer-htmlnano@2.12.0(@parcel/core@2.12.0(@swc/helpers@0.5.15))(@swc/helpers@0.5.15)(postcss@8.4.49)(typescript@5.7.2)':
    dependencies:
      '@parcel/plugin': 2.12.0(@parcel/core@2.12.0(@swc/helpers@0.5.15))(@swc/helpers@0.5.15)
      htmlnano: 2.1.1(postcss@8.4.49)(svgo@2.8.0)(typescript@5.7.2)
      nullthrows: 1.1.1
      posthtml: 0.16.6
      svgo: 2.8.0
    transitivePeerDependencies:
      - '@parcel/core'
      - '@swc/helpers'
      - cssnano
      - postcss
      - purgecss
      - relateurl
      - srcset
      - terser
      - typescript
      - uncss

  '@parcel/optimizer-image@2.12.0(@parcel/core@2.12.0(@swc/helpers@0.5.15))(@swc/helpers@0.5.15)':
    dependencies:
      '@parcel/core': 2.12.0(@swc/helpers@0.5.15)
      '@parcel/diagnostic': 2.12.0
      '@parcel/plugin': 2.12.0(@parcel/core@2.12.0(@swc/helpers@0.5.15))(@swc/helpers@0.5.15)
      '@parcel/rust': 2.12.0
      '@parcel/utils': 2.12.0
<<<<<<< HEAD
      '@parcel/workers': 2.12.0(@parcel/core@2.12.0(@swc/helpers@0.5.15))
=======
      '@parcel/workers': 2.12.0(@parcel/core@2.12.0(@swc/helpers@0.5.15))(@swc/helpers@0.5.15)
    transitivePeerDependencies:
      - '@swc/helpers'
>>>>>>> 0cbf74cb

  '@parcel/optimizer-svgo@2.12.0(@parcel/core@2.12.0(@swc/helpers@0.5.15))(@swc/helpers@0.5.15)':
    dependencies:
      '@parcel/diagnostic': 2.12.0
      '@parcel/plugin': 2.12.0(@parcel/core@2.12.0(@swc/helpers@0.5.15))(@swc/helpers@0.5.15)
      '@parcel/utils': 2.12.0
      svgo: 2.8.0
    transitivePeerDependencies:
      - '@parcel/core'
      - '@swc/helpers'

  '@parcel/optimizer-swc@2.12.0(@parcel/core@2.12.0(@swc/helpers@0.5.15))(@swc/helpers@0.5.15)':
    dependencies:
      '@parcel/diagnostic': 2.12.0
      '@parcel/plugin': 2.12.0(@parcel/core@2.12.0(@swc/helpers@0.5.15))(@swc/helpers@0.5.15)
      '@parcel/source-map': 2.1.1
      '@parcel/utils': 2.12.0
      '@swc/core': 1.10.4(@swc/helpers@0.5.15)
      nullthrows: 1.1.1
    transitivePeerDependencies:
      - '@parcel/core'
      - '@swc/helpers'

  '@parcel/package-manager@2.12.0(@parcel/core@2.12.0(@swc/helpers@0.5.15))(@swc/helpers@0.5.15)':
    dependencies:
      '@parcel/core': 2.12.0(@swc/helpers@0.5.15)
      '@parcel/diagnostic': 2.12.0
      '@parcel/fs': 2.12.0(@parcel/core@2.12.0(@swc/helpers@0.5.15))(@swc/helpers@0.5.15)
      '@parcel/logger': 2.12.0
      '@parcel/node-resolver-core': 3.3.0(@parcel/core@2.12.0(@swc/helpers@0.5.15))
      '@parcel/types': 2.12.0(@parcel/core@2.12.0(@swc/helpers@0.5.15))(@swc/helpers@0.5.15)
      '@parcel/utils': 2.12.0
      '@parcel/workers': 2.12.0(@parcel/core@2.12.0(@swc/helpers@0.5.15))
      '@swc/core': 1.10.4(@swc/helpers@0.5.15)
      semver: 7.6.3
    transitivePeerDependencies:
      - '@swc/helpers'

  '@parcel/packager-css@2.12.0(@parcel/core@2.12.0(@swc/helpers@0.5.15))(@swc/helpers@0.5.15)':
    dependencies:
      '@parcel/diagnostic': 2.12.0
      '@parcel/plugin': 2.12.0(@parcel/core@2.12.0(@swc/helpers@0.5.15))(@swc/helpers@0.5.15)
      '@parcel/source-map': 2.1.1
      '@parcel/utils': 2.12.0
      lightningcss: 1.28.2
      nullthrows: 1.1.1
    transitivePeerDependencies:
      - '@parcel/core'
      - '@swc/helpers'

  '@parcel/packager-html@2.12.0(@parcel/core@2.12.0(@swc/helpers@0.5.15))(@swc/helpers@0.5.15)':
    dependencies:
      '@parcel/plugin': 2.12.0(@parcel/core@2.12.0(@swc/helpers@0.5.15))(@swc/helpers@0.5.15)
      '@parcel/types': 2.12.0(@parcel/core@2.12.0(@swc/helpers@0.5.15))(@swc/helpers@0.5.15)
      '@parcel/utils': 2.12.0
      nullthrows: 1.1.1
      posthtml: 0.16.6
    transitivePeerDependencies:
      - '@parcel/core'
      - '@swc/helpers'

  '@parcel/packager-js@2.12.0(@parcel/core@2.12.0(@swc/helpers@0.5.15))(@swc/helpers@0.5.15)':
    dependencies:
      '@parcel/diagnostic': 2.12.0
      '@parcel/plugin': 2.12.0(@parcel/core@2.12.0(@swc/helpers@0.5.15))(@swc/helpers@0.5.15)
      '@parcel/rust': 2.12.0
      '@parcel/source-map': 2.1.1
      '@parcel/types': 2.12.0(@parcel/core@2.12.0(@swc/helpers@0.5.15))(@swc/helpers@0.5.15)
      '@parcel/utils': 2.12.0
      globals: 13.24.0
      nullthrows: 1.1.1
    transitivePeerDependencies:
      - '@parcel/core'
      - '@swc/helpers'

  '@parcel/packager-raw@2.12.0(@parcel/core@2.12.0(@swc/helpers@0.5.15))(@swc/helpers@0.5.15)':
    dependencies:
      '@parcel/plugin': 2.12.0(@parcel/core@2.12.0(@swc/helpers@0.5.15))(@swc/helpers@0.5.15)
    transitivePeerDependencies:
      - '@parcel/core'
      - '@swc/helpers'

  '@parcel/packager-svg@2.12.0(@parcel/core@2.12.0(@swc/helpers@0.5.15))(@swc/helpers@0.5.15)':
    dependencies:
      '@parcel/plugin': 2.12.0(@parcel/core@2.12.0(@swc/helpers@0.5.15))(@swc/helpers@0.5.15)
      '@parcel/types': 2.12.0(@parcel/core@2.12.0(@swc/helpers@0.5.15))(@swc/helpers@0.5.15)
      '@parcel/utils': 2.12.0
      posthtml: 0.16.6
    transitivePeerDependencies:
      - '@parcel/core'
      - '@swc/helpers'

  '@parcel/packager-ts@2.12.0(@parcel/core@2.12.0(@swc/helpers@0.5.15))(@swc/helpers@0.5.15)':
    dependencies:
      '@parcel/plugin': 2.12.0(@parcel/core@2.12.0(@swc/helpers@0.5.15))(@swc/helpers@0.5.15)
    transitivePeerDependencies:
      - '@parcel/core'
      - '@swc/helpers'

  '@parcel/packager-wasm@2.12.0(@parcel/core@2.12.0(@swc/helpers@0.5.15))(@swc/helpers@0.5.15)':
    dependencies:
      '@parcel/plugin': 2.12.0(@parcel/core@2.12.0(@swc/helpers@0.5.15))(@swc/helpers@0.5.15)
    transitivePeerDependencies:
      - '@parcel/core'
      - '@swc/helpers'

  '@parcel/plugin@2.12.0(@parcel/core@2.12.0(@swc/helpers@0.5.15))(@swc/helpers@0.5.15)':
    dependencies:
      '@parcel/types': 2.12.0(@parcel/core@2.12.0(@swc/helpers@0.5.15))(@swc/helpers@0.5.15)
    transitivePeerDependencies:
      - '@parcel/core'
      - '@swc/helpers'

  '@parcel/profiler@2.12.0':
    dependencies:
      '@parcel/diagnostic': 2.12.0
      '@parcel/events': 2.12.0
      chrome-trace-event: 1.0.4

  '@parcel/reporter-cli@2.12.0(@parcel/core@2.12.0(@swc/helpers@0.5.15))(@swc/helpers@0.5.15)':
    dependencies:
      '@parcel/plugin': 2.12.0(@parcel/core@2.12.0(@swc/helpers@0.5.15))(@swc/helpers@0.5.15)
      '@parcel/types': 2.12.0(@parcel/core@2.12.0(@swc/helpers@0.5.15))(@swc/helpers@0.5.15)
      '@parcel/utils': 2.12.0
      chalk: 4.1.2
      term-size: 2.2.1
    transitivePeerDependencies:
      - '@parcel/core'
      - '@swc/helpers'

  '@parcel/reporter-dev-server@2.12.0(@parcel/core@2.12.0(@swc/helpers@0.5.15))(@swc/helpers@0.5.15)':
    dependencies:
      '@parcel/plugin': 2.12.0(@parcel/core@2.12.0(@swc/helpers@0.5.15))(@swc/helpers@0.5.15)
      '@parcel/utils': 2.12.0
    transitivePeerDependencies:
      - '@parcel/core'
      - '@swc/helpers'

  '@parcel/reporter-tracer@2.12.0(@parcel/core@2.12.0(@swc/helpers@0.5.15))(@swc/helpers@0.5.15)':
    dependencies:
      '@parcel/plugin': 2.12.0(@parcel/core@2.12.0(@swc/helpers@0.5.15))(@swc/helpers@0.5.15)
      '@parcel/utils': 2.12.0
      chrome-trace-event: 1.0.4
      nullthrows: 1.1.1
    transitivePeerDependencies:
      - '@parcel/core'
      - '@swc/helpers'

  '@parcel/resolver-default@2.12.0(@parcel/core@2.12.0(@swc/helpers@0.5.15))(@swc/helpers@0.5.15)':
    dependencies:
      '@parcel/node-resolver-core': 3.3.0(@parcel/core@2.12.0(@swc/helpers@0.5.15))
      '@parcel/plugin': 2.12.0(@parcel/core@2.12.0(@swc/helpers@0.5.15))(@swc/helpers@0.5.15)
    transitivePeerDependencies:
      - '@parcel/core'
      - '@swc/helpers'

  '@parcel/runtime-browser-hmr@2.12.0(@parcel/core@2.12.0(@swc/helpers@0.5.15))(@swc/helpers@0.5.15)':
    dependencies:
      '@parcel/plugin': 2.12.0(@parcel/core@2.12.0(@swc/helpers@0.5.15))(@swc/helpers@0.5.15)
      '@parcel/utils': 2.12.0
    transitivePeerDependencies:
      - '@parcel/core'
      - '@swc/helpers'

  '@parcel/runtime-js@2.12.0(@parcel/core@2.12.0(@swc/helpers@0.5.15))(@swc/helpers@0.5.15)':
    dependencies:
      '@parcel/diagnostic': 2.12.0
      '@parcel/plugin': 2.12.0(@parcel/core@2.12.0(@swc/helpers@0.5.15))(@swc/helpers@0.5.15)
      '@parcel/utils': 2.12.0
      nullthrows: 1.1.1
    transitivePeerDependencies:
      - '@parcel/core'
      - '@swc/helpers'

  '@parcel/runtime-react-refresh@2.12.0(@parcel/core@2.12.0(@swc/helpers@0.5.15))(@swc/helpers@0.5.15)':
    dependencies:
      '@parcel/plugin': 2.12.0(@parcel/core@2.12.0(@swc/helpers@0.5.15))(@swc/helpers@0.5.15)
      '@parcel/utils': 2.12.0
      react-error-overlay: 6.0.9
      react-refresh: 0.9.0
    transitivePeerDependencies:
      - '@parcel/core'
      - '@swc/helpers'

  '@parcel/runtime-service-worker@2.12.0(@parcel/core@2.12.0(@swc/helpers@0.5.15))(@swc/helpers@0.5.15)':
    dependencies:
      '@parcel/plugin': 2.12.0(@parcel/core@2.12.0(@swc/helpers@0.5.15))(@swc/helpers@0.5.15)
      '@parcel/utils': 2.12.0
      nullthrows: 1.1.1
    transitivePeerDependencies:
      - '@parcel/core'
      - '@swc/helpers'

  '@parcel/rust@2.12.0': {}

  '@parcel/source-map@2.1.1':
    dependencies:
      detect-libc: 1.0.3

  '@parcel/transformer-babel@2.12.0(@parcel/core@2.12.0(@swc/helpers@0.5.15))(@swc/helpers@0.5.15)':
    dependencies:
      '@parcel/diagnostic': 2.12.0
      '@parcel/plugin': 2.12.0(@parcel/core@2.12.0(@swc/helpers@0.5.15))(@swc/helpers@0.5.15)
      '@parcel/source-map': 2.1.1
      '@parcel/utils': 2.12.0
      browserslist: 4.24.3
      json5: 2.2.3
      nullthrows: 1.1.1
      semver: 7.6.3
    transitivePeerDependencies:
      - '@parcel/core'
      - '@swc/helpers'

  '@parcel/transformer-css@2.12.0(@parcel/core@2.12.0(@swc/helpers@0.5.15))(@swc/helpers@0.5.15)':
    dependencies:
      '@parcel/diagnostic': 2.12.0
      '@parcel/plugin': 2.12.0(@parcel/core@2.12.0(@swc/helpers@0.5.15))(@swc/helpers@0.5.15)
      '@parcel/source-map': 2.1.1
      '@parcel/utils': 2.12.0
      browserslist: 4.24.3
      lightningcss: 1.28.2
      nullthrows: 1.1.1
    transitivePeerDependencies:
      - '@parcel/core'
      - '@swc/helpers'

  '@parcel/transformer-html@2.12.0(@parcel/core@2.12.0(@swc/helpers@0.5.15))(@swc/helpers@0.5.15)':
    dependencies:
      '@parcel/diagnostic': 2.12.0
      '@parcel/plugin': 2.12.0(@parcel/core@2.12.0(@swc/helpers@0.5.15))(@swc/helpers@0.5.15)
      '@parcel/rust': 2.12.0
      nullthrows: 1.1.1
      posthtml: 0.16.6
      posthtml-parser: 0.10.2
      posthtml-render: 3.0.0
      semver: 7.6.3
      srcset: 4.0.0
    transitivePeerDependencies:
      - '@parcel/core'
      - '@swc/helpers'

  '@parcel/transformer-image@2.12.0(@parcel/core@2.12.0(@swc/helpers@0.5.15))(@swc/helpers@0.5.15)':
    dependencies:
      '@parcel/core': 2.12.0(@swc/helpers@0.5.15)
      '@parcel/plugin': 2.12.0(@parcel/core@2.12.0(@swc/helpers@0.5.15))(@swc/helpers@0.5.15)
      '@parcel/utils': 2.12.0
      '@parcel/workers': 2.12.0(@parcel/core@2.12.0(@swc/helpers@0.5.15))
      nullthrows: 1.1.1
    transitivePeerDependencies:
      - '@swc/helpers'

  '@parcel/transformer-js@2.12.0(@parcel/core@2.12.0(@swc/helpers@0.5.15))':
    dependencies:
      '@parcel/core': 2.12.0(@swc/helpers@0.5.15)
      '@parcel/diagnostic': 2.12.0
      '@parcel/plugin': 2.12.0(@parcel/core@2.12.0(@swc/helpers@0.5.15))(@swc/helpers@0.5.15)
      '@parcel/rust': 2.12.0
      '@parcel/source-map': 2.1.1
      '@parcel/utils': 2.12.0
      '@parcel/workers': 2.12.0(@parcel/core@2.12.0(@swc/helpers@0.5.15))
      '@swc/helpers': 0.5.15
      browserslist: 4.24.3
      nullthrows: 1.1.1
      regenerator-runtime: 0.13.11
      semver: 7.6.3

  '@parcel/transformer-json@2.12.0(@parcel/core@2.12.0(@swc/helpers@0.5.15))(@swc/helpers@0.5.15)':
    dependencies:
      '@parcel/plugin': 2.12.0(@parcel/core@2.12.0(@swc/helpers@0.5.15))(@swc/helpers@0.5.15)
      json5: 2.2.3
    transitivePeerDependencies:
      - '@parcel/core'
      - '@swc/helpers'

  '@parcel/transformer-postcss@2.12.0(@parcel/core@2.12.0(@swc/helpers@0.5.15))(@swc/helpers@0.5.15)':
    dependencies:
      '@parcel/diagnostic': 2.12.0
      '@parcel/plugin': 2.12.0(@parcel/core@2.12.0(@swc/helpers@0.5.15))(@swc/helpers@0.5.15)
      '@parcel/rust': 2.12.0
      '@parcel/utils': 2.12.0
      clone: 2.1.2
      nullthrows: 1.1.1
      postcss-value-parser: 4.2.0
      semver: 7.6.3
    transitivePeerDependencies:
      - '@parcel/core'
      - '@swc/helpers'

  '@parcel/transformer-posthtml@2.12.0(@parcel/core@2.12.0(@swc/helpers@0.5.15))(@swc/helpers@0.5.15)':
    dependencies:
      '@parcel/plugin': 2.12.0(@parcel/core@2.12.0(@swc/helpers@0.5.15))(@swc/helpers@0.5.15)
      '@parcel/utils': 2.12.0
      nullthrows: 1.1.1
      posthtml: 0.16.6
      posthtml-parser: 0.10.2
      posthtml-render: 3.0.0
      semver: 7.6.3
    transitivePeerDependencies:
      - '@parcel/core'
      - '@swc/helpers'

  '@parcel/transformer-raw@2.12.0(@parcel/core@2.12.0(@swc/helpers@0.5.15))(@swc/helpers@0.5.15)':
    dependencies:
      '@parcel/plugin': 2.12.0(@parcel/core@2.12.0(@swc/helpers@0.5.15))(@swc/helpers@0.5.15)
    transitivePeerDependencies:
      - '@parcel/core'
      - '@swc/helpers'

  '@parcel/transformer-react-refresh-wrap@2.12.0(@parcel/core@2.12.0(@swc/helpers@0.5.15))(@swc/helpers@0.5.15)':
    dependencies:
      '@parcel/plugin': 2.12.0(@parcel/core@2.12.0(@swc/helpers@0.5.15))(@swc/helpers@0.5.15)
      '@parcel/utils': 2.12.0
      react-refresh: 0.9.0
    transitivePeerDependencies:
      - '@parcel/core'
      - '@swc/helpers'

  '@parcel/transformer-svg@2.12.0(@parcel/core@2.12.0(@swc/helpers@0.5.15))(@swc/helpers@0.5.15)':
    dependencies:
      '@parcel/diagnostic': 2.12.0
      '@parcel/plugin': 2.12.0(@parcel/core@2.12.0(@swc/helpers@0.5.15))(@swc/helpers@0.5.15)
      '@parcel/rust': 2.12.0
      nullthrows: 1.1.1
      posthtml: 0.16.6
      posthtml-parser: 0.10.2
      posthtml-render: 3.0.0
      semver: 7.6.3
    transitivePeerDependencies:
      - '@parcel/core'
      - '@swc/helpers'

  '@parcel/transformer-typescript-types@2.12.0(@parcel/core@2.12.0(@swc/helpers@0.5.15))(@swc/helpers@0.5.15)(typescript@5.7.2)':
    dependencies:
      '@parcel/diagnostic': 2.12.0
      '@parcel/plugin': 2.12.0(@parcel/core@2.12.0(@swc/helpers@0.5.15))(@swc/helpers@0.5.15)
      '@parcel/source-map': 2.1.1
      '@parcel/ts-utils': 2.12.0(typescript@5.7.2)
      '@parcel/utils': 2.12.0
      nullthrows: 1.1.1
      typescript: 5.7.2
    transitivePeerDependencies:
      - '@parcel/core'
      - '@swc/helpers'

  '@parcel/ts-utils@2.12.0(typescript@5.7.2)':
    dependencies:
      nullthrows: 1.1.1
      typescript: 5.7.2

  '@parcel/types@2.12.0(@parcel/core@2.12.0(@swc/helpers@0.5.15))(@swc/helpers@0.5.15)':
    dependencies:
      '@parcel/cache': 2.12.0(@parcel/core@2.12.0(@swc/helpers@0.5.15))(@swc/helpers@0.5.15)
      '@parcel/diagnostic': 2.12.0
      '@parcel/fs': 2.12.0(@parcel/core@2.12.0(@swc/helpers@0.5.15))(@swc/helpers@0.5.15)
      '@parcel/package-manager': 2.12.0(@parcel/core@2.12.0(@swc/helpers@0.5.15))(@swc/helpers@0.5.15)
      '@parcel/source-map': 2.1.1
      '@parcel/workers': 2.12.0(@parcel/core@2.12.0(@swc/helpers@0.5.15))
      utility-types: 3.11.0
    transitivePeerDependencies:
      - '@parcel/core'
      - '@swc/helpers'

  '@parcel/utils@2.12.0':
    dependencies:
      '@parcel/codeframe': 2.12.0
      '@parcel/diagnostic': 2.12.0
      '@parcel/logger': 2.12.0
      '@parcel/markdown-ansi': 2.12.0
      '@parcel/rust': 2.12.0
      '@parcel/source-map': 2.1.1
      chalk: 4.1.2
      nullthrows: 1.1.1

  '@parcel/watcher-android-arm64@2.5.0':
    optional: true

  '@parcel/watcher-darwin-arm64@2.5.0':
    optional: true

  '@parcel/watcher-darwin-x64@2.5.0':
    optional: true

  '@parcel/watcher-freebsd-x64@2.5.0':
    optional: true

  '@parcel/watcher-linux-arm-glibc@2.5.0':
    optional: true

  '@parcel/watcher-linux-arm-musl@2.5.0':
    optional: true

  '@parcel/watcher-linux-arm64-glibc@2.5.0':
    optional: true

  '@parcel/watcher-linux-arm64-musl@2.5.0':
    optional: true

  '@parcel/watcher-linux-x64-glibc@2.5.0':
    optional: true

  '@parcel/watcher-linux-x64-musl@2.5.0':
    optional: true

  '@parcel/watcher-win32-arm64@2.5.0':
    optional: true

  '@parcel/watcher-win32-ia32@2.5.0':
    optional: true

  '@parcel/watcher-win32-x64@2.5.0':
    optional: true

  '@parcel/watcher@2.5.0':
    dependencies:
      detect-libc: 1.0.3
      is-glob: 4.0.3
      micromatch: 4.0.8
      node-addon-api: 7.1.1
    optionalDependencies:
      '@parcel/watcher-android-arm64': 2.5.0
      '@parcel/watcher-darwin-arm64': 2.5.0
      '@parcel/watcher-darwin-x64': 2.5.0
      '@parcel/watcher-freebsd-x64': 2.5.0
      '@parcel/watcher-linux-arm-glibc': 2.5.0
      '@parcel/watcher-linux-arm-musl': 2.5.0
      '@parcel/watcher-linux-arm64-glibc': 2.5.0
      '@parcel/watcher-linux-arm64-musl': 2.5.0
      '@parcel/watcher-linux-x64-glibc': 2.5.0
      '@parcel/watcher-linux-x64-musl': 2.5.0
      '@parcel/watcher-win32-arm64': 2.5.0
      '@parcel/watcher-win32-ia32': 2.5.0
      '@parcel/watcher-win32-x64': 2.5.0

  '@parcel/workers@2.12.0(@parcel/core@2.12.0(@swc/helpers@0.5.15))':
    dependencies:
      '@parcel/core': 2.12.0(@swc/helpers@0.5.15)
      '@parcel/diagnostic': 2.12.0
      '@parcel/logger': 2.12.0
      '@parcel/profiler': 2.12.0
      '@parcel/types': 2.12.0(@parcel/core@2.12.0(@swc/helpers@0.5.15))(@swc/helpers@0.5.15)
      '@parcel/utils': 2.12.0
      nullthrows: 1.1.1

  '@popperjs/core@2.11.8': {}

  '@rollup/rollup-android-arm-eabi@4.30.0':
    optional: true

  '@rollup/rollup-android-arm64@4.30.0':
    optional: true

  '@rollup/rollup-darwin-arm64@4.30.0':
    optional: true

  '@rollup/rollup-darwin-x64@4.30.0':
    optional: true

  '@rollup/rollup-freebsd-arm64@4.30.0':
    optional: true

  '@rollup/rollup-freebsd-x64@4.30.0':
    optional: true

  '@rollup/rollup-linux-arm-gnueabihf@4.30.0':
    optional: true

  '@rollup/rollup-linux-arm-musleabihf@4.30.0':
    optional: true

  '@rollup/rollup-linux-arm64-gnu@4.30.0':
    optional: true

  '@rollup/rollup-linux-arm64-musl@4.30.0':
    optional: true

  '@rollup/rollup-linux-loongarch64-gnu@4.30.0':
    optional: true

  '@rollup/rollup-linux-powerpc64le-gnu@4.30.0':
    optional: true

  '@rollup/rollup-linux-riscv64-gnu@4.30.0':
    optional: true

  '@rollup/rollup-linux-s390x-gnu@4.30.0':
    optional: true

  '@rollup/rollup-linux-x64-gnu@4.30.0':
    optional: true

  '@rollup/rollup-linux-x64-musl@4.30.0':
    optional: true

  '@rollup/rollup-win32-arm64-msvc@4.30.0':
    optional: true

  '@rollup/rollup-win32-ia32-msvc@4.30.0':
    optional: true

  '@rollup/rollup-win32-x64-msvc@4.30.0':
    optional: true

  '@sinclair/typebox@0.27.8': {}

  '@swc/core-darwin-arm64@1.10.4':
    optional: true

  '@swc/core-darwin-x64@1.10.4':
    optional: true

  '@swc/core-linux-arm-gnueabihf@1.10.4':
    optional: true

  '@swc/core-linux-arm64-gnu@1.10.4':
    optional: true

  '@swc/core-linux-arm64-musl@1.10.4':
    optional: true

  '@swc/core-linux-x64-gnu@1.10.4':
    optional: true

  '@swc/core-linux-x64-musl@1.10.4':
    optional: true

  '@swc/core-win32-arm64-msvc@1.10.4':
    optional: true

  '@swc/core-win32-ia32-msvc@1.10.4':
    optional: true

  '@swc/core-win32-x64-msvc@1.10.4':
    optional: true

  '@swc/core@1.10.4(@swc/helpers@0.5.15)':
    dependencies:
      '@swc/counter': 0.1.3
      '@swc/types': 0.1.17
    optionalDependencies:
      '@swc/core-darwin-arm64': 1.10.4
      '@swc/core-darwin-x64': 1.10.4
      '@swc/core-linux-arm-gnueabihf': 1.10.4
      '@swc/core-linux-arm64-gnu': 1.10.4
      '@swc/core-linux-arm64-musl': 1.10.4
      '@swc/core-linux-x64-gnu': 1.10.4
      '@swc/core-linux-x64-musl': 1.10.4
      '@swc/core-win32-arm64-msvc': 1.10.4
      '@swc/core-win32-ia32-msvc': 1.10.4
      '@swc/core-win32-x64-msvc': 1.10.4
      '@swc/helpers': 0.5.15

  '@swc/counter@0.1.3': {}

  '@swc/helpers@0.5.15':
    dependencies:
      tslib: 2.8.1

  '@swc/types@0.1.17':
    dependencies:
      '@swc/counter': 0.1.3

  '@trysound/sax@0.2.0': {}

  '@types/cookie@0.6.0': {}

  '@types/estree@1.0.6': {}

  '@types/file-saver@2.0.7': {}

  '@types/lodash@4.17.14': {}

  '@types/node@22.10.5':
    dependencies:
      undici-types: 6.20.0

  '@types/parse-json@4.0.2': {}

  '@types/prop-types@15.7.14': {}

  '@types/react-dom@18.3.5(@types/react@18.3.18)':
    dependencies:
      '@types/react': 18.3.18

  '@types/react-transition-group@4.4.12(@types/react@18.3.18)':
    dependencies:
      '@types/react': 18.3.18

  '@types/react@18.3.18':
    dependencies:
      '@types/prop-types': 15.7.14
      csstype: 3.1.3

  '@vitejs/plugin-react-swc@3.7.2(@swc/helpers@0.5.15)(vite@5.4.11(@types/node@22.10.5)(lightningcss@1.28.2))':
    dependencies:
      '@swc/core': 1.10.4(@swc/helpers@0.5.15)
      vite: 5.4.11(@types/node@22.10.5)(lightningcss@1.28.2)
    transitivePeerDependencies:
      - '@swc/helpers'

  '@vitest/expect@1.6.0':
    dependencies:
      '@vitest/spy': 1.6.0
      '@vitest/utils': 1.6.0
      chai: 4.5.0

  '@vitest/runner@1.6.0':
    dependencies:
      '@vitest/utils': 1.6.0
      p-limit: 5.0.0
      pathe: 1.1.2

  '@vitest/snapshot@1.6.0':
    dependencies:
      magic-string: 0.30.17
      pathe: 1.1.2
      pretty-format: 29.7.0

  '@vitest/spy@1.6.0':
    dependencies:
      tinyspy: 2.2.1

  '@vitest/utils@1.6.0':
    dependencies:
      diff-sequences: 29.6.3
      estree-walker: 3.0.3
      loupe: 2.3.7
      pretty-format: 29.7.0

  '@zarrita/core@0.1.0-next.17':
    dependencies:
      '@zarrita/storage': 0.1.0-next.8
      '@zarrita/typedarray': 0.1.0-next.4
      numcodecs: 0.3.2

  '@zarrita/indexing@0.1.0-next.19':
    dependencies:
      '@zarrita/core': 0.1.0-next.17
      '@zarrita/storage': 0.1.0-next.8
      '@zarrita/typedarray': 0.1.0-next.4

  '@zarrita/storage@0.1.0-next.8':
    dependencies:
      reference-spec-reader: 0.2.0
      unzipit: 1.4.3

  '@zarrita/typedarray@0.1.0-next.4': {}

  abortcontroller-polyfill@1.7.8: {}

  acorn-walk@8.3.4:
    dependencies:
      acorn: 8.14.0

  acorn@8.14.0: {}

  ansi-styles@4.3.0:
    dependencies:
      color-convert: 2.0.1

  ansi-styles@5.2.0: {}

  argparse@2.0.1: {}

  assertion-error@1.1.0: {}

  babel-plugin-macros@3.1.0:
    dependencies:
      '@babel/runtime': 7.26.0
      cosmiconfig: 7.1.0
      resolve: 1.22.10

  base-x@3.0.10:
    dependencies:
      safe-buffer: 5.2.1

  base64-js@1.5.1: {}

  boolbase@1.0.0: {}

  braces@3.0.3:
    dependencies:
      fill-range: 7.1.1

  browserslist@4.24.3:
    dependencies:
      caniuse-lite: 1.0.30001690
      electron-to-chromium: 1.5.76
      node-releases: 2.0.19
      update-browserslist-db: 1.1.1(browserslist@4.24.3)

  buffer@6.0.3:
    dependencies:
      base64-js: 1.5.1
      ieee754: 1.2.1

  cac@6.7.14: {}

  callsites@3.1.0: {}

  caniuse-lite@1.0.30001690: {}

  chai@4.5.0:
    dependencies:
      assertion-error: 1.1.0
      check-error: 1.0.3
      deep-eql: 4.1.4
      get-func-name: 2.0.2
      loupe: 2.3.7
      pathval: 1.1.1
      type-detect: 4.1.0

  chalk@4.1.2:
    dependencies:
      ansi-styles: 4.3.0
      supports-color: 7.2.0

  check-error@1.0.3:
    dependencies:
      get-func-name: 2.0.2

  chrome-trace-event@1.0.4: {}

  clone@2.1.2: {}

  clsx@2.1.1: {}

  color-convert@2.0.1:
    dependencies:
      color-name: 1.1.4

  color-name@1.1.4: {}

  commander@7.2.0: {}

  confbox@0.1.8: {}

  convert-source-map@1.9.0: {}

  cookie@1.0.2: {}

  cosmiconfig@7.1.0:
    dependencies:
      '@types/parse-json': 4.0.2
      import-fresh: 3.3.0
      parse-json: 5.2.0
      path-type: 4.0.0
      yaml: 1.10.2

  cosmiconfig@9.0.0(typescript@5.7.2):
    dependencies:
      env-paths: 2.2.1
      import-fresh: 3.3.0
      js-yaml: 4.1.0
      parse-json: 5.2.0
    optionalDependencies:
      typescript: 5.7.2

  cross-spawn@7.0.6:
    dependencies:
      path-key: 3.1.1
      shebang-command: 2.0.0
      which: 2.0.2

  css-select@4.3.0:
    dependencies:
      boolbase: 1.0.0
      css-what: 6.1.0
      domhandler: 4.3.1
      domutils: 2.8.0
      nth-check: 2.1.1

  css-tree@1.1.3:
    dependencies:
      mdn-data: 2.0.14
      source-map: 0.6.1

  css-what@6.1.0: {}

  csso@4.2.0:
    dependencies:
      css-tree: 1.1.3

  csstype@3.1.3: {}

  debug@4.4.0:
    dependencies:
      ms: 2.1.3

  deep-eql@4.1.4:
    dependencies:
      type-detect: 4.1.0

  detect-libc@1.0.3: {}

  detect-libc@2.0.3: {}

  diff-sequences@29.6.3: {}

  dom-helpers@5.2.1:
    dependencies:
      '@babel/runtime': 7.26.0
      csstype: 3.1.3

  dom-serializer@1.4.1:
    dependencies:
      domelementtype: 2.3.0
      domhandler: 4.3.1
      entities: 2.2.0

  domelementtype@2.3.0: {}

  domhandler@4.3.1:
    dependencies:
      domelementtype: 2.3.0

  domutils@2.8.0:
    dependencies:
      dom-serializer: 1.4.1
      domelementtype: 2.3.0
      domhandler: 4.3.1

  dotenv-expand@5.1.0: {}

  dotenv@7.0.0: {}

  electron-to-chromium@1.5.76: {}

  entities@2.2.0: {}

  entities@3.0.1: {}

  env-paths@2.2.1: {}

  error-ex@1.3.2:
    dependencies:
      is-arrayish: 0.2.1

  esbuild@0.21.5:
    optionalDependencies:
      '@esbuild/aix-ppc64': 0.21.5
      '@esbuild/android-arm': 0.21.5
      '@esbuild/android-arm64': 0.21.5
      '@esbuild/android-x64': 0.21.5
      '@esbuild/darwin-arm64': 0.21.5
      '@esbuild/darwin-x64': 0.21.5
      '@esbuild/freebsd-arm64': 0.21.5
      '@esbuild/freebsd-x64': 0.21.5
      '@esbuild/linux-arm': 0.21.5
      '@esbuild/linux-arm64': 0.21.5
      '@esbuild/linux-ia32': 0.21.5
      '@esbuild/linux-loong64': 0.21.5
      '@esbuild/linux-mips64el': 0.21.5
      '@esbuild/linux-ppc64': 0.21.5
      '@esbuild/linux-riscv64': 0.21.5
      '@esbuild/linux-s390x': 0.21.5
      '@esbuild/linux-x64': 0.21.5
      '@esbuild/netbsd-x64': 0.21.5
      '@esbuild/openbsd-x64': 0.21.5
      '@esbuild/sunos-x64': 0.21.5
      '@esbuild/win32-arm64': 0.21.5
      '@esbuild/win32-ia32': 0.21.5
      '@esbuild/win32-x64': 0.21.5

  escalade@3.2.0: {}

  escape-string-regexp@4.0.0: {}

  estree-walker@3.0.3:
    dependencies:
      '@types/estree': 1.0.6

  execa@8.0.1:
    dependencies:
      cross-spawn: 7.0.6
      get-stream: 8.0.1
      human-signals: 5.0.0
      is-stream: 3.0.0
      merge-stream: 2.0.0
      npm-run-path: 5.3.0
      onetime: 6.0.0
      signal-exit: 4.1.0
      strip-final-newline: 3.0.0

  fflate@0.8.2: {}

  file-saver@2.0.5: {}

  fill-range@7.1.1:
    dependencies:
      to-regex-range: 5.0.1

  find-root@1.1.0: {}

  fsevents@2.3.3:
    optional: true

  function-bind@1.1.2: {}

  get-func-name@2.0.2: {}

  get-port@4.2.0: {}

  get-stream@8.0.1: {}

  globals@11.12.0: {}

  globals@13.24.0:
    dependencies:
      type-fest: 0.20.2

  has-flag@4.0.0: {}

  hasown@2.0.2:
    dependencies:
      function-bind: 1.1.2

  hoist-non-react-statics@3.3.2:
    dependencies:
      react-is: 16.13.1

  htmlnano@2.1.1(postcss@8.4.49)(svgo@2.8.0)(typescript@5.7.2):
    dependencies:
      cosmiconfig: 9.0.0(typescript@5.7.2)
      posthtml: 0.16.6
      timsort: 0.3.0
    optionalDependencies:
      postcss: 8.4.49
      svgo: 2.8.0
    transitivePeerDependencies:
      - typescript

  htmlparser2@7.2.0:
    dependencies:
      domelementtype: 2.3.0
      domhandler: 4.3.1
      domutils: 2.8.0
      entities: 3.0.1

  human-signals@5.0.0: {}

  ieee754@1.2.1: {}

  import-fresh@3.3.0:
    dependencies:
      parent-module: 1.0.1
      resolve-from: 4.0.0

  is-arrayish@0.2.1: {}

  is-core-module@2.16.1:
    dependencies:
      hasown: 2.0.2

  is-extglob@2.1.1: {}

  is-glob@4.0.3:
    dependencies:
      is-extglob: 2.1.1

  is-json@2.0.1: {}

  is-number@7.0.0: {}

  is-stream@3.0.0: {}

  isexe@2.0.0: {}

  js-tokens@4.0.0: {}

  js-tokens@9.0.1: {}

  js-yaml@4.1.0:
    dependencies:
      argparse: 2.0.1

  jsesc@3.1.0: {}

  json-parse-even-better-errors@2.3.1: {}

  json5@2.2.3: {}

  kiwi-schema@0.5.0: {}

  lightningcss-darwin-arm64@1.28.2:
    optional: true

  lightningcss-darwin-x64@1.28.2:
    optional: true

  lightningcss-freebsd-x64@1.28.2:
    optional: true

  lightningcss-linux-arm-gnueabihf@1.28.2:
    optional: true

  lightningcss-linux-arm64-gnu@1.28.2:
    optional: true

  lightningcss-linux-arm64-musl@1.28.2:
    optional: true

  lightningcss-linux-x64-gnu@1.28.2:
    optional: true

  lightningcss-linux-x64-musl@1.28.2:
    optional: true

  lightningcss-win32-arm64-msvc@1.28.2:
    optional: true

  lightningcss-win32-x64-msvc@1.28.2:
    optional: true

  lightningcss@1.28.2:
    dependencies:
      detect-libc: 1.0.3
    optionalDependencies:
      lightningcss-darwin-arm64: 1.28.2
      lightningcss-darwin-x64: 1.28.2
      lightningcss-freebsd-x64: 1.28.2
      lightningcss-linux-arm-gnueabihf: 1.28.2
      lightningcss-linux-arm64-gnu: 1.28.2
      lightningcss-linux-arm64-musl: 1.28.2
      lightningcss-linux-x64-gnu: 1.28.2
      lightningcss-linux-x64-musl: 1.28.2
      lightningcss-win32-arm64-msvc: 1.28.2
      lightningcss-win32-x64-msvc: 1.28.2

  lines-and-columns@1.2.4: {}

  lmdb@2.8.5:
    dependencies:
      msgpackr: 1.11.2
      node-addon-api: 6.1.0
      node-gyp-build-optional-packages: 5.1.1
      ordered-binary: 1.5.3
      weak-lru-cache: 1.2.2
    optionalDependencies:
      '@lmdb/lmdb-darwin-arm64': 2.8.5
      '@lmdb/lmdb-darwin-x64': 2.8.5
      '@lmdb/lmdb-linux-arm': 2.8.5
      '@lmdb/lmdb-linux-arm64': 2.8.5
      '@lmdb/lmdb-linux-x64': 2.8.5
      '@lmdb/lmdb-win32-x64': 2.8.5

  local-pkg@0.5.1:
    dependencies:
      mlly: 1.7.3
      pkg-types: 1.3.0

  lodash@4.17.21: {}

  loose-envify@1.4.0:
    dependencies:
      js-tokens: 4.0.0

  loupe@2.3.7:
    dependencies:
      get-func-name: 2.0.2

  magic-string@0.30.17:
    dependencies:
      '@jridgewell/sourcemap-codec': 1.5.0

  mdn-data@2.0.14: {}

  merge-stream@2.0.0: {}

  micromatch@4.0.8:
    dependencies:
      braces: 3.0.3
      picomatch: 2.3.1

  mimic-fn@4.0.0: {}

  mlly@1.7.3:
    dependencies:
      acorn: 8.14.0
      pathe: 1.1.2
      pkg-types: 1.3.0
      ufo: 1.5.4

  ms@2.1.3: {}

  msgpackr-extract@3.0.3:
    dependencies:
      node-gyp-build-optional-packages: 5.2.2
    optionalDependencies:
      '@msgpackr-extract/msgpackr-extract-darwin-arm64': 3.0.3
      '@msgpackr-extract/msgpackr-extract-darwin-x64': 3.0.3
      '@msgpackr-extract/msgpackr-extract-linux-arm': 3.0.3
      '@msgpackr-extract/msgpackr-extract-linux-arm64': 3.0.3
      '@msgpackr-extract/msgpackr-extract-linux-x64': 3.0.3
      '@msgpackr-extract/msgpackr-extract-win32-x64': 3.0.3
    optional: true

  msgpackr@1.11.2:
    optionalDependencies:
      msgpackr-extract: 3.0.3

  nanoid@3.3.8: {}

  node-addon-api@6.1.0: {}

  node-addon-api@7.1.1: {}

  node-gyp-build-optional-packages@5.1.1:
    dependencies:
      detect-libc: 2.0.3

  node-gyp-build-optional-packages@5.2.2:
    dependencies:
      detect-libc: 2.0.3
    optional: true

  node-releases@2.0.19: {}

  npm-run-path@5.3.0:
    dependencies:
      path-key: 4.0.0

  nth-check@2.1.1:
    dependencies:
      boolbase: 1.0.0

  nullthrows@1.1.1: {}

  numcodecs@0.3.2:
    dependencies:
      fflate: 0.8.2

  object-assign@4.1.1: {}

  onetime@6.0.0:
    dependencies:
      mimic-fn: 4.0.0

  ordered-binary@1.5.3: {}

  p-limit@5.0.0:
    dependencies:
      yocto-queue: 1.1.1

  parcel@2.12.0(@swc/helpers@0.5.15)(postcss@8.4.49)(typescript@5.7.2):
    dependencies:
      '@parcel/config-default': 2.12.0(@parcel/core@2.12.0(@swc/helpers@0.5.15))(@swc/helpers@0.5.15)(postcss@8.4.49)(typescript@5.7.2)
      '@parcel/core': 2.12.0(@swc/helpers@0.5.15)
      '@parcel/diagnostic': 2.12.0
      '@parcel/events': 2.12.0
      '@parcel/fs': 2.12.0(@parcel/core@2.12.0(@swc/helpers@0.5.15))(@swc/helpers@0.5.15)
      '@parcel/logger': 2.12.0
      '@parcel/package-manager': 2.12.0(@parcel/core@2.12.0(@swc/helpers@0.5.15))(@swc/helpers@0.5.15)
      '@parcel/reporter-cli': 2.12.0(@parcel/core@2.12.0(@swc/helpers@0.5.15))(@swc/helpers@0.5.15)
      '@parcel/reporter-dev-server': 2.12.0(@parcel/core@2.12.0(@swc/helpers@0.5.15))(@swc/helpers@0.5.15)
      '@parcel/reporter-tracer': 2.12.0(@parcel/core@2.12.0(@swc/helpers@0.5.15))(@swc/helpers@0.5.15)
      '@parcel/utils': 2.12.0
      chalk: 4.1.2
      commander: 7.2.0
      get-port: 4.2.0
    transitivePeerDependencies:
      - '@swc/helpers'
      - cssnano
      - postcss
      - purgecss
      - relateurl
      - srcset
      - terser
      - typescript
      - uncss

  parent-module@1.0.1:
    dependencies:
      callsites: 3.1.0

  parse-json@5.2.0:
    dependencies:
      '@babel/code-frame': 7.26.2
      error-ex: 1.3.2
      json-parse-even-better-errors: 2.3.1
      lines-and-columns: 1.2.4

  path-key@3.1.1: {}

  path-key@4.0.0: {}

  path-parse@1.0.7: {}

  path-type@4.0.0: {}

  pathe@1.1.2: {}

  pathval@1.1.1: {}

  picocolors@1.1.1: {}

  picomatch@2.3.1: {}

  pkg-types@1.3.0:
    dependencies:
      confbox: 0.1.8
      mlly: 1.7.3
      pathe: 1.1.2

  postcss-value-parser@4.2.0: {}

  postcss@8.4.49:
    dependencies:
      nanoid: 3.3.8
      picocolors: 1.1.1
      source-map-js: 1.2.1

  posthtml-parser@0.10.2:
    dependencies:
      htmlparser2: 7.2.0

  posthtml-parser@0.11.0:
    dependencies:
      htmlparser2: 7.2.0

  posthtml-render@3.0.0:
    dependencies:
      is-json: 2.0.1

  posthtml@0.16.6:
    dependencies:
      posthtml-parser: 0.11.0
      posthtml-render: 3.0.0

  prettier@3.3.2: {}

  pretty-format@29.7.0:
    dependencies:
      '@jest/schemas': 29.6.3
      ansi-styles: 5.2.0
      react-is: 18.3.1

  process@0.11.10: {}

  prop-types@15.8.1:
    dependencies:
      loose-envify: 1.4.0
      object-assign: 4.1.1
      react-is: 16.13.1

  react-dom@18.3.1(react@18.3.1):
    dependencies:
      loose-envify: 1.4.0
      react: 18.3.1
      scheduler: 0.23.2

  react-error-overlay@6.0.9: {}

  react-is@16.13.1: {}

  react-is@18.3.1: {}

  react-is@19.0.0: {}

  react-refresh@0.9.0: {}

  react-router@7.1.1(react-dom@18.3.1(react@18.3.1))(react@18.3.1):
    dependencies:
      '@types/cookie': 0.6.0
      cookie: 1.0.2
      react: 18.3.1
      set-cookie-parser: 2.7.1
      turbo-stream: 2.4.0
    optionalDependencies:
      react-dom: 18.3.1(react@18.3.1)

  react-transition-group@4.4.5(react-dom@18.3.1(react@18.3.1))(react@18.3.1):
    dependencies:
      '@babel/runtime': 7.26.0
      dom-helpers: 5.2.1
      loose-envify: 1.4.0
      prop-types: 15.8.1
      react: 18.3.1
      react-dom: 18.3.1(react@18.3.1)

  react@18.3.1:
    dependencies:
      loose-envify: 1.4.0

  reference-spec-reader@0.2.0: {}

  regenerator-runtime@0.13.11: {}

  regenerator-runtime@0.14.1: {}

  regl@2.1.1: {}

  resolve-from@4.0.0: {}

  resolve@1.22.10:
    dependencies:
      is-core-module: 2.16.1
      path-parse: 1.0.7
      supports-preserve-symlinks-flag: 1.0.0

  rollup@4.30.0:
    dependencies:
      '@types/estree': 1.0.6
    optionalDependencies:
      '@rollup/rollup-android-arm-eabi': 4.30.0
      '@rollup/rollup-android-arm64': 4.30.0
      '@rollup/rollup-darwin-arm64': 4.30.0
      '@rollup/rollup-darwin-x64': 4.30.0
      '@rollup/rollup-freebsd-arm64': 4.30.0
      '@rollup/rollup-freebsd-x64': 4.30.0
      '@rollup/rollup-linux-arm-gnueabihf': 4.30.0
      '@rollup/rollup-linux-arm-musleabihf': 4.30.0
      '@rollup/rollup-linux-arm64-gnu': 4.30.0
      '@rollup/rollup-linux-arm64-musl': 4.30.0
      '@rollup/rollup-linux-loongarch64-gnu': 4.30.0
      '@rollup/rollup-linux-powerpc64le-gnu': 4.30.0
      '@rollup/rollup-linux-riscv64-gnu': 4.30.0
      '@rollup/rollup-linux-s390x-gnu': 4.30.0
      '@rollup/rollup-linux-x64-gnu': 4.30.0
      '@rollup/rollup-linux-x64-musl': 4.30.0
      '@rollup/rollup-win32-arm64-msvc': 4.30.0
      '@rollup/rollup-win32-ia32-msvc': 4.30.0
      '@rollup/rollup-win32-x64-msvc': 4.30.0
      fsevents: 2.3.3

  safe-buffer@5.2.1: {}

  scheduler@0.23.2:
    dependencies:
      loose-envify: 1.4.0

  semver@7.6.3: {}

  set-cookie-parser@2.7.1: {}

  shebang-command@2.0.0:
    dependencies:
      shebang-regex: 3.0.0

  shebang-regex@3.0.0: {}

  siginfo@2.0.0: {}

  signal-exit@4.1.0: {}

  source-map-js@1.2.1: {}

  source-map@0.5.7: {}

  source-map@0.6.1: {}

  srcset@4.0.0: {}

  stable@0.1.8: {}

  stackback@0.0.2: {}

  std-env@3.8.0: {}

  strip-final-newline@3.0.0: {}

  strip-literal@2.1.1:
    dependencies:
      js-tokens: 9.0.1

  stylis@4.2.0: {}

  supports-color@7.2.0:
    dependencies:
      has-flag: 4.0.0

  supports-preserve-symlinks-flag@1.0.0: {}

  svgo@2.8.0:
    dependencies:
      '@trysound/sax': 0.2.0
      commander: 7.2.0
      css-select: 4.3.0
      css-tree: 1.1.3
      csso: 4.2.0
      picocolors: 1.1.1
      stable: 0.1.8

  term-size@2.2.1: {}

  timsort@0.3.0: {}

  tinybench@2.9.0: {}

  tinypool@0.8.4: {}

  tinyspy@2.2.1: {}

  to-regex-range@5.0.1:
    dependencies:
      is-number: 7.0.0

  tslib@2.8.1: {}

  turbo-stream@2.4.0: {}

  type-detect@4.1.0: {}

  type-fest@0.20.2: {}

  typescript@5.7.2: {}

  ufo@1.5.4: {}

  undici-types@6.20.0: {}

  unzipit@1.4.3:
    dependencies:
      uzip-module: 1.0.3

  update-browserslist-db@1.1.1(browserslist@4.24.3):
    dependencies:
      browserslist: 4.24.3
      escalade: 3.2.0
      picocolors: 1.1.1

  utility-types@3.11.0: {}

  uzip-module@1.0.3: {}

  vite-node@1.6.0(@types/node@22.10.5)(lightningcss@1.28.2):
    dependencies:
      cac: 6.7.14
      debug: 4.4.0
      pathe: 1.1.2
      picocolors: 1.1.1
      vite: 5.4.11(@types/node@22.10.5)(lightningcss@1.28.2)
    transitivePeerDependencies:
      - '@types/node'
      - less
      - lightningcss
      - sass
      - sass-embedded
      - stylus
      - sugarss
      - supports-color
      - terser

  vite@5.4.11(@types/node@22.10.5)(lightningcss@1.28.2):
    dependencies:
      esbuild: 0.21.5
      postcss: 8.4.49
      rollup: 4.30.0
    optionalDependencies:
      '@types/node': 22.10.5
      fsevents: 2.3.3
      lightningcss: 1.28.2

  vitest@1.6.0(@types/node@22.10.5)(lightningcss@1.28.2):
    dependencies:
      '@vitest/expect': 1.6.0
      '@vitest/runner': 1.6.0
      '@vitest/snapshot': 1.6.0
      '@vitest/spy': 1.6.0
      '@vitest/utils': 1.6.0
      acorn-walk: 8.3.4
      chai: 4.5.0
      debug: 4.4.0
      execa: 8.0.1
      local-pkg: 0.5.1
      magic-string: 0.30.17
      pathe: 1.1.2
      picocolors: 1.1.1
      std-env: 3.8.0
      strip-literal: 2.1.1
      tinybench: 2.9.0
      tinypool: 0.8.4
      vite: 5.4.11(@types/node@22.10.5)(lightningcss@1.28.2)
      vite-node: 1.6.0(@types/node@22.10.5)(lightningcss@1.28.2)
      why-is-node-running: 2.3.0
    optionalDependencies:
      '@types/node': 22.10.5
    transitivePeerDependencies:
      - less
      - lightningcss
      - sass
      - sass-embedded
      - stylus
      - sugarss
      - supports-color
      - terser

  weak-lru-cache@1.2.2: {}

  which@2.0.2:
    dependencies:
      isexe: 2.0.0

  why-is-node-running@2.3.0:
    dependencies:
      siginfo: 2.0.0
      stackback: 0.0.2

  yaml@1.10.2: {}

  yocto-queue@1.1.1: {}

  zarrita@0.4.0-next.14:
    dependencies:
      '@zarrita/core': 0.1.0-next.17
      '@zarrita/indexing': 0.1.0-next.19
      '@zarrita/storage': 0.1.0-next.8<|MERGE_RESOLUTION|>--- conflicted
+++ resolved
@@ -9,28 +9,20 @@
   .:
     devDependencies:
       '@biomejs/biome':
-<<<<<<< HEAD
-        specifier: 1.5.3
-        version: 1.5.3
-=======
         specifier: 1.9.4
         version: 1.9.4
->>>>>>> 0cbf74cb
       '@parcel/packager-ts':
         specifier: 2.12.0
-        version: 2.12.0(@parcel/core@2.12.0(@swc/helpers@0.5.15))(@swc/helpers@0.5.15)
+        version: 2.12.0(@parcel/core@2.12.0(@swc/helpers@0.5.15))
       '@parcel/transformer-typescript-types':
         specifier: 2.12.0
-        version: 2.12.0(@parcel/core@2.12.0(@swc/helpers@0.5.15))(@swc/helpers@0.5.15)(typescript@5.7.2)
+        version: 2.12.0(@parcel/core@2.12.0(@swc/helpers@0.5.15))(typescript@5.7.2)
       buffer:
         specifier: ^5.5.0||^6.0.0
         version: 6.0.3
       parcel:
         specifier: 2.12.0
         version: 2.12.0(@swc/helpers@0.5.15)(postcss@8.4.49)(typescript@5.7.2)
-      prettier:
-        specifier: 3.3.2
-        version: 3.3.2
       process:
         specifier: ^0.11.10
         version: 0.11.10
@@ -146,10 +138,10 @@
     devDependencies:
       '@parcel/packager-ts':
         specifier: ^2.12.0
-        version: 2.12.0(@parcel/core@2.12.0(@swc/helpers@0.5.15))(@swc/helpers@0.5.15)
+        version: 2.12.0(@parcel/core@2.12.0(@swc/helpers@0.5.15))
       '@parcel/transformer-typescript-types':
         specifier: ^2.12.0
-        version: 2.12.0(@parcel/core@2.12.0(@swc/helpers@0.5.15))(@swc/helpers@0.5.15)(typescript@5.7.2)
+        version: 2.12.0(@parcel/core@2.12.0(@swc/helpers@0.5.15))(typescript@5.7.2)
       '@types/lodash':
         specifier: ^4.14.202
         version: 4.17.14
@@ -167,10 +159,10 @@
     devDependencies:
       '@parcel/packager-ts':
         specifier: ^2.12.0
-        version: 2.12.0(@parcel/core@2.12.0(@swc/helpers@0.5.15))(@swc/helpers@0.5.15)
+        version: 2.12.0(@parcel/core@2.12.0(@swc/helpers@0.5.15))
       '@parcel/transformer-typescript-types':
         specifier: ^2.12.0
-        version: 2.12.0(@parcel/core@2.12.0(@swc/helpers@0.5.15))(@swc/helpers@0.5.15)(typescript@5.7.2)
+        version: 2.12.0(@parcel/core@2.12.0(@swc/helpers@0.5.15))(typescript@5.7.2)
       parcel:
         specifier: 2.12.0
         version: 2.12.0(@swc/helpers@0.5.15)(postcss@8.4.49)(typescript@5.7.2)
@@ -201,10 +193,10 @@
     devDependencies:
       '@parcel/packager-ts':
         specifier: ^2.12.0
-        version: 2.12.0(@parcel/core@2.12.0(@swc/helpers@0.5.15))(@swc/helpers@0.5.15)
+        version: 2.12.0(@parcel/core@2.12.0(@swc/helpers@0.5.15))
       '@parcel/transformer-typescript-types':
         specifier: ^2.12.0
-        version: 2.12.0(@parcel/core@2.12.0(@swc/helpers@0.5.15))(@swc/helpers@0.5.15)(typescript@5.7.2)
+        version: 2.12.0(@parcel/core@2.12.0(@swc/helpers@0.5.15))(typescript@5.7.2)
       '@types/lodash':
         specifier: ^4.14.202
         version: 4.17.14
@@ -229,10 +221,10 @@
     devDependencies:
       '@parcel/packager-ts':
         specifier: ^2.12.0
-        version: 2.12.0(@parcel/core@2.12.0(@swc/helpers@0.5.15))(@swc/helpers@0.5.15)
+        version: 2.12.0(@parcel/core@2.12.0(@swc/helpers@0.5.15))
       '@parcel/transformer-typescript-types':
         specifier: ^2.12.0
-        version: 2.12.0(@parcel/core@2.12.0(@swc/helpers@0.5.15))(@swc/helpers@0.5.15)(typescript@5.7.2)
+        version: 2.12.0(@parcel/core@2.12.0(@swc/helpers@0.5.15))(typescript@5.7.2)
       '@types/lodash':
         specifier: ^4.14.202
         version: 4.17.14
@@ -289,58 +281,6 @@
     resolution: {integrity: sha512-vN5p+1kl59GVKMvTHt55NzzmYVxprfJD+ql7U9NFIfKCBkYE55LYtS+WtPlaYOyzydrKI8Nezd+aZextrd+FMA==}
     engines: {node: '>=6.9.0'}
 
-<<<<<<< HEAD
-  '@biomejs/biome@1.5.3':
-    resolution: {integrity: sha512-yvZCa/g3akwTaAQ7PCwPWDCkZs3Qa5ONg/fgOUT9e6wAWsPftCjLQFPXBeGxPK30yZSSpgEmRCfpGTmVbUjGgg==}
-    engines: {node: '>=14.*'}
-    hasBin: true
-
-  '@biomejs/cli-darwin-arm64@1.5.3':
-    resolution: {integrity: sha512-ImU7mh1HghEDyqNmxEZBoMPr8SxekkZuYcs+gynKlNW+TALQs7swkERiBLkG9NR0K1B3/2uVzlvYowXrmlW8hw==}
-    engines: {node: '>=14.*'}
-    cpu: [arm64]
-    os: [darwin]
-
-  '@biomejs/cli-darwin-x64@1.5.3':
-    resolution: {integrity: sha512-vCdASqYnlpq/swErH7FD6nrFz0czFtK4k/iLgj0/+VmZVjineFPgevOb+Sr9vz0tk0GfdQO60bSpI74zU8M9Dw==}
-    engines: {node: '>=14.*'}
-    cpu: [x64]
-    os: [darwin]
-
-  '@biomejs/cli-linux-arm64-musl@1.5.3':
-    resolution: {integrity: sha512-DYuMizUYUBYfS0IHGjDrOP1RGipqWfMGEvNEJ398zdtmCKLXaUvTimiox5dvx4X15mBK5M2m8wgWUgOP1giUpQ==}
-    engines: {node: '>=14.*'}
-    cpu: [arm64]
-    os: [linux]
-
-  '@biomejs/cli-linux-arm64@1.5.3':
-    resolution: {integrity: sha512-cupBQv0sNF1OKqBfx7EDWMSsKwRrBUZfjXawT4s6hKV6ALq7p0QzWlxr/sDmbKMLOaLQtw2Qgu/77N9rm+f9Rg==}
-    engines: {node: '>=14.*'}
-    cpu: [arm64]
-    os: [linux]
-
-  '@biomejs/cli-linux-x64-musl@1.5.3':
-    resolution: {integrity: sha512-UUHiAnlDqr2Y/LpvshBFhUYMWkl2/Jn+bi3U6jKuav0qWbbBKU/ByHgR4+NBxpKBYoCtWxhnmatfH1bpPIuZMw==}
-    engines: {node: '>=14.*'}
-    cpu: [x64]
-    os: [linux]
-
-  '@biomejs/cli-linux-x64@1.5.3':
-    resolution: {integrity: sha512-YQrSArQvcv4FYsk7Q91Yv4uuu5F8hJyORVcv3zsjCLGkjIjx2RhjYLpTL733SNL7v33GmOlZY0eFR1ko38tuUw==}
-    engines: {node: '>=14.*'}
-    cpu: [x64]
-    os: [linux]
-
-  '@biomejs/cli-win32-arm64@1.5.3':
-    resolution: {integrity: sha512-HxatYH7vf/kX9nrD+pDYuV2GI9GV8EFo6cfKkahAecTuZLPxryHx1WEfJthp5eNsE0+09STGkKIKjirP0ufaZA==}
-    engines: {node: '>=14.*'}
-    cpu: [arm64]
-    os: [win32]
-
-  '@biomejs/cli-win32-x64@1.5.3':
-    resolution: {integrity: sha512-fMvbSouZEASU7mZH8SIJSANDm5OqsjgtVXlbUqxwed6BP7uuHRSs396Aqwh2+VoW8fwTpp6ybIUoC9FrzB0kyA==}
-    engines: {node: '>=14.*'}
-=======
   '@biomejs/biome@1.9.4':
     resolution: {integrity: sha512-1rkd7G70+o9KkTn5KLmDYXihGoTaIGO9PIIN2ZB7UJxFrWw04CZHPYiMRjYsaDvVV7hP1dYNRLxSANLaBFGpog==}
     engines: {node: '>=14.21.3'}
@@ -391,7 +331,6 @@
   '@biomejs/cli-win32-x64@1.9.4':
     resolution: {integrity: sha512-8Y5wMhVIPaWe6jw2H+KlEm4wP/f7EW3810ZLmDlrEEy5KvBsb9ECEfu/kMWD484ijfQ8+nIi0giMgu9g1UAuuA==}
     engines: {node: '>=14.21.3'}
->>>>>>> 0cbf74cb
     cpu: [x64]
     os: [win32]
 
@@ -2008,11 +1947,6 @@
   posthtml@0.16.6:
     resolution: {integrity: sha512-JcEmHlyLK/o0uGAlj65vgg+7LIms0xKXe60lcDOTU7oVX/3LuEuLwrQpW3VJ7de5TaFKiW4kWkaIpJL42FEgxQ==}
     engines: {node: '>=12.0.0'}
-
-  prettier@3.3.2:
-    resolution: {integrity: sha512-rAVeHYMcv8ATV5d508CFdn+8/pHPpXeIid1DdrPwXnaAdH7cqjVbpJaT5eq4yRAFU/lsbwYwSF/n5iNrdJHPQA==}
-    engines: {node: '>=14'}
-    hasBin: true
 
   pretty-format@29.7.0:
     resolution: {integrity: sha512-Pdlw/oPxN+aXdmM9R00JVC9WVFoCLTKJvDVLgmJ+qAffBMxsV85l/Lu7sNx4zSzPyoL2euImuEwHhOXdEgNFZQ==}
@@ -2377,41 +2311,6 @@
       '@babel/helper-string-parser': 7.25.9
       '@babel/helper-validator-identifier': 7.25.9
 
-<<<<<<< HEAD
-  '@biomejs/biome@1.5.3':
-    optionalDependencies:
-      '@biomejs/cli-darwin-arm64': 1.5.3
-      '@biomejs/cli-darwin-x64': 1.5.3
-      '@biomejs/cli-linux-arm64': 1.5.3
-      '@biomejs/cli-linux-arm64-musl': 1.5.3
-      '@biomejs/cli-linux-x64': 1.5.3
-      '@biomejs/cli-linux-x64-musl': 1.5.3
-      '@biomejs/cli-win32-arm64': 1.5.3
-      '@biomejs/cli-win32-x64': 1.5.3
-
-  '@biomejs/cli-darwin-arm64@1.5.3':
-    optional: true
-
-  '@biomejs/cli-darwin-x64@1.5.3':
-    optional: true
-
-  '@biomejs/cli-linux-arm64-musl@1.5.3':
-    optional: true
-
-  '@biomejs/cli-linux-arm64@1.5.3':
-    optional: true
-
-  '@biomejs/cli-linux-x64-musl@1.5.3':
-    optional: true
-
-  '@biomejs/cli-linux-x64@1.5.3':
-    optional: true
-
-  '@biomejs/cli-win32-arm64@1.5.3':
-    optional: true
-
-  '@biomejs/cli-win32-x64@1.5.3':
-=======
   '@biomejs/biome@1.9.4':
     optionalDependencies:
       '@biomejs/cli-darwin-arm64': 1.9.4
@@ -2445,7 +2344,6 @@
     optional: true
 
   '@biomejs/cli-win32-x64@1.9.4':
->>>>>>> 0cbf74cb
     optional: true
 
   '@czi-sds/components@20.8.0(rtk6ppu2skiozpk7a4min643va)':
@@ -2825,73 +2723,69 @@
     optionalDependencies:
       '@types/react': 18.3.18
 
-  '@parcel/bundler-default@2.12.0(@parcel/core@2.12.0(@swc/helpers@0.5.15))(@swc/helpers@0.5.15)':
+  '@parcel/bundler-default@2.12.0(@parcel/core@2.12.0(@swc/helpers@0.5.15))':
     dependencies:
       '@parcel/diagnostic': 2.12.0
       '@parcel/graph': 3.2.0
-      '@parcel/plugin': 2.12.0(@parcel/core@2.12.0(@swc/helpers@0.5.15))(@swc/helpers@0.5.15)
+      '@parcel/plugin': 2.12.0(@parcel/core@2.12.0(@swc/helpers@0.5.15))
       '@parcel/rust': 2.12.0
       '@parcel/utils': 2.12.0
       nullthrows: 1.1.1
     transitivePeerDependencies:
       - '@parcel/core'
-      - '@swc/helpers'
-
-  '@parcel/cache@2.12.0(@parcel/core@2.12.0(@swc/helpers@0.5.15))(@swc/helpers@0.5.15)':
+
+  '@parcel/cache@2.12.0(@parcel/core@2.12.0(@swc/helpers@0.5.15))':
     dependencies:
       '@parcel/core': 2.12.0(@swc/helpers@0.5.15)
       '@parcel/fs': 2.12.0(@parcel/core@2.12.0(@swc/helpers@0.5.15))(@swc/helpers@0.5.15)
       '@parcel/logger': 2.12.0
       '@parcel/utils': 2.12.0
       lmdb: 2.8.5
-    transitivePeerDependencies:
-      - '@swc/helpers'
 
   '@parcel/codeframe@2.12.0':
     dependencies:
       chalk: 4.1.2
 
-  '@parcel/compressor-raw@2.12.0(@parcel/core@2.12.0(@swc/helpers@0.5.15))(@swc/helpers@0.5.15)':
-    dependencies:
-      '@parcel/plugin': 2.12.0(@parcel/core@2.12.0(@swc/helpers@0.5.15))(@swc/helpers@0.5.15)
+  '@parcel/compressor-raw@2.12.0(@parcel/core@2.12.0(@swc/helpers@0.5.15))':
+    dependencies:
+      '@parcel/plugin': 2.12.0(@parcel/core@2.12.0(@swc/helpers@0.5.15))
     transitivePeerDependencies:
       - '@parcel/core'
-      - '@swc/helpers'
 
   '@parcel/config-default@2.12.0(@parcel/core@2.12.0(@swc/helpers@0.5.15))(@swc/helpers@0.5.15)(postcss@8.4.49)(typescript@5.7.2)':
     dependencies:
-      '@parcel/bundler-default': 2.12.0(@parcel/core@2.12.0(@swc/helpers@0.5.15))(@swc/helpers@0.5.15)
-      '@parcel/compressor-raw': 2.12.0(@parcel/core@2.12.0(@swc/helpers@0.5.15))(@swc/helpers@0.5.15)
+      '@parcel/bundler-default': 2.12.0(@parcel/core@2.12.0(@swc/helpers@0.5.15))
+      '@parcel/compressor-raw': 2.12.0(@parcel/core@2.12.0(@swc/helpers@0.5.15))
       '@parcel/core': 2.12.0(@swc/helpers@0.5.15)
-      '@parcel/namer-default': 2.12.0(@parcel/core@2.12.0(@swc/helpers@0.5.15))(@swc/helpers@0.5.15)
-      '@parcel/optimizer-css': 2.12.0(@parcel/core@2.12.0(@swc/helpers@0.5.15))(@swc/helpers@0.5.15)
-      '@parcel/optimizer-htmlnano': 2.12.0(@parcel/core@2.12.0(@swc/helpers@0.5.15))(@swc/helpers@0.5.15)(postcss@8.4.49)(typescript@5.7.2)
-      '@parcel/optimizer-image': 2.12.0(@parcel/core@2.12.0(@swc/helpers@0.5.15))(@swc/helpers@0.5.15)
-      '@parcel/optimizer-svgo': 2.12.0(@parcel/core@2.12.0(@swc/helpers@0.5.15))(@swc/helpers@0.5.15)
+      '@parcel/namer-default': 2.12.0(@parcel/core@2.12.0(@swc/helpers@0.5.15))
+      '@parcel/optimizer-css': 2.12.0(@parcel/core@2.12.0(@swc/helpers@0.5.15))
+      '@parcel/optimizer-htmlnano': 2.12.0(@parcel/core@2.12.0(@swc/helpers@0.5.15))(postcss@8.4.49)(typescript@5.7.2)
+      '@parcel/optimizer-image': 2.12.0(@parcel/core@2.12.0(@swc/helpers@0.5.15))
+      '@parcel/optimizer-svgo': 2.12.0(@parcel/core@2.12.0(@swc/helpers@0.5.15))
       '@parcel/optimizer-swc': 2.12.0(@parcel/core@2.12.0(@swc/helpers@0.5.15))(@swc/helpers@0.5.15)
-      '@parcel/packager-css': 2.12.0(@parcel/core@2.12.0(@swc/helpers@0.5.15))(@swc/helpers@0.5.15)
-      '@parcel/packager-html': 2.12.0(@parcel/core@2.12.0(@swc/helpers@0.5.15))(@swc/helpers@0.5.15)
-      '@parcel/packager-js': 2.12.0(@parcel/core@2.12.0(@swc/helpers@0.5.15))(@swc/helpers@0.5.15)
-      '@parcel/packager-raw': 2.12.0(@parcel/core@2.12.0(@swc/helpers@0.5.15))(@swc/helpers@0.5.15)
-      '@parcel/packager-svg': 2.12.0(@parcel/core@2.12.0(@swc/helpers@0.5.15))(@swc/helpers@0.5.15)
-      '@parcel/packager-wasm': 2.12.0(@parcel/core@2.12.0(@swc/helpers@0.5.15))(@swc/helpers@0.5.15)
-      '@parcel/reporter-dev-server': 2.12.0(@parcel/core@2.12.0(@swc/helpers@0.5.15))(@swc/helpers@0.5.15)
-      '@parcel/resolver-default': 2.12.0(@parcel/core@2.12.0(@swc/helpers@0.5.15))(@swc/helpers@0.5.15)
-      '@parcel/runtime-browser-hmr': 2.12.0(@parcel/core@2.12.0(@swc/helpers@0.5.15))(@swc/helpers@0.5.15)
-      '@parcel/runtime-js': 2.12.0(@parcel/core@2.12.0(@swc/helpers@0.5.15))(@swc/helpers@0.5.15)
-      '@parcel/runtime-react-refresh': 2.12.0(@parcel/core@2.12.0(@swc/helpers@0.5.15))(@swc/helpers@0.5.15)
-      '@parcel/runtime-service-worker': 2.12.0(@parcel/core@2.12.0(@swc/helpers@0.5.15))(@swc/helpers@0.5.15)
-      '@parcel/transformer-babel': 2.12.0(@parcel/core@2.12.0(@swc/helpers@0.5.15))(@swc/helpers@0.5.15)
-      '@parcel/transformer-css': 2.12.0(@parcel/core@2.12.0(@swc/helpers@0.5.15))(@swc/helpers@0.5.15)
-      '@parcel/transformer-html': 2.12.0(@parcel/core@2.12.0(@swc/helpers@0.5.15))(@swc/helpers@0.5.15)
-      '@parcel/transformer-image': 2.12.0(@parcel/core@2.12.0(@swc/helpers@0.5.15))(@swc/helpers@0.5.15)
+      '@parcel/packager-css': 2.12.0(@parcel/core@2.12.0(@swc/helpers@0.5.15))
+      '@parcel/packager-html': 2.12.0(@parcel/core@2.12.0(@swc/helpers@0.5.15))
+      '@parcel/packager-js': 2.12.0(@parcel/core@2.12.0(@swc/helpers@0.5.15))
+      '@parcel/packager-raw': 2.12.0(@parcel/core@2.12.0(@swc/helpers@0.5.15))
+      '@parcel/packager-svg': 2.12.0(@parcel/core@2.12.0(@swc/helpers@0.5.15))
+      '@parcel/packager-wasm': 2.12.0(@parcel/core@2.12.0(@swc/helpers@0.5.15))
+      '@parcel/reporter-dev-server': 2.12.0(@parcel/core@2.12.0(@swc/helpers@0.5.15))
+      '@parcel/resolver-default': 2.12.0(@parcel/core@2.12.0(@swc/helpers@0.5.15))
+      '@parcel/runtime-browser-hmr': 2.12.0(@parcel/core@2.12.0(@swc/helpers@0.5.15))
+      '@parcel/runtime-js': 2.12.0(@parcel/core@2.12.0(@swc/helpers@0.5.15))
+      '@parcel/runtime-react-refresh': 2.12.0(@parcel/core@2.12.0(@swc/helpers@0.5.15))
+      '@parcel/runtime-service-worker': 2.12.0(@parcel/core@2.12.0(@swc/helpers@0.5.15))
+      '@parcel/transformer-babel': 2.12.0(@parcel/core@2.12.0(@swc/helpers@0.5.15))
+      '@parcel/transformer-css': 2.12.0(@parcel/core@2.12.0(@swc/helpers@0.5.15))
+      '@parcel/transformer-html': 2.12.0(@parcel/core@2.12.0(@swc/helpers@0.5.15))
+      '@parcel/transformer-image': 2.12.0(@parcel/core@2.12.0(@swc/helpers@0.5.15))
       '@parcel/transformer-js': 2.12.0(@parcel/core@2.12.0(@swc/helpers@0.5.15))
-      '@parcel/transformer-json': 2.12.0(@parcel/core@2.12.0(@swc/helpers@0.5.15))(@swc/helpers@0.5.15)
-      '@parcel/transformer-postcss': 2.12.0(@parcel/core@2.12.0(@swc/helpers@0.5.15))(@swc/helpers@0.5.15)
-      '@parcel/transformer-posthtml': 2.12.0(@parcel/core@2.12.0(@swc/helpers@0.5.15))(@swc/helpers@0.5.15)
-      '@parcel/transformer-raw': 2.12.0(@parcel/core@2.12.0(@swc/helpers@0.5.15))(@swc/helpers@0.5.15)
-      '@parcel/transformer-react-refresh-wrap': 2.12.0(@parcel/core@2.12.0(@swc/helpers@0.5.15))(@swc/helpers@0.5.15)
-      '@parcel/transformer-svg': 2.12.0(@parcel/core@2.12.0(@swc/helpers@0.5.15))(@swc/helpers@0.5.15)
+      '@parcel/transformer-json': 2.12.0(@parcel/core@2.12.0(@swc/helpers@0.5.15))
+      '@parcel/transformer-postcss': 2.12.0(@parcel/core@2.12.0(@swc/helpers@0.5.15))
+      '@parcel/transformer-posthtml': 2.12.0(@parcel/core@2.12.0(@swc/helpers@0.5.15))
+      '@parcel/transformer-raw': 2.12.0(@parcel/core@2.12.0(@swc/helpers@0.5.15))
+      '@parcel/transformer-react-refresh-wrap': 2.12.0(@parcel/core@2.12.0(@swc/helpers@0.5.15))
+      '@parcel/transformer-svg': 2.12.0(@parcel/core@2.12.0(@swc/helpers@0.5.15))
     transitivePeerDependencies:
       - '@swc/helpers'
       - cssnano
@@ -2906,14 +2800,14 @@
   '@parcel/core@2.12.0(@swc/helpers@0.5.15)':
     dependencies:
       '@mischnic/json-sourcemap': 0.1.1
-      '@parcel/cache': 2.12.0(@parcel/core@2.12.0(@swc/helpers@0.5.15))(@swc/helpers@0.5.15)
+      '@parcel/cache': 2.12.0(@parcel/core@2.12.0(@swc/helpers@0.5.15))
       '@parcel/diagnostic': 2.12.0
       '@parcel/events': 2.12.0
       '@parcel/fs': 2.12.0(@parcel/core@2.12.0(@swc/helpers@0.5.15))(@swc/helpers@0.5.15)
       '@parcel/graph': 3.2.0
       '@parcel/logger': 2.12.0
       '@parcel/package-manager': 2.12.0(@parcel/core@2.12.0(@swc/helpers@0.5.15))(@swc/helpers@0.5.15)
-      '@parcel/plugin': 2.12.0(@parcel/core@2.12.0(@swc/helpers@0.5.15))(@swc/helpers@0.5.15)
+      '@parcel/plugin': 2.12.0(@parcel/core@2.12.0(@swc/helpers@0.5.15))
       '@parcel/profiler': 2.12.0
       '@parcel/rust': 2.12.0
       '@parcel/source-map': 2.1.1
@@ -2964,14 +2858,13 @@
     dependencies:
       chalk: 4.1.2
 
-  '@parcel/namer-default@2.12.0(@parcel/core@2.12.0(@swc/helpers@0.5.15))(@swc/helpers@0.5.15)':
+  '@parcel/namer-default@2.12.0(@parcel/core@2.12.0(@swc/helpers@0.5.15))':
     dependencies:
       '@parcel/diagnostic': 2.12.0
-      '@parcel/plugin': 2.12.0(@parcel/core@2.12.0(@swc/helpers@0.5.15))(@swc/helpers@0.5.15)
+      '@parcel/plugin': 2.12.0(@parcel/core@2.12.0(@swc/helpers@0.5.15))
       nullthrows: 1.1.1
     transitivePeerDependencies:
       - '@parcel/core'
-      - '@swc/helpers'
 
   '@parcel/node-resolver-core@3.3.0(@parcel/core@2.12.0(@swc/helpers@0.5.15))':
     dependencies:
@@ -2985,10 +2878,10 @@
     transitivePeerDependencies:
       - '@parcel/core'
 
-  '@parcel/optimizer-css@2.12.0(@parcel/core@2.12.0(@swc/helpers@0.5.15))(@swc/helpers@0.5.15)':
+  '@parcel/optimizer-css@2.12.0(@parcel/core@2.12.0(@swc/helpers@0.5.15))':
     dependencies:
       '@parcel/diagnostic': 2.12.0
-      '@parcel/plugin': 2.12.0(@parcel/core@2.12.0(@swc/helpers@0.5.15))(@swc/helpers@0.5.15)
+      '@parcel/plugin': 2.12.0(@parcel/core@2.12.0(@swc/helpers@0.5.15))
       '@parcel/source-map': 2.1.1
       '@parcel/utils': 2.12.0
       browserslist: 4.24.3
@@ -2996,18 +2889,16 @@
       nullthrows: 1.1.1
     transitivePeerDependencies:
       - '@parcel/core'
-      - '@swc/helpers'
-
-  '@parcel/optimizer-htmlnano@2.12.0(@parcel/core@2.12.0(@swc/helpers@0.5.15))(@swc/helpers@0.5.15)(postcss@8.4.49)(typescript@5.7.2)':
-    dependencies:
-      '@parcel/plugin': 2.12.0(@parcel/core@2.12.0(@swc/helpers@0.5.15))(@swc/helpers@0.5.15)
+
+  '@parcel/optimizer-htmlnano@2.12.0(@parcel/core@2.12.0(@swc/helpers@0.5.15))(postcss@8.4.49)(typescript@5.7.2)':
+    dependencies:
+      '@parcel/plugin': 2.12.0(@parcel/core@2.12.0(@swc/helpers@0.5.15))
       htmlnano: 2.1.1(postcss@8.4.49)(svgo@2.8.0)(typescript@5.7.2)
       nullthrows: 1.1.1
       posthtml: 0.16.6
       svgo: 2.8.0
     transitivePeerDependencies:
       - '@parcel/core'
-      - '@swc/helpers'
       - cssnano
       - postcss
       - purgecss
@@ -3017,35 +2908,28 @@
       - typescript
       - uncss
 
-  '@parcel/optimizer-image@2.12.0(@parcel/core@2.12.0(@swc/helpers@0.5.15))(@swc/helpers@0.5.15)':
+  '@parcel/optimizer-image@2.12.0(@parcel/core@2.12.0(@swc/helpers@0.5.15))':
     dependencies:
       '@parcel/core': 2.12.0(@swc/helpers@0.5.15)
       '@parcel/diagnostic': 2.12.0
-      '@parcel/plugin': 2.12.0(@parcel/core@2.12.0(@swc/helpers@0.5.15))(@swc/helpers@0.5.15)
+      '@parcel/plugin': 2.12.0(@parcel/core@2.12.0(@swc/helpers@0.5.15))
       '@parcel/rust': 2.12.0
       '@parcel/utils': 2.12.0
-<<<<<<< HEAD
       '@parcel/workers': 2.12.0(@parcel/core@2.12.0(@swc/helpers@0.5.15))
-=======
-      '@parcel/workers': 2.12.0(@parcel/core@2.12.0(@swc/helpers@0.5.15))(@swc/helpers@0.5.15)
-    transitivePeerDependencies:
-      - '@swc/helpers'
->>>>>>> 0cbf74cb
-
-  '@parcel/optimizer-svgo@2.12.0(@parcel/core@2.12.0(@swc/helpers@0.5.15))(@swc/helpers@0.5.15)':
+
+  '@parcel/optimizer-svgo@2.12.0(@parcel/core@2.12.0(@swc/helpers@0.5.15))':
     dependencies:
       '@parcel/diagnostic': 2.12.0
-      '@parcel/plugin': 2.12.0(@parcel/core@2.12.0(@swc/helpers@0.5.15))(@swc/helpers@0.5.15)
+      '@parcel/plugin': 2.12.0(@parcel/core@2.12.0(@swc/helpers@0.5.15))
       '@parcel/utils': 2.12.0
       svgo: 2.8.0
     transitivePeerDependencies:
       - '@parcel/core'
-      - '@swc/helpers'
 
   '@parcel/optimizer-swc@2.12.0(@parcel/core@2.12.0(@swc/helpers@0.5.15))(@swc/helpers@0.5.15)':
     dependencies:
       '@parcel/diagnostic': 2.12.0
-      '@parcel/plugin': 2.12.0(@parcel/core@2.12.0(@swc/helpers@0.5.15))(@swc/helpers@0.5.15)
+      '@parcel/plugin': 2.12.0(@parcel/core@2.12.0(@swc/helpers@0.5.15))
       '@parcel/source-map': 2.1.1
       '@parcel/utils': 2.12.0
       '@swc/core': 1.10.4(@swc/helpers@0.5.15)
@@ -3069,33 +2953,31 @@
     transitivePeerDependencies:
       - '@swc/helpers'
 
-  '@parcel/packager-css@2.12.0(@parcel/core@2.12.0(@swc/helpers@0.5.15))(@swc/helpers@0.5.15)':
+  '@parcel/packager-css@2.12.0(@parcel/core@2.12.0(@swc/helpers@0.5.15))':
     dependencies:
       '@parcel/diagnostic': 2.12.0
-      '@parcel/plugin': 2.12.0(@parcel/core@2.12.0(@swc/helpers@0.5.15))(@swc/helpers@0.5.15)
+      '@parcel/plugin': 2.12.0(@parcel/core@2.12.0(@swc/helpers@0.5.15))
       '@parcel/source-map': 2.1.1
       '@parcel/utils': 2.12.0
       lightningcss: 1.28.2
       nullthrows: 1.1.1
     transitivePeerDependencies:
       - '@parcel/core'
-      - '@swc/helpers'
-
-  '@parcel/packager-html@2.12.0(@parcel/core@2.12.0(@swc/helpers@0.5.15))(@swc/helpers@0.5.15)':
-    dependencies:
-      '@parcel/plugin': 2.12.0(@parcel/core@2.12.0(@swc/helpers@0.5.15))(@swc/helpers@0.5.15)
+
+  '@parcel/packager-html@2.12.0(@parcel/core@2.12.0(@swc/helpers@0.5.15))':
+    dependencies:
+      '@parcel/plugin': 2.12.0(@parcel/core@2.12.0(@swc/helpers@0.5.15))
       '@parcel/types': 2.12.0(@parcel/core@2.12.0(@swc/helpers@0.5.15))(@swc/helpers@0.5.15)
       '@parcel/utils': 2.12.0
       nullthrows: 1.1.1
       posthtml: 0.16.6
     transitivePeerDependencies:
       - '@parcel/core'
-      - '@swc/helpers'
-
-  '@parcel/packager-js@2.12.0(@parcel/core@2.12.0(@swc/helpers@0.5.15))(@swc/helpers@0.5.15)':
+
+  '@parcel/packager-js@2.12.0(@parcel/core@2.12.0(@swc/helpers@0.5.15))':
     dependencies:
       '@parcel/diagnostic': 2.12.0
-      '@parcel/plugin': 2.12.0(@parcel/core@2.12.0(@swc/helpers@0.5.15))(@swc/helpers@0.5.15)
+      '@parcel/plugin': 2.12.0(@parcel/core@2.12.0(@swc/helpers@0.5.15))
       '@parcel/rust': 2.12.0
       '@parcel/source-map': 2.1.1
       '@parcel/types': 2.12.0(@parcel/core@2.12.0(@swc/helpers@0.5.15))(@swc/helpers@0.5.15)
@@ -3104,45 +2986,39 @@
       nullthrows: 1.1.1
     transitivePeerDependencies:
       - '@parcel/core'
-      - '@swc/helpers'
-
-  '@parcel/packager-raw@2.12.0(@parcel/core@2.12.0(@swc/helpers@0.5.15))(@swc/helpers@0.5.15)':
-    dependencies:
-      '@parcel/plugin': 2.12.0(@parcel/core@2.12.0(@swc/helpers@0.5.15))(@swc/helpers@0.5.15)
+
+  '@parcel/packager-raw@2.12.0(@parcel/core@2.12.0(@swc/helpers@0.5.15))':
+    dependencies:
+      '@parcel/plugin': 2.12.0(@parcel/core@2.12.0(@swc/helpers@0.5.15))
     transitivePeerDependencies:
       - '@parcel/core'
-      - '@swc/helpers'
-
-  '@parcel/packager-svg@2.12.0(@parcel/core@2.12.0(@swc/helpers@0.5.15))(@swc/helpers@0.5.15)':
-    dependencies:
-      '@parcel/plugin': 2.12.0(@parcel/core@2.12.0(@swc/helpers@0.5.15))(@swc/helpers@0.5.15)
+
+  '@parcel/packager-svg@2.12.0(@parcel/core@2.12.0(@swc/helpers@0.5.15))':
+    dependencies:
+      '@parcel/plugin': 2.12.0(@parcel/core@2.12.0(@swc/helpers@0.5.15))
       '@parcel/types': 2.12.0(@parcel/core@2.12.0(@swc/helpers@0.5.15))(@swc/helpers@0.5.15)
       '@parcel/utils': 2.12.0
       posthtml: 0.16.6
     transitivePeerDependencies:
       - '@parcel/core'
-      - '@swc/helpers'
-
-  '@parcel/packager-ts@2.12.0(@parcel/core@2.12.0(@swc/helpers@0.5.15))(@swc/helpers@0.5.15)':
-    dependencies:
-      '@parcel/plugin': 2.12.0(@parcel/core@2.12.0(@swc/helpers@0.5.15))(@swc/helpers@0.5.15)
+
+  '@parcel/packager-ts@2.12.0(@parcel/core@2.12.0(@swc/helpers@0.5.15))':
+    dependencies:
+      '@parcel/plugin': 2.12.0(@parcel/core@2.12.0(@swc/helpers@0.5.15))
     transitivePeerDependencies:
       - '@parcel/core'
-      - '@swc/helpers'
-
-  '@parcel/packager-wasm@2.12.0(@parcel/core@2.12.0(@swc/helpers@0.5.15))(@swc/helpers@0.5.15)':
-    dependencies:
-      '@parcel/plugin': 2.12.0(@parcel/core@2.12.0(@swc/helpers@0.5.15))(@swc/helpers@0.5.15)
+
+  '@parcel/packager-wasm@2.12.0(@parcel/core@2.12.0(@swc/helpers@0.5.15))':
+    dependencies:
+      '@parcel/plugin': 2.12.0(@parcel/core@2.12.0(@swc/helpers@0.5.15))
     transitivePeerDependencies:
       - '@parcel/core'
-      - '@swc/helpers'
-
-  '@parcel/plugin@2.12.0(@parcel/core@2.12.0(@swc/helpers@0.5.15))(@swc/helpers@0.5.15)':
+
+  '@parcel/plugin@2.12.0(@parcel/core@2.12.0(@swc/helpers@0.5.15))':
     dependencies:
       '@parcel/types': 2.12.0(@parcel/core@2.12.0(@swc/helpers@0.5.15))(@swc/helpers@0.5.15)
     transitivePeerDependencies:
       - '@parcel/core'
-      - '@swc/helpers'
 
   '@parcel/profiler@2.12.0':
     dependencies:
@@ -3150,79 +3026,71 @@
       '@parcel/events': 2.12.0
       chrome-trace-event: 1.0.4
 
-  '@parcel/reporter-cli@2.12.0(@parcel/core@2.12.0(@swc/helpers@0.5.15))(@swc/helpers@0.5.15)':
-    dependencies:
-      '@parcel/plugin': 2.12.0(@parcel/core@2.12.0(@swc/helpers@0.5.15))(@swc/helpers@0.5.15)
+  '@parcel/reporter-cli@2.12.0(@parcel/core@2.12.0(@swc/helpers@0.5.15))':
+    dependencies:
+      '@parcel/plugin': 2.12.0(@parcel/core@2.12.0(@swc/helpers@0.5.15))
       '@parcel/types': 2.12.0(@parcel/core@2.12.0(@swc/helpers@0.5.15))(@swc/helpers@0.5.15)
       '@parcel/utils': 2.12.0
       chalk: 4.1.2
       term-size: 2.2.1
     transitivePeerDependencies:
       - '@parcel/core'
-      - '@swc/helpers'
-
-  '@parcel/reporter-dev-server@2.12.0(@parcel/core@2.12.0(@swc/helpers@0.5.15))(@swc/helpers@0.5.15)':
-    dependencies:
-      '@parcel/plugin': 2.12.0(@parcel/core@2.12.0(@swc/helpers@0.5.15))(@swc/helpers@0.5.15)
+
+  '@parcel/reporter-dev-server@2.12.0(@parcel/core@2.12.0(@swc/helpers@0.5.15))':
+    dependencies:
+      '@parcel/plugin': 2.12.0(@parcel/core@2.12.0(@swc/helpers@0.5.15))
       '@parcel/utils': 2.12.0
     transitivePeerDependencies:
       - '@parcel/core'
-      - '@swc/helpers'
-
-  '@parcel/reporter-tracer@2.12.0(@parcel/core@2.12.0(@swc/helpers@0.5.15))(@swc/helpers@0.5.15)':
-    dependencies:
-      '@parcel/plugin': 2.12.0(@parcel/core@2.12.0(@swc/helpers@0.5.15))(@swc/helpers@0.5.15)
+
+  '@parcel/reporter-tracer@2.12.0(@parcel/core@2.12.0(@swc/helpers@0.5.15))':
+    dependencies:
+      '@parcel/plugin': 2.12.0(@parcel/core@2.12.0(@swc/helpers@0.5.15))
       '@parcel/utils': 2.12.0
       chrome-trace-event: 1.0.4
       nullthrows: 1.1.1
     transitivePeerDependencies:
       - '@parcel/core'
-      - '@swc/helpers'
-
-  '@parcel/resolver-default@2.12.0(@parcel/core@2.12.0(@swc/helpers@0.5.15))(@swc/helpers@0.5.15)':
+
+  '@parcel/resolver-default@2.12.0(@parcel/core@2.12.0(@swc/helpers@0.5.15))':
     dependencies:
       '@parcel/node-resolver-core': 3.3.0(@parcel/core@2.12.0(@swc/helpers@0.5.15))
-      '@parcel/plugin': 2.12.0(@parcel/core@2.12.0(@swc/helpers@0.5.15))(@swc/helpers@0.5.15)
+      '@parcel/plugin': 2.12.0(@parcel/core@2.12.0(@swc/helpers@0.5.15))
     transitivePeerDependencies:
       - '@parcel/core'
-      - '@swc/helpers'
-
-  '@parcel/runtime-browser-hmr@2.12.0(@parcel/core@2.12.0(@swc/helpers@0.5.15))(@swc/helpers@0.5.15)':
-    dependencies:
-      '@parcel/plugin': 2.12.0(@parcel/core@2.12.0(@swc/helpers@0.5.15))(@swc/helpers@0.5.15)
+
+  '@parcel/runtime-browser-hmr@2.12.0(@parcel/core@2.12.0(@swc/helpers@0.5.15))':
+    dependencies:
+      '@parcel/plugin': 2.12.0(@parcel/core@2.12.0(@swc/helpers@0.5.15))
       '@parcel/utils': 2.12.0
     transitivePeerDependencies:
       - '@parcel/core'
-      - '@swc/helpers'
-
-  '@parcel/runtime-js@2.12.0(@parcel/core@2.12.0(@swc/helpers@0.5.15))(@swc/helpers@0.5.15)':
+
+  '@parcel/runtime-js@2.12.0(@parcel/core@2.12.0(@swc/helpers@0.5.15))':
     dependencies:
       '@parcel/diagnostic': 2.12.0
-      '@parcel/plugin': 2.12.0(@parcel/core@2.12.0(@swc/helpers@0.5.15))(@swc/helpers@0.5.15)
+      '@parcel/plugin': 2.12.0(@parcel/core@2.12.0(@swc/helpers@0.5.15))
       '@parcel/utils': 2.12.0
       nullthrows: 1.1.1
     transitivePeerDependencies:
       - '@parcel/core'
-      - '@swc/helpers'
-
-  '@parcel/runtime-react-refresh@2.12.0(@parcel/core@2.12.0(@swc/helpers@0.5.15))(@swc/helpers@0.5.15)':
-    dependencies:
-      '@parcel/plugin': 2.12.0(@parcel/core@2.12.0(@swc/helpers@0.5.15))(@swc/helpers@0.5.15)
+
+  '@parcel/runtime-react-refresh@2.12.0(@parcel/core@2.12.0(@swc/helpers@0.5.15))':
+    dependencies:
+      '@parcel/plugin': 2.12.0(@parcel/core@2.12.0(@swc/helpers@0.5.15))
       '@parcel/utils': 2.12.0
       react-error-overlay: 6.0.9
       react-refresh: 0.9.0
     transitivePeerDependencies:
       - '@parcel/core'
-      - '@swc/helpers'
-
-  '@parcel/runtime-service-worker@2.12.0(@parcel/core@2.12.0(@swc/helpers@0.5.15))(@swc/helpers@0.5.15)':
-    dependencies:
-      '@parcel/plugin': 2.12.0(@parcel/core@2.12.0(@swc/helpers@0.5.15))(@swc/helpers@0.5.15)
+
+  '@parcel/runtime-service-worker@2.12.0(@parcel/core@2.12.0(@swc/helpers@0.5.15))':
+    dependencies:
+      '@parcel/plugin': 2.12.0(@parcel/core@2.12.0(@swc/helpers@0.5.15))
       '@parcel/utils': 2.12.0
       nullthrows: 1.1.1
     transitivePeerDependencies:
       - '@parcel/core'
-      - '@swc/helpers'
 
   '@parcel/rust@2.12.0': {}
 
@@ -3230,10 +3098,10 @@
     dependencies:
       detect-libc: 1.0.3
 
-  '@parcel/transformer-babel@2.12.0(@parcel/core@2.12.0(@swc/helpers@0.5.15))(@swc/helpers@0.5.15)':
+  '@parcel/transformer-babel@2.12.0(@parcel/core@2.12.0(@swc/helpers@0.5.15))':
     dependencies:
       '@parcel/diagnostic': 2.12.0
-      '@parcel/plugin': 2.12.0(@parcel/core@2.12.0(@swc/helpers@0.5.15))(@swc/helpers@0.5.15)
+      '@parcel/plugin': 2.12.0(@parcel/core@2.12.0(@swc/helpers@0.5.15))
       '@parcel/source-map': 2.1.1
       '@parcel/utils': 2.12.0
       browserslist: 4.24.3
@@ -3242,12 +3110,11 @@
       semver: 7.6.3
     transitivePeerDependencies:
       - '@parcel/core'
-      - '@swc/helpers'
-
-  '@parcel/transformer-css@2.12.0(@parcel/core@2.12.0(@swc/helpers@0.5.15))(@swc/helpers@0.5.15)':
+
+  '@parcel/transformer-css@2.12.0(@parcel/core@2.12.0(@swc/helpers@0.5.15))':
     dependencies:
       '@parcel/diagnostic': 2.12.0
-      '@parcel/plugin': 2.12.0(@parcel/core@2.12.0(@swc/helpers@0.5.15))(@swc/helpers@0.5.15)
+      '@parcel/plugin': 2.12.0(@parcel/core@2.12.0(@swc/helpers@0.5.15))
       '@parcel/source-map': 2.1.1
       '@parcel/utils': 2.12.0
       browserslist: 4.24.3
@@ -3255,12 +3122,11 @@
       nullthrows: 1.1.1
     transitivePeerDependencies:
       - '@parcel/core'
-      - '@swc/helpers'
-
-  '@parcel/transformer-html@2.12.0(@parcel/core@2.12.0(@swc/helpers@0.5.15))(@swc/helpers@0.5.15)':
+
+  '@parcel/transformer-html@2.12.0(@parcel/core@2.12.0(@swc/helpers@0.5.15))':
     dependencies:
       '@parcel/diagnostic': 2.12.0
-      '@parcel/plugin': 2.12.0(@parcel/core@2.12.0(@swc/helpers@0.5.15))(@swc/helpers@0.5.15)
+      '@parcel/plugin': 2.12.0(@parcel/core@2.12.0(@swc/helpers@0.5.15))
       '@parcel/rust': 2.12.0
       nullthrows: 1.1.1
       posthtml: 0.16.6
@@ -3270,23 +3136,20 @@
       srcset: 4.0.0
     transitivePeerDependencies:
       - '@parcel/core'
-      - '@swc/helpers'
-
-  '@parcel/transformer-image@2.12.0(@parcel/core@2.12.0(@swc/helpers@0.5.15))(@swc/helpers@0.5.15)':
+
+  '@parcel/transformer-image@2.12.0(@parcel/core@2.12.0(@swc/helpers@0.5.15))':
     dependencies:
       '@parcel/core': 2.12.0(@swc/helpers@0.5.15)
-      '@parcel/plugin': 2.12.0(@parcel/core@2.12.0(@swc/helpers@0.5.15))(@swc/helpers@0.5.15)
+      '@parcel/plugin': 2.12.0(@parcel/core@2.12.0(@swc/helpers@0.5.15))
       '@parcel/utils': 2.12.0
       '@parcel/workers': 2.12.0(@parcel/core@2.12.0(@swc/helpers@0.5.15))
       nullthrows: 1.1.1
-    transitivePeerDependencies:
-      - '@swc/helpers'
 
   '@parcel/transformer-js@2.12.0(@parcel/core@2.12.0(@swc/helpers@0.5.15))':
     dependencies:
       '@parcel/core': 2.12.0(@swc/helpers@0.5.15)
       '@parcel/diagnostic': 2.12.0
-      '@parcel/plugin': 2.12.0(@parcel/core@2.12.0(@swc/helpers@0.5.15))(@swc/helpers@0.5.15)
+      '@parcel/plugin': 2.12.0(@parcel/core@2.12.0(@swc/helpers@0.5.15))
       '@parcel/rust': 2.12.0
       '@parcel/source-map': 2.1.1
       '@parcel/utils': 2.12.0
@@ -3297,18 +3160,17 @@
       regenerator-runtime: 0.13.11
       semver: 7.6.3
 
-  '@parcel/transformer-json@2.12.0(@parcel/core@2.12.0(@swc/helpers@0.5.15))(@swc/helpers@0.5.15)':
-    dependencies:
-      '@parcel/plugin': 2.12.0(@parcel/core@2.12.0(@swc/helpers@0.5.15))(@swc/helpers@0.5.15)
+  '@parcel/transformer-json@2.12.0(@parcel/core@2.12.0(@swc/helpers@0.5.15))':
+    dependencies:
+      '@parcel/plugin': 2.12.0(@parcel/core@2.12.0(@swc/helpers@0.5.15))
       json5: 2.2.3
     transitivePeerDependencies:
       - '@parcel/core'
-      - '@swc/helpers'
-
-  '@parcel/transformer-postcss@2.12.0(@parcel/core@2.12.0(@swc/helpers@0.5.15))(@swc/helpers@0.5.15)':
+
+  '@parcel/transformer-postcss@2.12.0(@parcel/core@2.12.0(@swc/helpers@0.5.15))':
     dependencies:
       '@parcel/diagnostic': 2.12.0
-      '@parcel/plugin': 2.12.0(@parcel/core@2.12.0(@swc/helpers@0.5.15))(@swc/helpers@0.5.15)
+      '@parcel/plugin': 2.12.0(@parcel/core@2.12.0(@swc/helpers@0.5.15))
       '@parcel/rust': 2.12.0
       '@parcel/utils': 2.12.0
       clone: 2.1.2
@@ -3317,11 +3179,10 @@
       semver: 7.6.3
     transitivePeerDependencies:
       - '@parcel/core'
-      - '@swc/helpers'
-
-  '@parcel/transformer-posthtml@2.12.0(@parcel/core@2.12.0(@swc/helpers@0.5.15))(@swc/helpers@0.5.15)':
-    dependencies:
-      '@parcel/plugin': 2.12.0(@parcel/core@2.12.0(@swc/helpers@0.5.15))(@swc/helpers@0.5.15)
+
+  '@parcel/transformer-posthtml@2.12.0(@parcel/core@2.12.0(@swc/helpers@0.5.15))':
+    dependencies:
+      '@parcel/plugin': 2.12.0(@parcel/core@2.12.0(@swc/helpers@0.5.15))
       '@parcel/utils': 2.12.0
       nullthrows: 1.1.1
       posthtml: 0.16.6
@@ -3330,28 +3191,25 @@
       semver: 7.6.3
     transitivePeerDependencies:
       - '@parcel/core'
-      - '@swc/helpers'
-
-  '@parcel/transformer-raw@2.12.0(@parcel/core@2.12.0(@swc/helpers@0.5.15))(@swc/helpers@0.5.15)':
-    dependencies:
-      '@parcel/plugin': 2.12.0(@parcel/core@2.12.0(@swc/helpers@0.5.15))(@swc/helpers@0.5.15)
+
+  '@parcel/transformer-raw@2.12.0(@parcel/core@2.12.0(@swc/helpers@0.5.15))':
+    dependencies:
+      '@parcel/plugin': 2.12.0(@parcel/core@2.12.0(@swc/helpers@0.5.15))
     transitivePeerDependencies:
       - '@parcel/core'
-      - '@swc/helpers'
-
-  '@parcel/transformer-react-refresh-wrap@2.12.0(@parcel/core@2.12.0(@swc/helpers@0.5.15))(@swc/helpers@0.5.15)':
-    dependencies:
-      '@parcel/plugin': 2.12.0(@parcel/core@2.12.0(@swc/helpers@0.5.15))(@swc/helpers@0.5.15)
+
+  '@parcel/transformer-react-refresh-wrap@2.12.0(@parcel/core@2.12.0(@swc/helpers@0.5.15))':
+    dependencies:
+      '@parcel/plugin': 2.12.0(@parcel/core@2.12.0(@swc/helpers@0.5.15))
       '@parcel/utils': 2.12.0
       react-refresh: 0.9.0
     transitivePeerDependencies:
       - '@parcel/core'
-      - '@swc/helpers'
-
-  '@parcel/transformer-svg@2.12.0(@parcel/core@2.12.0(@swc/helpers@0.5.15))(@swc/helpers@0.5.15)':
+
+  '@parcel/transformer-svg@2.12.0(@parcel/core@2.12.0(@swc/helpers@0.5.15))':
     dependencies:
       '@parcel/diagnostic': 2.12.0
-      '@parcel/plugin': 2.12.0(@parcel/core@2.12.0(@swc/helpers@0.5.15))(@swc/helpers@0.5.15)
+      '@parcel/plugin': 2.12.0(@parcel/core@2.12.0(@swc/helpers@0.5.15))
       '@parcel/rust': 2.12.0
       nullthrows: 1.1.1
       posthtml: 0.16.6
@@ -3360,12 +3218,11 @@
       semver: 7.6.3
     transitivePeerDependencies:
       - '@parcel/core'
-      - '@swc/helpers'
-
-  '@parcel/transformer-typescript-types@2.12.0(@parcel/core@2.12.0(@swc/helpers@0.5.15))(@swc/helpers@0.5.15)(typescript@5.7.2)':
+
+  '@parcel/transformer-typescript-types@2.12.0(@parcel/core@2.12.0(@swc/helpers@0.5.15))(typescript@5.7.2)':
     dependencies:
       '@parcel/diagnostic': 2.12.0
-      '@parcel/plugin': 2.12.0(@parcel/core@2.12.0(@swc/helpers@0.5.15))(@swc/helpers@0.5.15)
+      '@parcel/plugin': 2.12.0(@parcel/core@2.12.0(@swc/helpers@0.5.15))
       '@parcel/source-map': 2.1.1
       '@parcel/ts-utils': 2.12.0(typescript@5.7.2)
       '@parcel/utils': 2.12.0
@@ -3373,7 +3230,6 @@
       typescript: 5.7.2
     transitivePeerDependencies:
       - '@parcel/core'
-      - '@swc/helpers'
 
   '@parcel/ts-utils@2.12.0(typescript@5.7.2)':
     dependencies:
@@ -3382,7 +3238,7 @@
 
   '@parcel/types@2.12.0(@parcel/core@2.12.0(@swc/helpers@0.5.15))(@swc/helpers@0.5.15)':
     dependencies:
-      '@parcel/cache': 2.12.0(@parcel/core@2.12.0(@swc/helpers@0.5.15))(@swc/helpers@0.5.15)
+      '@parcel/cache': 2.12.0(@parcel/core@2.12.0(@swc/helpers@0.5.15))
       '@parcel/diagnostic': 2.12.0
       '@parcel/fs': 2.12.0(@parcel/core@2.12.0(@swc/helpers@0.5.15))(@swc/helpers@0.5.15)
       '@parcel/package-manager': 2.12.0(@parcel/core@2.12.0(@swc/helpers@0.5.15))(@swc/helpers@0.5.15)
@@ -4183,9 +4039,9 @@
       '@parcel/fs': 2.12.0(@parcel/core@2.12.0(@swc/helpers@0.5.15))(@swc/helpers@0.5.15)
       '@parcel/logger': 2.12.0
       '@parcel/package-manager': 2.12.0(@parcel/core@2.12.0(@swc/helpers@0.5.15))(@swc/helpers@0.5.15)
-      '@parcel/reporter-cli': 2.12.0(@parcel/core@2.12.0(@swc/helpers@0.5.15))(@swc/helpers@0.5.15)
-      '@parcel/reporter-dev-server': 2.12.0(@parcel/core@2.12.0(@swc/helpers@0.5.15))(@swc/helpers@0.5.15)
-      '@parcel/reporter-tracer': 2.12.0(@parcel/core@2.12.0(@swc/helpers@0.5.15))(@swc/helpers@0.5.15)
+      '@parcel/reporter-cli': 2.12.0(@parcel/core@2.12.0(@swc/helpers@0.5.15))
+      '@parcel/reporter-dev-server': 2.12.0(@parcel/core@2.12.0(@swc/helpers@0.5.15))
+      '@parcel/reporter-tracer': 2.12.0(@parcel/core@2.12.0(@swc/helpers@0.5.15))
       '@parcel/utils': 2.12.0
       chalk: 4.1.2
       commander: 7.2.0
@@ -4258,8 +4114,6 @@
     dependencies:
       posthtml-parser: 0.11.0
       posthtml-render: 3.0.0
-
-  prettier@3.3.2: {}
 
   pretty-format@29.7.0:
     dependencies:
