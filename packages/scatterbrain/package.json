{
    "name": "@alleninstitute/vis-scatterbrain",
    "version": "0.0.8",
    "contributors": [
        {
            "name": "Lane Sawyer",
            "email": "lane.sawyer@alleninstitute.org"
        },
        {
            "name": "James Gerstenberger",
            "email": "james.gerstenberger@alleninstitute.org"
        },
        {
            "name": "Noah Shepard",
            "email": "noah.shepard@alleninstitute.org"
        },
        {
            "name": "Skyler Moosman",
            "email": "skyler.moosman@alleninstitute.org"
        },
        {
            "name": "Su Li",
            "email": "su.li@alleninstitute.org"
        }
    ],
    "license": "BSD-3-Clause",
    "source": "src/index.ts",
    "main": "dist/main.js",
    "module": "dist/module.js",
    "types": "dist/types.d.ts",
    "files": ["dist"],
    "scripts": {
        "typecheck": "tsc --noEmit",
        "build": "parcel build --no-cache",
        "watch": "parcel watch",
        "test": "vitest --watch"
    },
    "repository": {
        "type": "git",
        "url": "https://github.com/AllenInstitute/vis.git"
    },
    "publishConfig": {
        "registry": "https://npm.pkg.github.com/AllenInstitute"
    },
    "devDependencies": {
<<<<<<< HEAD
        "@types/lodash": "^4.14.202"
=======
        "@parcel/packager-ts": "2.12.0",
        "@parcel/transformer-typescript-types": "2.12.0",
        "@types/lodash": "4.14.202",
        "parcel": "2.12.0",
        "typescript": "5.3.3",
        "vitest": "1.4.0"
>>>>>>> e0ae5a0e
    },
    "dependencies": {
        "@alleninstitute/vis-geometry": "workspace:*",
        "lodash": "4.17.21",
        "regl": "2.1.0"
    },
    "packageManager": "pnpm@9.14.2"
}<|MERGE_RESOLUTION|>--- conflicted
+++ resolved
@@ -43,16 +43,7 @@
         "registry": "https://npm.pkg.github.com/AllenInstitute"
     },
     "devDependencies": {
-<<<<<<< HEAD
-        "@types/lodash": "^4.14.202"
-=======
-        "@parcel/packager-ts": "2.12.0",
-        "@parcel/transformer-typescript-types": "2.12.0",
-        "@types/lodash": "4.14.202",
-        "parcel": "2.12.0",
-        "typescript": "5.3.3",
-        "vitest": "1.4.0"
->>>>>>> e0ae5a0e
+        "@types/lodash": "4.14.202"
     },
     "dependencies": {
         "@alleninstitute/vis-geometry": "workspace:*",
