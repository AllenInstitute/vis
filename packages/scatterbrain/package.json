--- conflicted
+++ resolved
@@ -1,9 +1,5 @@
 {
-<<<<<<< HEAD
   "name": "@alleninstitute/vis-scatterbrain",
-=======
-  "name": "@vis/scatterbrain",
->>>>>>> 8593c8a0
   "version": "0.0.1",
   "contributors": [
     {
