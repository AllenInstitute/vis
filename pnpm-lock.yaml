lockfileVersion: '9.0'

settings:
  autoInstallPeers: true
  excludeLinksFromLockfile: false

importers:

  .:
    devDependencies:
      '@biomejs/biome':
        specifier: 1.9.4
        version: 1.9.4
      '@parcel/packager-ts':
        specifier: 2.15.2
        version: 2.15.2(@parcel/core@2.15.2(@swc/helpers@0.5.17))
      '@parcel/transformer-typescript-types':
        specifier: 2.15.2
        version: 2.15.2(@parcel/core@2.15.2(@swc/helpers@0.5.17))(typescript@5.8.3)
      '@vitest/coverage-istanbul':
<<<<<<< HEAD
        specifier: 3.1.2
        version: 3.1.2(vitest@3.1.2(@types/debug@4.1.12)(@types/node@22.1.0)(lightningcss@1.30.1)(yaml@2.7.1))
=======
        specifier: 3.1.4
        version: 3.1.4(vitest@3.1.4(@types/debug@4.1.12)(@types/node@22.1.0)(lightningcss@1.24.0)(yaml@2.7.1))
>>>>>>> 0f5c5c58
      buffer:
        specifier: 6.0.0
        version: 6.0.0
      parcel:
        specifier: 2.15.2
        version: 2.15.2(@swc/helpers@0.5.17)
      process:
        specifier: 0.11.10
        version: 0.11.10
      typescript:
        specifier: 5.8.3
        version: 5.8.3
      vitest:
<<<<<<< HEAD
        specifier: 3.1.2
        version: 3.1.2(@types/debug@4.1.12)(@types/node@22.1.0)(lightningcss@1.30.1)(yaml@2.7.1)
=======
        specifier: 3.1.4
        version: 3.1.4(@types/debug@4.1.12)(@types/node@22.1.0)(lightningcss@1.24.0)(yaml@2.7.1)
>>>>>>> 0f5c5c58

  packages/core:
    dependencies:
      '@alleninstitute/vis-geometry':
        specifier: workspace:*
        version: link:../geometry
      lodash:
        specifier: 4.17.21
        version: 4.17.21
      regl:
        specifier: 2.1.0
        version: 2.1.0
    devDependencies:
      '@types/lodash':
        specifier: 4.17.17
        version: 4.17.17

  packages/dzi:
    dependencies:
      '@alleninstitute/vis-core':
        specifier: workspace:*
        version: link:../core
      '@alleninstitute/vis-geometry':
        specifier: workspace:*
        version: link:../geometry
      regl:
        specifier: 2.1.0
        version: 2.1.0

  packages/geometry: {}

  packages/omezarr:
    dependencies:
      '@alleninstitute/vis-core':
        specifier: workspace:*
        version: link:../core
      '@alleninstitute/vis-geometry':
        specifier: workspace:*
        version: link:../geometry
      regl:
        specifier: 2.1.0
        version: 2.1.0
      zarrita:
        specifier: 0.5.1
        version: 0.5.1
      zod:
        specifier: 3.24.3
        version: 3.24.3

  site:
    dependencies:
      '@alleninstitute/vis-core':
        specifier: workspace:*
        version: link:../packages/core
      '@alleninstitute/vis-dzi':
        specifier: workspace:*
        version: link:../packages/dzi
      '@alleninstitute/vis-geometry':
        specifier: workspace:*
        version: link:../packages/geometry
      '@alleninstitute/vis-omezarr':
        specifier: workspace:*
        version: link:../packages/omezarr
      '@astrojs/check':
        specifier: 0.9.4
        version: 0.9.4(typescript@5.8.3)
      '@astrojs/mdx':
        specifier: 4.3.0
        version: 4.3.0(astro@5.8.0(@types/node@22.1.0)(lightningcss@1.30.1)(rollup@4.40.2)(typescript@5.8.3)(yaml@2.7.1))
      '@astrojs/react':
        specifier: 4.3.0
        version: 4.3.0(@types/node@22.1.0)(@types/react-dom@19.1.3(@types/react@19.1.3))(@types/react@19.1.3)(lightningcss@1.30.1)(react-dom@19.1.0(react@19.1.0))(react@19.1.0)(yaml@2.7.1)
      '@astrojs/starlight':
        specifier: 0.34.3
        version: 0.34.3(astro@5.8.0(@types/node@22.1.0)(lightningcss@1.30.1)(rollup@4.40.2)(typescript@5.8.3)(yaml@2.7.1))
      '@czi-sds/components':
        specifier: 20.0.1
        version: 20.0.1(yhvdhk7sonewaw25ryh4hrzn6m)
      '@emotion/css':
        specifier: 11.11.2
        version: 11.11.2
      '@emotion/react':
        specifier: 11.11.4
        version: 11.11.4(@types/react@19.1.3)(react@19.1.0)
      '@emotion/styled':
        specifier: 11.11.5
        version: 11.11.5(@emotion/react@11.11.4(@types/react@19.1.3)(react@19.1.0))(@types/react@19.1.3)(react@19.1.0)
      '@mui/base':
        specifier: 5.0.0-beta.40
        version: 5.0.0-beta.40(@types/react@19.1.3)(react-dom@19.1.0(react@19.1.0))(react@19.1.0)
      '@mui/icons-material':
        specifier: 5.15.15
        version: 5.15.15(@mui/material@5.15.15(@emotion/react@11.11.4(@types/react@19.1.3)(react@19.1.0))(@emotion/styled@11.11.5(@emotion/react@11.11.4(@types/react@19.1.3)(react@19.1.0))(@types/react@19.1.3)(react@19.1.0))(@types/react@19.1.3)(react-dom@19.1.0(react@19.1.0))(react@19.1.0))(@types/react@19.1.3)(react@19.1.0)
      '@mui/lab':
        specifier: 5.0.0-alpha.175
        version: 5.0.0-alpha.175(@emotion/react@11.11.4(@types/react@19.1.3)(react@19.1.0))(@emotion/styled@11.11.5(@emotion/react@11.11.4(@types/react@19.1.3)(react@19.1.0))(@types/react@19.1.3)(react@19.1.0))(@mui/material@5.15.15(@emotion/react@11.11.4(@types/react@19.1.3)(react@19.1.0))(@emotion/styled@11.11.5(@emotion/react@11.11.4(@types/react@19.1.3)(react@19.1.0))(@types/react@19.1.3)(react@19.1.0))(@types/react@19.1.3)(react-dom@19.1.0(react@19.1.0))(react@19.1.0))(@types/react@19.1.3)(react-dom@19.1.0(react@19.1.0))(react@19.1.0)
      '@mui/material':
        specifier: 5.15.15
        version: 5.15.15(@emotion/react@11.11.4(@types/react@19.1.3)(react@19.1.0))(@emotion/styled@11.11.5(@emotion/react@11.11.4(@types/react@19.1.3)(react@19.1.0))(@types/react@19.1.3)(react@19.1.0))(@types/react@19.1.3)(react-dom@19.1.0(react@19.1.0))(react@19.1.0)
      '@types/lodash':
        specifier: 4.17.16
        version: 4.17.16
      '@types/react':
        specifier: ^19.1.3
        version: 19.1.3
      '@types/react-dom':
        specifier: ^19.1.3
        version: 19.1.3(@types/react@19.1.3)
      astro:
        specifier: 5.8.0
        version: 5.8.0(@types/node@22.1.0)(lightningcss@1.30.1)(rollup@4.40.2)(typescript@5.8.3)(yaml@2.7.1)
      file-saver:
        specifier: 2.0.5
        version: 2.0.5
      json5:
        specifier: 2.2.3
        version: 2.2.3
      kiwi-schema:
        specifier: 0.5.0
        version: 0.5.0
      lodash:
        specifier: 4.17.21
        version: 4.17.21
      react:
        specifier: 19.1.0
        version: 19.1.0
      react-dom:
        specifier: 19.1.0
        version: 19.1.0(react@19.1.0)
      regl:
        specifier: 2.1.1
        version: 2.1.1
      sharp:
        specifier: 0.34.1
        version: 0.34.1
      typescript:
        specifier: 5.8.3
        version: 5.8.3
      zarrita:
        specifier: 0.5.1
        version: 0.5.1
    devDependencies:
      '@types/file-saver':
        specifier: 2.0.7
        version: 2.0.7
      '@types/node':
        specifier: 22.1.0
        version: 22.1.0

packages:

  '@ampproject/remapping@2.3.0':
    resolution: {integrity: sha512-30iZtAPgz+LTIYoeivqYo853f02jBYSd5uGnGpkFV0M3xOt9aN73erkgYAmZU43x4VfqcnLxW9Kpg3R5LC4YYw==}
    engines: {node: '>=6.0.0'}

  '@astrojs/check@0.9.4':
    resolution: {integrity: sha512-IOheHwCtpUfvogHHsvu0AbeRZEnjJg3MopdLddkJE70mULItS/Vh37BHcI00mcOJcH1vhD3odbpvWokpxam7xA==}
    hasBin: true
    peerDependencies:
      typescript: ^5.0.0

  '@astrojs/compiler@2.12.0':
    resolution: {integrity: sha512-7bCjW6tVDpUurQLeKBUN9tZ5kSv5qYrGmcn0sG0IwacL7isR2ZbyyA3AdZ4uxsuUFOS2SlgReTH7wkxO6zpqWA==}

  '@astrojs/internal-helpers@0.6.1':
    resolution: {integrity: sha512-l5Pqf6uZu31aG+3Lv8nl/3s4DbUzdlxTWDof4pEpto6GUJNhhCbelVi9dEyurOVyqaelwmS9oSyOWOENSfgo9A==}

  '@astrojs/language-server@2.15.4':
    resolution: {integrity: sha512-JivzASqTPR2bao9BWsSc/woPHH7OGSGc9aMxXL4U6egVTqBycB3ZHdBJPuOCVtcGLrzdWTosAqVPz1BVoxE0+A==}
    hasBin: true
    peerDependencies:
      prettier: ^3.0.0
      prettier-plugin-astro: '>=0.11.0'
    peerDependenciesMeta:
      prettier:
        optional: true
      prettier-plugin-astro:
        optional: true

  '@astrojs/markdown-remark@6.3.1':
    resolution: {integrity: sha512-c5F5gGrkczUaTVgmMW9g1YMJGzOtRvjjhw6IfGuxarM6ct09MpwysP10US729dy07gg8y+ofVifezvP3BNsWZg==}

  '@astrojs/markdown-remark@6.3.2':
    resolution: {integrity: sha512-bO35JbWpVvyKRl7cmSJD822e8YA8ThR/YbUsciWNA7yTcqpIAL2hJDToWP5KcZBWxGT6IOdOkHSXARSNZc4l/Q==}

  '@astrojs/mdx@4.3.0':
    resolution: {integrity: sha512-OGX2KvPeBzjSSKhkCqrUoDMyzFcjKt5nTE5SFw3RdoLf0nrhyCXBQcCyclzWy1+P+XpOamn+p+hm1EhpCRyPxw==}
    engines: {node: 18.20.8 || ^20.3.0 || >=22.0.0}
    peerDependencies:
      astro: ^5.0.0

  '@astrojs/prism@3.2.0':
    resolution: {integrity: sha512-GilTHKGCW6HMq7y3BUv9Ac7GMe/MO9gi9GW62GzKtth0SwukCu/qp2wLiGpEujhY+VVhaG9v7kv/5vFzvf4NYw==}
    engines: {node: ^18.17.1 || ^20.3.0 || >=22.0.0}

  '@astrojs/prism@3.3.0':
    resolution: {integrity: sha512-q8VwfU/fDZNoDOf+r7jUnMC2//H2l0TuQ6FkGJL8vD8nw/q5KiL3DS1KKBI3QhI9UQhpJ5dc7AtqfbXWuOgLCQ==}
    engines: {node: 18.20.8 || ^20.3.0 || >=22.0.0}

  '@astrojs/react@4.3.0':
    resolution: {integrity: sha512-N02aj52Iezn69qHyx5+XvPqgsPMEnel9mI5JMbGiRMTzzLMuNaxRVoQTaq2024Dpr7BLsxCjqMkNvelqMDhaHA==}
    engines: {node: 18.20.8 || ^20.3.0 || >=22.0.0}
    peerDependencies:
      '@types/react': ^17.0.50 || ^18.0.21 || ^19.0.0
      '@types/react-dom': ^17.0.17 || ^18.0.6 || ^19.0.0
      react: ^17.0.2 || ^18.0.0 || ^19.0.0
      react-dom: ^17.0.2 || ^18.0.0 || ^19.0.0

  '@astrojs/sitemap@3.3.1':
    resolution: {integrity: sha512-GRnDUCTviBSNfXJ0Jmur+1/C+z3g36jy79VyYggfe1uNyEYSTcmAfTTCmbytrRvJRNyJJnSfB/77Gnm9PiXRRg==}

  '@astrojs/starlight@0.34.3':
    resolution: {integrity: sha512-MAuD3NF+E+QXJJuVKofoR6xcPTP4BJmYWeOBd03udVdubNGVnPnSWVZAi+ZtnTofES4+mJdp8BNGf+ubUxkiiA==}
    peerDependencies:
      astro: ^5.5.0

  '@astrojs/telemetry@3.3.0':
    resolution: {integrity: sha512-UFBgfeldP06qu6khs/yY+q1cDAaArM2/7AEIqQ9Cuvf7B1hNLq0xDrZkct+QoIGyjq56y8IaE2I3CTvG99mlhQ==}
    engines: {node: 18.20.8 || ^20.3.0 || >=22.0.0}

  '@astrojs/yaml2ts@0.2.2':
    resolution: {integrity: sha512-GOfvSr5Nqy2z5XiwqTouBBpy5FyI6DEe+/g/Mk5am9SjILN1S5fOEvYK0GuWHg98yS/dobP4m8qyqw/URW35fQ==}

  '@babel/code-frame@7.27.1':
    resolution: {integrity: sha512-cjQ7ZlQ0Mv3b47hABuTevyTuYN4i+loJKGeV9flcCgIK37cCXRh+L1bd3iBHlynerhQ7BhCkn2BPbQUL+rGqFg==}
    engines: {node: '>=6.9.0'}

  '@babel/compat-data@7.27.1':
    resolution: {integrity: sha512-Q+E+rd/yBzNQhXkG+zQnF58e4zoZfBedaxwzPmicKsiK3nt8iJYrSrDbjwFFDGC4f+rPafqRaPH6TsDoSvMf7A==}
    engines: {node: '>=6.9.0'}

  '@babel/compat-data@7.27.3':
    resolution: {integrity: sha512-V42wFfx1ymFte+ecf6iXghnnP8kWTO+ZLXIyZq+1LAXHHvTZdVxicn4yiVYdYMGaCO3tmqub11AorKkv+iodqw==}
    engines: {node: '>=6.9.0'}

  '@babel/core@7.27.1':
    resolution: {integrity: sha512-IaaGWsQqfsQWVLqMn9OB92MNN7zukfVA4s7KKAI0KfrrDsZ0yhi5uV4baBuLuN7n3vsZpwP8asPPcVwApxvjBQ==}
    engines: {node: '>=6.9.0'}

  '@babel/core@7.27.4':
    resolution: {integrity: sha512-bXYxrXFubeYdvB0NhD/NBB3Qi6aZeV20GOWVI47t2dkecCEoneR4NPVcb7abpXDEvejgrUfFtG6vG/zxAKmg+g==}
    engines: {node: '>=6.9.0'}

  '@babel/generator@7.27.1':
    resolution: {integrity: sha512-UnJfnIpc/+JO0/+KRVQNGU+y5taA5vCbwN8+azkX6beii/ZF+enZJSOKo11ZSzGJjlNfJHfQtmQT8H+9TXPG2w==}
    engines: {node: '>=6.9.0'}

  '@babel/generator@7.27.3':
    resolution: {integrity: sha512-xnlJYj5zepml8NXtjkG0WquFUv8RskFqyFcVgTBp5k+NaA/8uw/K+OSVf8AMGw5e9HKP2ETd5xpK5MLZQD6b4Q==}
    engines: {node: '>=6.9.0'}

  '@babel/helper-compilation-targets@7.27.1':
    resolution: {integrity: sha512-2YaDd/Rd9E598B5+WIc8wJPmWETiiJXFYVE60oX8FDohv7rAUU3CQj+A1MgeEmcsk2+dQuEjIe/GDvig0SqL4g==}
    engines: {node: '>=6.9.0'}

  '@babel/helper-compilation-targets@7.27.2':
    resolution: {integrity: sha512-2+1thGUUWWjLTYTHZWK1n8Yga0ijBz1XAhUXcKy81rd5g6yh7hGqMp45v7cadSbEHc9G3OTv45SyneRN3ps4DQ==}
    engines: {node: '>=6.9.0'}

  '@babel/helper-module-imports@7.27.1':
    resolution: {integrity: sha512-0gSFWUPNXNopqtIPQvlD5WgXYI5GY2kP2cCvoT8kczjbfcfuIljTbcWrulD1CIPIX2gt1wghbDy08yE1p+/r3w==}
    engines: {node: '>=6.9.0'}

  '@babel/helper-module-transforms@7.27.1':
    resolution: {integrity: sha512-9yHn519/8KvTU5BjTVEEeIM3w9/2yXNKoD82JifINImhpKkARMJKPP59kLo+BafpdN5zgNeIcS4jsGDmd3l58g==}
    engines: {node: '>=6.9.0'}
    peerDependencies:
      '@babel/core': ^7.0.0

  '@babel/helper-module-transforms@7.27.3':
    resolution: {integrity: sha512-dSOvYwvyLsWBeIRyOeHXp5vPj5l1I011r52FM1+r1jCERv+aFXYk4whgQccYEGYxK2H3ZAIA8nuPkQ0HaUo3qg==}
    engines: {node: '>=6.9.0'}
    peerDependencies:
      '@babel/core': ^7.0.0

  '@babel/helper-plugin-utils@7.27.1':
    resolution: {integrity: sha512-1gn1Up5YXka3YYAHGKpbideQ5Yjf1tDa9qYcgysz+cNCXukyLl6DjPXhD3VRwSb8c0J9tA4b2+rHEZtc6R0tlw==}
    engines: {node: '>=6.9.0'}

  '@babel/helper-string-parser@7.27.1':
    resolution: {integrity: sha512-qMlSxKbpRlAridDExk92nSobyDdpPijUq2DW6oDnUqd0iOGxmQjyqhMIihI9+zv4LPyZdRje2cavWPbCbWm3eA==}
    engines: {node: '>=6.9.0'}

  '@babel/helper-validator-identifier@7.27.1':
    resolution: {integrity: sha512-D2hP9eA+Sqx1kBZgzxZh0y1trbuU+JoDkiEwqhQ36nodYqJwyEIhPSdMNd7lOm/4io72luTPWH20Yda0xOuUow==}
    engines: {node: '>=6.9.0'}

  '@babel/helper-validator-option@7.27.1':
    resolution: {integrity: sha512-YvjJow9FxbhFFKDSuFnVCe2WxXk1zWc22fFePVNEaWJEu8IrZVlda6N0uHwzZrUM1il7NC9Mlp4MaJYbYd9JSg==}
    engines: {node: '>=6.9.0'}

  '@babel/helpers@7.27.1':
    resolution: {integrity: sha512-FCvFTm0sWV8Fxhpp2McP5/W53GPllQ9QeQ7SiqGWjMf/LVG07lFa5+pgK05IRhVwtvafT22KF+ZSnM9I545CvQ==}
    engines: {node: '>=6.9.0'}

  '@babel/helpers@7.27.4':
    resolution: {integrity: sha512-Y+bO6U+I7ZKaM5G5rDUZiYfUvQPUibYmAFe7EnKdnKBbVXDZxvp+MWOH5gYciY0EPk4EScsuFMQBbEfpdRKSCQ==}
    engines: {node: '>=6.9.0'}

  '@babel/parser@7.27.1':
    resolution: {integrity: sha512-I0dZ3ZpCrJ1c04OqlNsQcKiZlsrXf/kkE4FXzID9rIOYICsAbA8mMDzhW/luRNAHdCNt7os/u8wenklZDlUVUQ==}
    engines: {node: '>=6.0.0'}
    hasBin: true

  '@babel/parser@7.27.4':
    resolution: {integrity: sha512-BRmLHGwpUqLFR2jzx9orBuX/ABDkj2jLKOXrHDTN2aOKL+jFDDKaRNo9nyYsIl9h/UE/7lMKdDjKQQyxKKDZ7g==}
    engines: {node: '>=6.0.0'}
    hasBin: true

  '@babel/plugin-transform-react-jsx-self@7.27.1':
    resolution: {integrity: sha512-6UzkCs+ejGdZ5mFFC/OCUrv028ab2fp1znZmCZjAOBKiBK2jXD1O+BPSfX8X2qjJ75fZBMSnQn3Rq2mrBJK2mw==}
    engines: {node: '>=6.9.0'}
    peerDependencies:
      '@babel/core': ^7.0.0-0

  '@babel/plugin-transform-react-jsx-source@7.27.1':
    resolution: {integrity: sha512-zbwoTsBruTeKB9hSq73ha66iFeJHuaFkUbwvqElnygoNbj/jHRsSeokowZFN3CZ64IvEqcmmkVe89OPXc7ldAw==}
    engines: {node: '>=6.9.0'}
    peerDependencies:
      '@babel/core': ^7.0.0-0

  '@babel/runtime@7.27.0':
    resolution: {integrity: sha512-VtPOkrdPHZsKc/clNqyi9WUA8TINkZ4cGk63UUE3u4pmB2k+ZMQRDuIOagv8UVd6j7k0T3+RRIb7beKTebNbcw==}
    engines: {node: '>=6.9.0'}

  '@babel/template@7.27.1':
    resolution: {integrity: sha512-Fyo3ghWMqkHHpHQCoBs2VnYjR4iWFFjguTDEqA5WgZDOrFesVjMhMM2FSqTKSoUSDO1VQtavj8NFpdRBEvJTtg==}
    engines: {node: '>=6.9.0'}

  '@babel/template@7.27.2':
    resolution: {integrity: sha512-LPDZ85aEJyYSd18/DkjNh4/y1ntkE5KwUHWTiqgRxruuZL2F1yuHligVHLvcHY2vMHXttKFpJn6LwfI7cw7ODw==}
    engines: {node: '>=6.9.0'}

  '@babel/traverse@7.27.1':
    resolution: {integrity: sha512-ZCYtZciz1IWJB4U61UPu4KEaqyfj+r5T1Q5mqPo+IBpcG9kHv30Z0aD8LXPgC1trYa6rK0orRyAhqUgk4MjmEg==}
    engines: {node: '>=6.9.0'}

  '@babel/traverse@7.27.4':
    resolution: {integrity: sha512-oNcu2QbHqts9BtOWJosOVJapWjBDSxGCpFvikNR5TGDYDQf3JwpIoMzIKrvfoti93cLfPJEG4tH9SPVeyCGgdA==}
    engines: {node: '>=6.9.0'}

  '@babel/types@7.27.1':
    resolution: {integrity: sha512-+EzkxvLNfiUeKMgy/3luqfsCWFRXLb7U6wNQTk60tovuckwB15B191tJWvpp4HjiQWdJkCxO3Wbvc6jlk3Xb2Q==}
    engines: {node: '>=6.9.0'}

  '@babel/types@7.27.3':
    resolution: {integrity: sha512-Y1GkI4ktrtvmawoSq+4FCVHNryea6uR+qUQy0AGxLSsjCX0nVmkYQMBLHDkXZuo5hGx7eYdnIaslsdBFm7zbUw==}
    engines: {node: '>=6.9.0'}

  '@biomejs/biome@1.9.4':
    resolution: {integrity: sha512-1rkd7G70+o9KkTn5KLmDYXihGoTaIGO9PIIN2ZB7UJxFrWw04CZHPYiMRjYsaDvVV7hP1dYNRLxSANLaBFGpog==}
    engines: {node: '>=14.21.3'}
    hasBin: true

  '@biomejs/cli-darwin-arm64@1.9.4':
    resolution: {integrity: sha512-bFBsPWrNvkdKrNCYeAp+xo2HecOGPAy9WyNyB/jKnnedgzl4W4Hb9ZMzYNbf8dMCGmUdSavlYHiR01QaYR58cw==}
    engines: {node: '>=14.21.3'}
    cpu: [arm64]
    os: [darwin]

  '@biomejs/cli-darwin-x64@1.9.4':
    resolution: {integrity: sha512-ngYBh/+bEedqkSevPVhLP4QfVPCpb+4BBe2p7Xs32dBgs7rh9nY2AIYUL6BgLw1JVXV8GlpKmb/hNiuIxfPfZg==}
    engines: {node: '>=14.21.3'}
    cpu: [x64]
    os: [darwin]

  '@biomejs/cli-linux-arm64-musl@1.9.4':
    resolution: {integrity: sha512-v665Ct9WCRjGa8+kTr0CzApU0+XXtRgwmzIf1SeKSGAv+2scAlW6JR5PMFo6FzqqZ64Po79cKODKf3/AAmECqA==}
    engines: {node: '>=14.21.3'}
    cpu: [arm64]
    os: [linux]

  '@biomejs/cli-linux-arm64@1.9.4':
    resolution: {integrity: sha512-fJIW0+LYujdjUgJJuwesP4EjIBl/N/TcOX3IvIHJQNsAqvV2CHIogsmA94BPG6jZATS4Hi+xv4SkBBQSt1N4/g==}
    engines: {node: '>=14.21.3'}
    cpu: [arm64]
    os: [linux]

  '@biomejs/cli-linux-x64-musl@1.9.4':
    resolution: {integrity: sha512-gEhi/jSBhZ2m6wjV530Yy8+fNqG8PAinM3oV7CyO+6c3CEh16Eizm21uHVsyVBEB6RIM8JHIl6AGYCv6Q6Q9Tg==}
    engines: {node: '>=14.21.3'}
    cpu: [x64]
    os: [linux]

  '@biomejs/cli-linux-x64@1.9.4':
    resolution: {integrity: sha512-lRCJv/Vi3Vlwmbd6K+oQ0KhLHMAysN8lXoCI7XeHlxaajk06u7G+UsFSO01NAs5iYuWKmVZjmiOzJ0OJmGsMwg==}
    engines: {node: '>=14.21.3'}
    cpu: [x64]
    os: [linux]

  '@biomejs/cli-win32-arm64@1.9.4':
    resolution: {integrity: sha512-tlbhLk+WXZmgwoIKwHIHEBZUwxml7bRJgk0X2sPyNR3S93cdRq6XulAZRQJ17FYGGzWne0fgrXBKpl7l4M87Hg==}
    engines: {node: '>=14.21.3'}
    cpu: [arm64]
    os: [win32]

  '@biomejs/cli-win32-x64@1.9.4':
    resolution: {integrity: sha512-8Y5wMhVIPaWe6jw2H+KlEm4wP/f7EW3810ZLmDlrEEy5KvBsb9ECEfu/kMWD484ijfQ8+nIi0giMgu9g1UAuuA==}
    engines: {node: '>=14.21.3'}
    cpu: [x64]
    os: [win32]

  '@capsizecss/unpack@2.4.0':
    resolution: {integrity: sha512-GrSU71meACqcmIUxPYOJvGKF0yryjN/L1aCuE9DViCTJI7bfkjgYDPD1zbNDcINJwSSP6UaBZY9GAbYDO7re0Q==}

  '@ctrl/tinycolor@4.1.0':
    resolution: {integrity: sha512-WyOx8cJQ+FQus4Mm4uPIZA64gbk3Wxh0so5Lcii0aJifqwoVOlfFtorjLE0Hen4OYyHZMXDWqMmaQemBhgxFRQ==}
    engines: {node: '>=14'}

  '@czi-sds/components@20.0.1':
    resolution: {integrity: sha512-vB3gGl+tzxDmV00J8ioLr/LIj1WU26448Pot9orgyGeZy+AaJM7WMT/qsSpPSCGEKLN5ykcIUBIDIGK1E/JZmQ==}
    peerDependencies:
      '@emotion/core': ^11.0.0
      '@emotion/css': ^11.11.2
      '@emotion/react': ^11.11.3
      '@emotion/styled': ^11.11.0
      '@mui/base': ^5.0.0-beta.30
      '@mui/icons-material': ^5.15.3
      '@mui/lab': ^5.0.0-alpha.159
      '@mui/material': ^5.15.3
      react: '>=17.0.1'
      react-dom: '>=17.0.1'

  '@emmetio/abbreviation@2.3.3':
    resolution: {integrity: sha512-mgv58UrU3rh4YgbE/TzgLQwJ3pFsHHhCLqY20aJq+9comytTXUDNGG/SMtSeMJdkpxgXSXunBGLD8Boka3JyVA==}

  '@emmetio/css-abbreviation@2.1.8':
    resolution: {integrity: sha512-s9yjhJ6saOO/uk1V74eifykk2CBYi01STTK3WlXWGOepyKa23ymJ053+DNQjpFcy1ingpaO7AxCcwLvHFY9tuw==}

  '@emmetio/css-parser@0.4.0':
    resolution: {integrity: sha512-z7wkxRSZgrQHXVzObGkXG+Vmj3uRlpM11oCZ9pbaz0nFejvCDmAiNDpY75+wgXOcffKpj4rzGtwGaZxfJKsJxw==}

  '@emmetio/html-matcher@1.3.0':
    resolution: {integrity: sha512-NTbsvppE5eVyBMuyGfVu2CRrLvo7J4YHb6t9sBFLyY03WYhXET37qA4zOYUjBWFCRHO7pS1B9khERtY0f5JXPQ==}

  '@emmetio/scanner@1.0.4':
    resolution: {integrity: sha512-IqRuJtQff7YHHBk4G8YZ45uB9BaAGcwQeVzgj/zj8/UdOhtQpEIupUhSk8dys6spFIWVZVeK20CzGEnqR5SbqA==}

  '@emmetio/stream-reader-utils@0.1.0':
    resolution: {integrity: sha512-ZsZ2I9Vzso3Ho/pjZFsmmZ++FWeEd/txqybHTm4OgaZzdS8V9V/YYWQwg5TC38Z7uLWUV1vavpLLbjJtKubR1A==}

  '@emmetio/stream-reader@2.2.0':
    resolution: {integrity: sha512-fXVXEyFA5Yv3M3n8sUGT7+fvecGrZP4k6FnWWMSZVQf69kAq0LLpaBQLGcPR30m3zMmKYhECP4k/ZkzvhEW5kw==}

  '@emnapi/runtime@1.4.3':
    resolution: {integrity: sha512-pBPWdu6MLKROBX05wSNKcNb++m5Er+KQ9QkB+WVM+pW2Kx9hoSrVTnu3BdkI5eBLZoKu/J6mW/B6i6bJB2ytXQ==}

  '@emotion/babel-plugin@11.11.0':
    resolution: {integrity: sha512-m4HEDZleaaCH+XgDDsPF15Ht6wTLsgDTeR3WYj9Q/k76JtWhrJjcP4+/XlG8LGT/Rol9qUfOIztXeA84ATpqPQ==}

  '@emotion/cache@11.14.0':
    resolution: {integrity: sha512-L/B1lc/TViYk4DcpGxtAVbx0ZyiKM5ktoIyafGkH6zg/tj+mA+NE//aPYKG0k8kCHSHVJrpLpcAlOBEXQ3SavA==}

  '@emotion/core@11.0.0':
    resolution: {integrity: sha512-w4sE3AmHmyG6RDKf6mIbtHpgJUSJ2uGvPQb8VXFL7hFjMPibE8IiehG8cMX3Ztm4svfCQV6KqusQbeIOkurBcA==}

  '@emotion/css@11.11.2':
    resolution: {integrity: sha512-VJxe1ucoMYMS7DkiMdC2T7PWNbrEI0a39YRiyDvK2qq4lXwjRbVP/z4lpG+odCsRzadlR+1ywwrTzhdm5HNdew==}

  '@emotion/hash@0.9.1':
    resolution: {integrity: sha512-gJB6HLm5rYwSLI6PQa+X1t5CFGrv1J1TWG+sOyMCeKz2ojaj6Fnl/rZEspogG+cvqbt4AE/2eIyD2QfLKTBNlQ==}

  '@emotion/is-prop-valid@1.2.2':
    resolution: {integrity: sha512-uNsoYd37AFmaCdXlg6EYD1KaPOaRWRByMCYzbKUX4+hhMfrxdVSelShywL4JVaAeM/eHUOSprYBQls+/neX3pw==}

  '@emotion/memoize@0.8.1':
    resolution: {integrity: sha512-W2P2c/VRW1/1tLox0mVUalvnWXxavmv/Oum2aPsRcoDJuob75FC3Y8FbpfLwUegRcxINtGUMPq0tFCvYNTBXNA==}

  '@emotion/memoize@0.9.0':
    resolution: {integrity: sha512-30FAj7/EoJ5mwVPOWhAyCX+FPfMDrVecJAM+Iw9NRoSl4BBAQeqj4cApHHUXOVvIPgLVDsCFoz/hGD+5QQD1GQ==}

  '@emotion/react@11.11.4':
    resolution: {integrity: sha512-t8AjMlF0gHpvvxk5mAtCqR4vmxiGHCeJBaQO6gncUSdklELOgtwjerNY2yuJNfwnc6vi16U/+uMF+afIawJ9iw==}
    peerDependencies:
      '@types/react': '*'
      react: '>=16.8.0'
    peerDependenciesMeta:
      '@types/react':
        optional: true

  '@emotion/serialize@1.1.4':
    resolution: {integrity: sha512-RIN04MBT8g+FnDwgvIUi8czvr1LU1alUMI05LekWB5DGyTm8cCBMCRpq3GqaiyEDRptEXOyXnvZ58GZYu4kBxQ==}

  '@emotion/sheet@1.4.0':
    resolution: {integrity: sha512-fTBW9/8r2w3dXWYM4HCB1Rdp8NLibOw2+XELH5m5+AkWiL/KqYX6dc0kKYlaYyKjrQ6ds33MCdMPEwgs2z1rqg==}

  '@emotion/styled@11.11.5':
    resolution: {integrity: sha512-/ZjjnaNKvuMPxcIiUkf/9SHoG4Q196DRl1w82hQ3WCsjo1IUR8uaGWrC6a87CrYAW0Kb/pK7hk8BnLgLRi9KoQ==}
    peerDependencies:
      '@emotion/react': ^11.0.0-rc.0
      '@types/react': '*'
      react: '>=16.8.0'
    peerDependenciesMeta:
      '@types/react':
        optional: true

  '@emotion/unitless@0.8.1':
    resolution: {integrity: sha512-KOEGMu6dmJZtpadb476IsZBclKvILjopjUii3V+7MnXIQCYh8W3NgNcgwo21n9LXZX6EDIKvqfjYxXebDwxKmQ==}

  '@emotion/use-insertion-effect-with-fallbacks@1.0.1':
    resolution: {integrity: sha512-jT/qyKZ9rzLErtrjGgdkMBn2OP8wl0G3sQlBb3YPryvKHsjvINUhVaPFfP+fpBcOkmrVOVEEHQFJ7nbj2TH2gw==}
    peerDependencies:
      react: '>=16.8.0'

  '@emotion/utils@1.4.2':
    resolution: {integrity: sha512-3vLclRofFziIa3J2wDh9jjbkUz9qk5Vi3IZ/FSTKViB0k+ef0fPV7dYrUIugbgupYDx7v9ud/SjrtEP8Y4xLoA==}

  '@emotion/weak-memoize@0.3.1':
    resolution: {integrity: sha512-EsBwpc7hBUJWAsNPBmJy4hxWx12v6bshQsldrVmjxJoc3isbxhOrF2IcCpaXxfvq03NwkI7sbsOLXbYuqF/8Ww==}

  '@emotion/weak-memoize@0.4.0':
    resolution: {integrity: sha512-snKqtPW01tN0ui7yu9rGv69aJXr/a/Ywvl11sUjNtEcRc+ng/mQriFL0wLXMef74iHa/EkftbDzU9F8iFbH+zg==}

  '@esbuild/aix-ppc64@0.25.4':
    resolution: {integrity: sha512-1VCICWypeQKhVbE9oW/sJaAmjLxhVqacdkvPLEjwlttjfwENRSClS8EjBz0KzRyFSCPDIkuXW34Je/vk7zdB7Q==}
    engines: {node: '>=18'}
    cpu: [ppc64]
    os: [aix]

  '@esbuild/android-arm64@0.25.4':
    resolution: {integrity: sha512-bBy69pgfhMGtCnwpC/x5QhfxAz/cBgQ9enbtwjf6V9lnPI/hMyT9iWpR1arm0l3kttTr4L0KSLpKmLp/ilKS9A==}
    engines: {node: '>=18'}
    cpu: [arm64]
    os: [android]

  '@esbuild/android-arm@0.25.4':
    resolution: {integrity: sha512-QNdQEps7DfFwE3hXiU4BZeOV68HHzYwGd0Nthhd3uCkkEKK7/R6MTgM0P7H7FAs5pU/DIWsviMmEGxEoxIZ+ZQ==}
    engines: {node: '>=18'}
    cpu: [arm]
    os: [android]

  '@esbuild/android-x64@0.25.4':
    resolution: {integrity: sha512-TVhdVtQIFuVpIIR282btcGC2oGQoSfZfmBdTip2anCaVYcqWlZXGcdcKIUklfX2wj0JklNYgz39OBqh2cqXvcQ==}
    engines: {node: '>=18'}
    cpu: [x64]
    os: [android]

  '@esbuild/darwin-arm64@0.25.4':
    resolution: {integrity: sha512-Y1giCfM4nlHDWEfSckMzeWNdQS31BQGs9/rouw6Ub91tkK79aIMTH3q9xHvzH8d0wDru5Ci0kWB8b3up/nl16g==}
    engines: {node: '>=18'}
    cpu: [arm64]
    os: [darwin]

  '@esbuild/darwin-x64@0.25.4':
    resolution: {integrity: sha512-CJsry8ZGM5VFVeyUYB3cdKpd/H69PYez4eJh1W/t38vzutdjEjtP7hB6eLKBoOdxcAlCtEYHzQ/PJ/oU9I4u0A==}
    engines: {node: '>=18'}
    cpu: [x64]
    os: [darwin]

  '@esbuild/freebsd-arm64@0.25.4':
    resolution: {integrity: sha512-yYq+39NlTRzU2XmoPW4l5Ifpl9fqSk0nAJYM/V/WUGPEFfek1epLHJIkTQM6bBs1swApjO5nWgvr843g6TjxuQ==}
    engines: {node: '>=18'}
    cpu: [arm64]
    os: [freebsd]

  '@esbuild/freebsd-x64@0.25.4':
    resolution: {integrity: sha512-0FgvOJ6UUMflsHSPLzdfDnnBBVoCDtBTVyn/MrWloUNvq/5SFmh13l3dvgRPkDihRxb77Y17MbqbCAa2strMQQ==}
    engines: {node: '>=18'}
    cpu: [x64]
    os: [freebsd]

  '@esbuild/linux-arm64@0.25.4':
    resolution: {integrity: sha512-+89UsQTfXdmjIvZS6nUnOOLoXnkUTB9hR5QAeLrQdzOSWZvNSAXAtcRDHWtqAUtAmv7ZM1WPOOeSxDzzzMogiQ==}
    engines: {node: '>=18'}
    cpu: [arm64]
    os: [linux]

  '@esbuild/linux-arm@0.25.4':
    resolution: {integrity: sha512-kro4c0P85GMfFYqW4TWOpvmF8rFShbWGnrLqlzp4X1TNWjRY3JMYUfDCtOxPKOIY8B0WC8HN51hGP4I4hz4AaQ==}
    engines: {node: '>=18'}
    cpu: [arm]
    os: [linux]

  '@esbuild/linux-ia32@0.25.4':
    resolution: {integrity: sha512-yTEjoapy8UP3rv8dB0ip3AfMpRbyhSN3+hY8mo/i4QXFeDxmiYbEKp3ZRjBKcOP862Ua4b1PDfwlvbuwY7hIGQ==}
    engines: {node: '>=18'}
    cpu: [ia32]
    os: [linux]

  '@esbuild/linux-loong64@0.25.4':
    resolution: {integrity: sha512-NeqqYkrcGzFwi6CGRGNMOjWGGSYOpqwCjS9fvaUlX5s3zwOtn1qwg1s2iE2svBe4Q/YOG1q6875lcAoQK/F4VA==}
    engines: {node: '>=18'}
    cpu: [loong64]
    os: [linux]

  '@esbuild/linux-mips64el@0.25.4':
    resolution: {integrity: sha512-IcvTlF9dtLrfL/M8WgNI/qJYBENP3ekgsHbYUIzEzq5XJzzVEV/fXY9WFPfEEXmu3ck2qJP8LG/p3Q8f7Zc2Xg==}
    engines: {node: '>=18'}
    cpu: [mips64el]
    os: [linux]

  '@esbuild/linux-ppc64@0.25.4':
    resolution: {integrity: sha512-HOy0aLTJTVtoTeGZh4HSXaO6M95qu4k5lJcH4gxv56iaycfz1S8GO/5Jh6X4Y1YiI0h7cRyLi+HixMR+88swag==}
    engines: {node: '>=18'}
    cpu: [ppc64]
    os: [linux]

  '@esbuild/linux-riscv64@0.25.4':
    resolution: {integrity: sha512-i8JUDAufpz9jOzo4yIShCTcXzS07vEgWzyX3NH2G7LEFVgrLEhjwL3ajFE4fZI3I4ZgiM7JH3GQ7ReObROvSUA==}
    engines: {node: '>=18'}
    cpu: [riscv64]
    os: [linux]

  '@esbuild/linux-s390x@0.25.4':
    resolution: {integrity: sha512-jFnu+6UbLlzIjPQpWCNh5QtrcNfMLjgIavnwPQAfoGx4q17ocOU9MsQ2QVvFxwQoWpZT8DvTLooTvmOQXkO51g==}
    engines: {node: '>=18'}
    cpu: [s390x]
    os: [linux]

  '@esbuild/linux-x64@0.25.4':
    resolution: {integrity: sha512-6e0cvXwzOnVWJHq+mskP8DNSrKBr1bULBvnFLpc1KY+d+irZSgZ02TGse5FsafKS5jg2e4pbvK6TPXaF/A6+CA==}
    engines: {node: '>=18'}
    cpu: [x64]
    os: [linux]

  '@esbuild/netbsd-arm64@0.25.4':
    resolution: {integrity: sha512-vUnkBYxZW4hL/ie91hSqaSNjulOnYXE1VSLusnvHg2u3jewJBz3YzB9+oCw8DABeVqZGg94t9tyZFoHma8gWZQ==}
    engines: {node: '>=18'}
    cpu: [arm64]
    os: [netbsd]

  '@esbuild/netbsd-x64@0.25.4':
    resolution: {integrity: sha512-XAg8pIQn5CzhOB8odIcAm42QsOfa98SBeKUdo4xa8OvX8LbMZqEtgeWE9P/Wxt7MlG2QqvjGths+nq48TrUiKw==}
    engines: {node: '>=18'}
    cpu: [x64]
    os: [netbsd]

  '@esbuild/openbsd-arm64@0.25.4':
    resolution: {integrity: sha512-Ct2WcFEANlFDtp1nVAXSNBPDxyU+j7+tId//iHXU2f/lN5AmO4zLyhDcpR5Cz1r08mVxzt3Jpyt4PmXQ1O6+7A==}
    engines: {node: '>=18'}
    cpu: [arm64]
    os: [openbsd]

  '@esbuild/openbsd-x64@0.25.4':
    resolution: {integrity: sha512-xAGGhyOQ9Otm1Xu8NT1ifGLnA6M3sJxZ6ixylb+vIUVzvvd6GOALpwQrYrtlPouMqd/vSbgehz6HaVk4+7Afhw==}
    engines: {node: '>=18'}
    cpu: [x64]
    os: [openbsd]

  '@esbuild/sunos-x64@0.25.4':
    resolution: {integrity: sha512-Mw+tzy4pp6wZEK0+Lwr76pWLjrtjmJyUB23tHKqEDP74R3q95luY/bXqXZeYl4NYlvwOqoRKlInQialgCKy67Q==}
    engines: {node: '>=18'}
    cpu: [x64]
    os: [sunos]

  '@esbuild/win32-arm64@0.25.4':
    resolution: {integrity: sha512-AVUP428VQTSddguz9dO9ngb+E5aScyg7nOeJDrF1HPYu555gmza3bDGMPhmVXL8svDSoqPCsCPjb265yG/kLKQ==}
    engines: {node: '>=18'}
    cpu: [arm64]
    os: [win32]

  '@esbuild/win32-ia32@0.25.4':
    resolution: {integrity: sha512-i1sW+1i+oWvQzSgfRcxxG2k4I9n3O9NRqy8U+uugaT2Dy7kLO9Y7wI72haOahxceMX8hZAzgGou1FhndRldxRg==}
    engines: {node: '>=18'}
    cpu: [ia32]
    os: [win32]

  '@esbuild/win32-x64@0.25.4':
    resolution: {integrity: sha512-nOT2vZNw6hJ+z43oP1SPea/G/6AbN6X+bGNhNuq8NtRHy4wsMhw765IKLNmnjek7GvjWBYQ8Q5VBoYTFg9y1UQ==}
    engines: {node: '>=18'}
    cpu: [x64]
    os: [win32]

  '@expressive-code/core@0.41.2':
    resolution: {integrity: sha512-AJW5Tp9czbLqKMzwudL9Rv4js9afXBxkSGLmCNPq1iRgAYcx9NkTPJiSNCesjKRWoVC328AdSu6fqrD22zDgDg==}

  '@expressive-code/plugin-frames@0.41.2':
    resolution: {integrity: sha512-pfy0hkJI4nbaONjmksFDcuHmIuyPTFmi1JpABe4q2ajskiJtfBf+WDAL2pg595R9JNoPrrH5+aT9lbkx2noicw==}

  '@expressive-code/plugin-shiki@0.41.2':
    resolution: {integrity: sha512-xD4zwqAkDccXqye+235BH5bN038jYiSMLfUrCOmMlzxPDGWdxJDk5z4uUB/aLfivEF2tXyO2zyaarL3Oqht0fQ==}

  '@expressive-code/plugin-text-markers@0.41.2':
    resolution: {integrity: sha512-JFWBz2qYxxJOJkkWf96LpeolbnOqJY95TvwYc0hXIHf9oSWV0h0SY268w/5N3EtQaD9KktzDE+VIVwb9jdb3nw==}

  '@floating-ui/core@1.6.1':
    resolution: {integrity: sha512-42UH54oPZHPdRHdw6BgoBD6cg/eVTmVrFcgeRDM3jbO7uxSoipVcmcIGFcA5jmOHO5apcyvBhkSKES3fQJnu7A==}

  '@floating-ui/dom@1.6.4':
    resolution: {integrity: sha512-0G8R+zOvQsAG1pg2Q99P21jiqxqGBW1iRe/iXHsBRBxnpXKFI8QwbB4x5KmYLggNO5m34IQgOIu9SCRfR/WWiQ==}

  '@floating-ui/react-dom@2.0.9':
    resolution: {integrity: sha512-q0umO0+LQK4+p6aGyvzASqKbKOJcAHJ7ycE9CuUvfx3s9zTHWmGJTPOIlM/hmSBfUfg/XfY5YhLBLR/LHwShQQ==}
    peerDependencies:
      react: '>=16.8.0'
      react-dom: '>=16.8.0'

  '@floating-ui/utils@0.2.2':
    resolution: {integrity: sha512-J4yDIIthosAsRZ5CPYP/jQvUAQtlZTTD/4suA08/FEnlxqW3sKS9iAhgsa9VYLZ6vDHn/ixJgIqRQPotoBjxIw==}

  '@img/sharp-darwin-arm64@0.33.5':
    resolution: {integrity: sha512-UT4p+iz/2H4twwAoLCqfA9UH5pI6DggwKEGuaPy7nCVQ8ZsiY5PIcrRvD1DzuY3qYL07NtIQcWnBSY/heikIFQ==}
    engines: {node: ^18.17.0 || ^20.3.0 || >=21.0.0}
    cpu: [arm64]
    os: [darwin]

  '@img/sharp-darwin-arm64@0.34.1':
    resolution: {integrity: sha512-pn44xgBtgpEbZsu+lWf2KNb6OAf70X68k+yk69Ic2Xz11zHR/w24/U49XT7AeRwJ0Px+mhALhU5LPci1Aymk7A==}
    engines: {node: ^18.17.0 || ^20.3.0 || >=21.0.0}
    cpu: [arm64]
    os: [darwin]

  '@img/sharp-darwin-x64@0.33.5':
    resolution: {integrity: sha512-fyHac4jIc1ANYGRDxtiqelIbdWkIuQaI84Mv45KvGRRxSAa7o7d1ZKAOBaYbnepLC1WqxfpimdeWfvqqSGwR2Q==}
    engines: {node: ^18.17.0 || ^20.3.0 || >=21.0.0}
    cpu: [x64]
    os: [darwin]

  '@img/sharp-darwin-x64@0.34.1':
    resolution: {integrity: sha512-VfuYgG2r8BpYiOUN+BfYeFo69nP/MIwAtSJ7/Zpxc5QF3KS22z8Pvg3FkrSFJBPNQ7mmcUcYQFBmEQp7eu1F8Q==}
    engines: {node: ^18.17.0 || ^20.3.0 || >=21.0.0}
    cpu: [x64]
    os: [darwin]

  '@img/sharp-libvips-darwin-arm64@1.0.4':
    resolution: {integrity: sha512-XblONe153h0O2zuFfTAbQYAX2JhYmDHeWikp1LM9Hul9gVPjFY427k6dFEcOL72O01QxQsWi761svJ/ev9xEDg==}
    cpu: [arm64]
    os: [darwin]

  '@img/sharp-libvips-darwin-arm64@1.1.0':
    resolution: {integrity: sha512-HZ/JUmPwrJSoM4DIQPv/BfNh9yrOA8tlBbqbLz4JZ5uew2+o22Ik+tHQJcih7QJuSa0zo5coHTfD5J8inqj9DA==}
    cpu: [arm64]
    os: [darwin]

  '@img/sharp-libvips-darwin-x64@1.0.4':
    resolution: {integrity: sha512-xnGR8YuZYfJGmWPvmlunFaWJsb9T/AO2ykoP3Fz/0X5XV2aoYBPkX6xqCQvUTKKiLddarLaxpzNe+b1hjeWHAQ==}
    cpu: [x64]
    os: [darwin]

  '@img/sharp-libvips-darwin-x64@1.1.0':
    resolution: {integrity: sha512-Xzc2ToEmHN+hfvsl9wja0RlnXEgpKNmftriQp6XzY/RaSfwD9th+MSh0WQKzUreLKKINb3afirxW7A0fz2YWuQ==}
    cpu: [x64]
    os: [darwin]

  '@img/sharp-libvips-linux-arm64@1.0.4':
    resolution: {integrity: sha512-9B+taZ8DlyyqzZQnoeIvDVR/2F4EbMepXMc/NdVbkzsJbzkUjhXv/70GQJ7tdLA4YJgNP25zukcxpX2/SueNrA==}
    cpu: [arm64]
    os: [linux]

  '@img/sharp-libvips-linux-arm64@1.1.0':
    resolution: {integrity: sha512-IVfGJa7gjChDET1dK9SekxFFdflarnUB8PwW8aGwEoF3oAsSDuNUTYS+SKDOyOJxQyDC1aPFMuRYLoDInyV9Ew==}
    cpu: [arm64]
    os: [linux]

  '@img/sharp-libvips-linux-arm@1.0.5':
    resolution: {integrity: sha512-gvcC4ACAOPRNATg/ov8/MnbxFDJqf/pDePbBnuBDcjsI8PssmjoKMAz4LtLaVi+OnSb5FK/yIOamqDwGmXW32g==}
    cpu: [arm]
    os: [linux]

  '@img/sharp-libvips-linux-arm@1.1.0':
    resolution: {integrity: sha512-s8BAd0lwUIvYCJyRdFqvsj+BJIpDBSxs6ivrOPm/R7piTs5UIwY5OjXrP2bqXC9/moGsyRa37eYWYCOGVXxVrA==}
    cpu: [arm]
    os: [linux]

  '@img/sharp-libvips-linux-ppc64@1.1.0':
    resolution: {integrity: sha512-tiXxFZFbhnkWE2LA8oQj7KYR+bWBkiV2nilRldT7bqoEZ4HiDOcePr9wVDAZPi/Id5fT1oY9iGnDq20cwUz8lQ==}
    cpu: [ppc64]
    os: [linux]

  '@img/sharp-libvips-linux-s390x@1.0.4':
    resolution: {integrity: sha512-u7Wz6ntiSSgGSGcjZ55im6uvTrOxSIS8/dgoVMoiGE9I6JAfU50yH5BoDlYA1tcuGS7g/QNtetJnxA6QEsCVTA==}
    cpu: [s390x]
    os: [linux]

  '@img/sharp-libvips-linux-s390x@1.1.0':
    resolution: {integrity: sha512-xukSwvhguw7COyzvmjydRb3x/09+21HykyapcZchiCUkTThEQEOMtBj9UhkaBRLuBrgLFzQ2wbxdeCCJW/jgJA==}
    cpu: [s390x]
    os: [linux]

  '@img/sharp-libvips-linux-x64@1.0.4':
    resolution: {integrity: sha512-MmWmQ3iPFZr0Iev+BAgVMb3ZyC4KeFc3jFxnNbEPas60e1cIfevbtuyf9nDGIzOaW9PdnDciJm+wFFaTlj5xYw==}
    cpu: [x64]
    os: [linux]

  '@img/sharp-libvips-linux-x64@1.1.0':
    resolution: {integrity: sha512-yRj2+reB8iMg9W5sULM3S74jVS7zqSzHG3Ol/twnAAkAhnGQnpjj6e4ayUz7V+FpKypwgs82xbRdYtchTTUB+Q==}
    cpu: [x64]
    os: [linux]

  '@img/sharp-libvips-linuxmusl-arm64@1.0.4':
    resolution: {integrity: sha512-9Ti+BbTYDcsbp4wfYib8Ctm1ilkugkA/uscUn6UXK1ldpC1JjiXbLfFZtRlBhjPZ5o1NCLiDbg8fhUPKStHoTA==}
    cpu: [arm64]
    os: [linux]

  '@img/sharp-libvips-linuxmusl-arm64@1.1.0':
    resolution: {integrity: sha512-jYZdG+whg0MDK+q2COKbYidaqW/WTz0cc1E+tMAusiDygrM4ypmSCjOJPmFTvHHJ8j/6cAGyeDWZOsK06tP33w==}
    cpu: [arm64]
    os: [linux]

  '@img/sharp-libvips-linuxmusl-x64@1.0.4':
    resolution: {integrity: sha512-viYN1KX9m+/hGkJtvYYp+CCLgnJXwiQB39damAO7WMdKWlIhmYTfHjwSbQeUK/20vY154mwezd9HflVFM1wVSw==}
    cpu: [x64]
    os: [linux]

  '@img/sharp-libvips-linuxmusl-x64@1.1.0':
    resolution: {integrity: sha512-wK7SBdwrAiycjXdkPnGCPLjYb9lD4l6Ze2gSdAGVZrEL05AOUJESWU2lhlC+Ffn5/G+VKuSm6zzbQSzFX/P65A==}
    cpu: [x64]
    os: [linux]

  '@img/sharp-linux-arm64@0.33.5':
    resolution: {integrity: sha512-JMVv+AMRyGOHtO1RFBiJy/MBsgz0x4AWrT6QoEVVTyh1E39TrCUpTRI7mx9VksGX4awWASxqCYLCV4wBZHAYxA==}
    engines: {node: ^18.17.0 || ^20.3.0 || >=21.0.0}
    cpu: [arm64]
    os: [linux]

  '@img/sharp-linux-arm64@0.34.1':
    resolution: {integrity: sha512-kX2c+vbvaXC6vly1RDf/IWNXxrlxLNpBVWkdpRq5Ka7OOKj6nr66etKy2IENf6FtOgklkg9ZdGpEu9kwdlcwOQ==}
    engines: {node: ^18.17.0 || ^20.3.0 || >=21.0.0}
    cpu: [arm64]
    os: [linux]

  '@img/sharp-linux-arm@0.33.5':
    resolution: {integrity: sha512-JTS1eldqZbJxjvKaAkxhZmBqPRGmxgu+qFKSInv8moZ2AmT5Yib3EQ1c6gp493HvrvV8QgdOXdyaIBrhvFhBMQ==}
    engines: {node: ^18.17.0 || ^20.3.0 || >=21.0.0}
    cpu: [arm]
    os: [linux]

  '@img/sharp-linux-arm@0.34.1':
    resolution: {integrity: sha512-anKiszvACti2sGy9CirTlNyk7BjjZPiML1jt2ZkTdcvpLU1YH6CXwRAZCA2UmRXnhiIftXQ7+Oh62Ji25W72jA==}
    engines: {node: ^18.17.0 || ^20.3.0 || >=21.0.0}
    cpu: [arm]
    os: [linux]

  '@img/sharp-linux-s390x@0.33.5':
    resolution: {integrity: sha512-y/5PCd+mP4CA/sPDKl2961b+C9d+vPAveS33s6Z3zfASk2j5upL6fXVPZi7ztePZ5CuH+1kW8JtvxgbuXHRa4Q==}
    engines: {node: ^18.17.0 || ^20.3.0 || >=21.0.0}
    cpu: [s390x]
    os: [linux]

  '@img/sharp-linux-s390x@0.34.1':
    resolution: {integrity: sha512-7s0KX2tI9mZI2buRipKIw2X1ufdTeaRgwmRabt5bi9chYfhur+/C1OXg3TKg/eag1W+6CCWLVmSauV1owmRPxA==}
    engines: {node: ^18.17.0 || ^20.3.0 || >=21.0.0}
    cpu: [s390x]
    os: [linux]

  '@img/sharp-linux-x64@0.33.5':
    resolution: {integrity: sha512-opC+Ok5pRNAzuvq1AG0ar+1owsu842/Ab+4qvU879ippJBHvyY5n2mxF1izXqkPYlGuP/M556uh53jRLJmzTWA==}
    engines: {node: ^18.17.0 || ^20.3.0 || >=21.0.0}
    cpu: [x64]
    os: [linux]

  '@img/sharp-linux-x64@0.34.1':
    resolution: {integrity: sha512-wExv7SH9nmoBW3Wr2gvQopX1k8q2g5V5Iag8Zk6AVENsjwd+3adjwxtp3Dcu2QhOXr8W9NusBU6XcQUohBZ5MA==}
    engines: {node: ^18.17.0 || ^20.3.0 || >=21.0.0}
    cpu: [x64]
    os: [linux]

  '@img/sharp-linuxmusl-arm64@0.33.5':
    resolution: {integrity: sha512-XrHMZwGQGvJg2V/oRSUfSAfjfPxO+4DkiRh6p2AFjLQztWUuY/o8Mq0eMQVIY7HJ1CDQUJlxGGZRw1a5bqmd1g==}
    engines: {node: ^18.17.0 || ^20.3.0 || >=21.0.0}
    cpu: [arm64]
    os: [linux]

  '@img/sharp-linuxmusl-arm64@0.34.1':
    resolution: {integrity: sha512-DfvyxzHxw4WGdPiTF0SOHnm11Xv4aQexvqhRDAoD00MzHekAj9a/jADXeXYCDFH/DzYruwHbXU7uz+H+nWmSOQ==}
    engines: {node: ^18.17.0 || ^20.3.0 || >=21.0.0}
    cpu: [arm64]
    os: [linux]

  '@img/sharp-linuxmusl-x64@0.33.5':
    resolution: {integrity: sha512-WT+d/cgqKkkKySYmqoZ8y3pxx7lx9vVejxW/W4DOFMYVSkErR+w7mf2u8m/y4+xHe7yY9DAXQMWQhpnMuFfScw==}
    engines: {node: ^18.17.0 || ^20.3.0 || >=21.0.0}
    cpu: [x64]
    os: [linux]

  '@img/sharp-linuxmusl-x64@0.34.1':
    resolution: {integrity: sha512-pax/kTR407vNb9qaSIiWVnQplPcGU8LRIJpDT5o8PdAx5aAA7AS3X9PS8Isw1/WfqgQorPotjrZL3Pqh6C5EBg==}
    engines: {node: ^18.17.0 || ^20.3.0 || >=21.0.0}
    cpu: [x64]
    os: [linux]

  '@img/sharp-wasm32@0.33.5':
    resolution: {integrity: sha512-ykUW4LVGaMcU9lu9thv85CbRMAwfeadCJHRsg2GmeRa/cJxsVY9Rbd57JcMxBkKHag5U/x7TSBpScF4U8ElVzg==}
    engines: {node: ^18.17.0 || ^20.3.0 || >=21.0.0}
    cpu: [wasm32]

  '@img/sharp-wasm32@0.34.1':
    resolution: {integrity: sha512-YDybQnYrLQfEpzGOQe7OKcyLUCML4YOXl428gOOzBgN6Gw0rv8dpsJ7PqTHxBnXnwXr8S1mYFSLSa727tpz0xg==}
    engines: {node: ^18.17.0 || ^20.3.0 || >=21.0.0}
    cpu: [wasm32]

  '@img/sharp-win32-ia32@0.33.5':
    resolution: {integrity: sha512-T36PblLaTwuVJ/zw/LaH0PdZkRz5rd3SmMHX8GSmR7vtNSP5Z6bQkExdSK7xGWyxLw4sUknBuugTelgw2faBbQ==}
    engines: {node: ^18.17.0 || ^20.3.0 || >=21.0.0}
    cpu: [ia32]
    os: [win32]

  '@img/sharp-win32-ia32@0.34.1':
    resolution: {integrity: sha512-WKf/NAZITnonBf3U1LfdjoMgNO5JYRSlhovhRhMxXVdvWYveM4kM3L8m35onYIdh75cOMCo1BexgVQcCDzyoWw==}
    engines: {node: ^18.17.0 || ^20.3.0 || >=21.0.0}
    cpu: [ia32]
    os: [win32]

  '@img/sharp-win32-x64@0.33.5':
    resolution: {integrity: sha512-MpY/o8/8kj+EcnxwvrP4aTJSWw/aZ7JIGR4aBeZkZw5B7/Jn+tY9/VNwtcoGmdT7GfggGIU4kygOMSbYnOrAbg==}
    engines: {node: ^18.17.0 || ^20.3.0 || >=21.0.0}
    cpu: [x64]
    os: [win32]

  '@img/sharp-win32-x64@0.34.1':
    resolution: {integrity: sha512-hw1iIAHpNE8q3uMIRCgGOeDoz9KtFNarFLQclLxr/LK1VBkj8nby18RjFvr6aP7USRYAjTZW6yisnBWMX571Tw==}
    engines: {node: ^18.17.0 || ^20.3.0 || >=21.0.0}
    cpu: [x64]
    os: [win32]

  '@isaacs/cliui@8.0.2':
    resolution: {integrity: sha512-O8jcjabXaleOG9DQ0+ARXWZBTfnP4WNAqzuiJK7ll44AmxGKv/J2M4TPjxjY3znBCfvBXFzucm1twdyFybFqEA==}
    engines: {node: '>=12'}

  '@istanbuljs/schema@0.1.3':
    resolution: {integrity: sha512-ZXRY4jNvVgSVQ8DL3LTcakaAtXwTVUxE81hslsyD2AtoXW/wVob10HkOJ1X/pAlcI7D+2YoZKg5do8G/w6RYgA==}
    engines: {node: '>=8'}

  '@jridgewell/gen-mapping@0.3.8':
    resolution: {integrity: sha512-imAbBGkb+ebQyxKgzv5Hu2nmROxoDOXHh80evxdoXNOrvAnVx7zimzc1Oo5h9RlfV4vPXaE2iM5pOFbvOCClWA==}
    engines: {node: '>=6.0.0'}

  '@jridgewell/resolve-uri@3.1.2':
    resolution: {integrity: sha512-bRISgCIjP20/tbWSPWMEi54QVPRZExkuD9lJL+UIxUKtwVJA8wW1Trb1jMs1RFXo1CBTNZ/5hpC9QvmKWdopKw==}
    engines: {node: '>=6.0.0'}

  '@jridgewell/set-array@1.2.1':
    resolution: {integrity: sha512-R8gLRTZeyp03ymzP/6Lil/28tGeGEzhx1q2k703KGWRAI1VdvPIXdG70VJc2pAMw3NA6JKL5hhFu1sJX0Mnn/A==}
    engines: {node: '>=6.0.0'}

  '@jridgewell/sourcemap-codec@1.5.0':
    resolution: {integrity: sha512-gv3ZRaISU3fjPAgNsriBRqGWQL6quFx04YMPW/zD8XMLsU32mhCCbfbO6KZFLjvYpCZ8zyDEgqsgf+PwPaM7GQ==}

  '@jridgewell/trace-mapping@0.3.25':
    resolution: {integrity: sha512-vNk6aEwybGtawWmy/PzwnGDOjCkLWSD2wqvjGGAgOAwCGWySYXfYoxt00IJkTF+8Lb57DwOb3Aa0o9CApepiYQ==}

  '@lezer/common@1.2.1':
    resolution: {integrity: sha512-yemX0ZD2xS/73llMZIK6KplkjIjf2EvAHcinDi/TfJ9hS25G0388+ClHt6/3but0oOxinTcQHJLDXh6w1crzFQ==}

  '@lezer/lr@1.4.0':
    resolution: {integrity: sha512-Wst46p51km8gH0ZUmeNrtpRYmdlRHUpN1DQd3GFAyKANi8WVz8c2jHYTf1CVScFaCjQw1iO3ZZdqGDxQPRErTg==}

  '@lmdb/lmdb-darwin-arm64@2.8.5':
    resolution: {integrity: sha512-KPDeVScZgA1oq0CiPBcOa3kHIqU+pTOwRFDIhxvmf8CTNvqdZQYp5cCKW0bUk69VygB2PuTiINFWbY78aR2pQw==}
    cpu: [arm64]
    os: [darwin]

  '@lmdb/lmdb-darwin-x64@2.8.5':
    resolution: {integrity: sha512-w/sLhN4T7MW1nB3R/U8WK5BgQLz904wh+/SmA2jD8NnF7BLLoUgflCNxOeSPOWp8geP6nP/+VjWzZVip7rZ1ug==}
    cpu: [x64]
    os: [darwin]

  '@lmdb/lmdb-linux-arm64@2.8.5':
    resolution: {integrity: sha512-vtbZRHH5UDlL01TT5jB576Zox3+hdyogvpcbvVJlmU5PdL3c5V7cj1EODdh1CHPksRl+cws/58ugEHi8bcj4Ww==}
    cpu: [arm64]
    os: [linux]

  '@lmdb/lmdb-linux-arm@2.8.5':
    resolution: {integrity: sha512-c0TGMbm2M55pwTDIfkDLB6BpIsgxV4PjYck2HiOX+cy/JWiBXz32lYbarPqejKs9Flm7YVAKSILUducU9g2RVg==}
    cpu: [arm]
    os: [linux]

  '@lmdb/lmdb-linux-x64@2.8.5':
    resolution: {integrity: sha512-Xkc8IUx9aEhP0zvgeKy7IQ3ReX2N8N1L0WPcQwnZweWmOuKfwpS3GRIYqLtK5za/w3E60zhFfNdS+3pBZPytqQ==}
    cpu: [x64]
    os: [linux]

  '@lmdb/lmdb-win32-x64@2.8.5':
    resolution: {integrity: sha512-4wvrf5BgnR8RpogHhtpCPJMKBmvyZPhhUtEwMJbXh0ni2BucpfF07jlmyM11zRqQ2XIq6PbC2j7W7UCCcm1rRQ==}
    cpu: [x64]
    os: [win32]

  '@mdx-js/mdx@3.1.0':
    resolution: {integrity: sha512-/QxEhPAvGwbQmy1Px8F899L5Uc2KZ6JtXwlCgJmjSTBedwOZkByYcBG4GceIGPXRDsmfxhHazuS+hlOShRLeDw==}

  '@mischnic/json-sourcemap@0.1.1':
    resolution: {integrity: sha512-iA7+tyVqfrATAIsIRWQG+a7ZLLD0VaOCKV2Wd/v4mqIU3J9c4jx9p7S0nw1XH3gJCKNBOOwACOPYYSUu9pgT+w==}
    engines: {node: '>=12.0.0'}

  '@msgpackr-extract/msgpackr-extract-darwin-arm64@3.0.2':
    resolution: {integrity: sha512-9bfjwDxIDWmmOKusUcqdS4Rw+SETlp9Dy39Xui9BEGEk19dDwH0jhipwFzEff/pFg95NKymc6TOTbRKcWeRqyQ==}
    cpu: [arm64]
    os: [darwin]

  '@msgpackr-extract/msgpackr-extract-darwin-x64@3.0.2':
    resolution: {integrity: sha512-lwriRAHm1Yg4iDf23Oxm9n/t5Zpw1lVnxYU3HnJPTi2lJRkKTrps1KVgvL6m7WvmhYVt/FIsssWay+k45QHeuw==}
    cpu: [x64]
    os: [darwin]

  '@msgpackr-extract/msgpackr-extract-linux-arm64@3.0.2':
    resolution: {integrity: sha512-FU20Bo66/f7He9Fp9sP2zaJ1Q8L9uLPZQDub/WlUip78JlPeMbVL8546HbZfcW9LNciEXc8d+tThSJjSC+tmsg==}
    cpu: [arm64]
    os: [linux]

  '@msgpackr-extract/msgpackr-extract-linux-arm@3.0.2':
    resolution: {integrity: sha512-MOI9Dlfrpi2Cuc7i5dXdxPbFIgbDBGgKR5F2yWEa6FVEtSWncfVNKW5AKjImAQ6CZlBK9tympdsZJ2xThBiWWA==}
    cpu: [arm]
    os: [linux]

  '@msgpackr-extract/msgpackr-extract-linux-x64@3.0.2':
    resolution: {integrity: sha512-gsWNDCklNy7Ajk0vBBf9jEx04RUxuDQfBse918Ww+Qb9HCPoGzS+XJTLe96iN3BVK7grnLiYghP/M4L8VsaHeA==}
    cpu: [x64]
    os: [linux]

  '@msgpackr-extract/msgpackr-extract-win32-x64@3.0.2':
    resolution: {integrity: sha512-O+6Gs8UeDbyFpbSh2CPEz/UOrrdWPTBYNblZK5CxxLisYt4kGX3Sc+czffFonyjiGSq3jWLwJS/CCJc7tBr4sQ==}
    cpu: [x64]
    os: [win32]

  '@mui/base@5.0.0-beta.40':
    resolution: {integrity: sha512-I/lGHztkCzvwlXpjD2+SNmvNQvB4227xBXhISPjEaJUXGImOQ9f3D2Yj/T3KasSI/h0MLWy74X0J6clhPmsRbQ==}
    engines: {node: '>=12.0.0'}
    deprecated: This package has been replaced by @base-ui-components/react
    peerDependencies:
      '@types/react': ^17.0.0 || ^18.0.0
      react: ^17.0.0 || ^18.0.0
      react-dom: ^17.0.0 || ^18.0.0
    peerDependenciesMeta:
      '@types/react':
        optional: true

  '@mui/base@5.0.0-beta.40-0':
    resolution: {integrity: sha512-hG3atoDUxlvEy+0mqdMpWd04wca8HKr2IHjW/fAjlkCHQolSLazhZM46vnHjOf15M4ESu25mV/3PgjczyjVM4w==}
    engines: {node: '>=12.0.0'}
    deprecated: This package has been replaced by @base-ui-components/react
    peerDependencies:
      '@types/react': ^17.0.0 || ^18.0.0 || ^19.0.0
      react: ^17.0.0 || ^18.0.0 || ^19.0.0
      react-dom: ^17.0.0 || ^18.0.0 || ^19.0.0
    peerDependenciesMeta:
      '@types/react':
        optional: true

  '@mui/core-downloads-tracker@5.15.15':
    resolution: {integrity: sha512-aXnw29OWQ6I5A47iuWEI6qSSUfH6G/aCsW9KmW3LiFqr7uXZBK4Ks+z8G+qeIub8k0T5CMqlT2q0L+ZJTMrqpg==}

  '@mui/icons-material@5.15.15':
    resolution: {integrity: sha512-kkeU/pe+hABcYDH6Uqy8RmIsr2S/y5bP2rp+Gat4CcRjCcVne6KudS1NrZQhUCRysrTDCAhcbcf9gt+/+pGO2g==}
    engines: {node: '>=12.0.0'}
    peerDependencies:
      '@mui/material': ^5.0.0
      '@types/react': ^17.0.0 || ^18.0.0
      react: ^17.0.0 || ^18.0.0
    peerDependenciesMeta:
      '@types/react':
        optional: true

  '@mui/lab@5.0.0-alpha.175':
    resolution: {integrity: sha512-AvM0Nvnnj7vHc9+pkkQkoE1i+dEbr6gsMdnSfy7X4w3Ljgcj1yrjZhIt3jGTCLzyKVLa6uve5eLluOcGkvMqUA==}
    engines: {node: '>=12.0.0'}
    peerDependencies:
      '@emotion/react': ^11.5.0
      '@emotion/styled': ^11.3.0
      '@mui/material': '>=5.15.0'
      '@types/react': ^17.0.0 || ^18.0.0 || ^19.0.0
      react: ^17.0.0 || ^18.0.0 || ^19.0.0
      react-dom: ^17.0.0 || ^18.0.0 || ^19.0.0
    peerDependenciesMeta:
      '@emotion/react':
        optional: true
      '@emotion/styled':
        optional: true
      '@types/react':
        optional: true

  '@mui/material@5.15.15':
    resolution: {integrity: sha512-3zvWayJ+E1kzoIsvwyEvkTUKVKt1AjchFFns+JtluHCuvxgKcLSRJTADw37k0doaRtVAsyh8bz9Afqzv+KYrIA==}
    engines: {node: '>=12.0.0'}
    peerDependencies:
      '@emotion/react': ^11.5.0
      '@emotion/styled': ^11.3.0
      '@types/react': ^17.0.0 || ^18.0.0
      react: ^17.0.0 || ^18.0.0
      react-dom: ^17.0.0 || ^18.0.0
    peerDependenciesMeta:
      '@emotion/react':
        optional: true
      '@emotion/styled':
        optional: true
      '@types/react':
        optional: true

  '@mui/private-theming@5.17.1':
    resolution: {integrity: sha512-XMxU0NTYcKqdsG8LRmSoxERPXwMbp16sIXPcLVgLGII/bVNagX0xaheWAwFv8+zDK7tI3ajllkuD3GZZE++ICQ==}
    engines: {node: '>=12.0.0'}
    peerDependencies:
      '@types/react': ^17.0.0 || ^18.0.0 || ^19.0.0
      react: ^17.0.0 || ^18.0.0 || ^19.0.0
    peerDependenciesMeta:
      '@types/react':
        optional: true

  '@mui/styled-engine@5.16.14':
    resolution: {integrity: sha512-UAiMPZABZ7p8mUW4akDV6O7N3+4DatStpXMZwPlt+H/dA0lt67qawN021MNND+4QTpjaiMYxbhKZeQcyWCbuKw==}
    engines: {node: '>=12.0.0'}
    peerDependencies:
      '@emotion/react': ^11.4.1
      '@emotion/styled': ^11.3.0
      react: ^17.0.0 || ^18.0.0 || ^19.0.0
    peerDependenciesMeta:
      '@emotion/react':
        optional: true
      '@emotion/styled':
        optional: true

  '@mui/system@5.17.1':
    resolution: {integrity: sha512-aJrmGfQpyF0U4D4xYwA6ueVtQcEMebET43CUmKMP7e7iFh3sMIF3sBR0l8Urb4pqx1CBjHAaWgB0ojpND4Q3Jg==}
    engines: {node: '>=12.0.0'}
    peerDependencies:
      '@emotion/react': ^11.5.0
      '@emotion/styled': ^11.3.0
      '@types/react': ^17.0.0 || ^18.0.0 || ^19.0.0
      react: ^17.0.0 || ^18.0.0 || ^19.0.0
    peerDependenciesMeta:
      '@emotion/react':
        optional: true
      '@emotion/styled':
        optional: true
      '@types/react':
        optional: true

  '@mui/types@7.2.24':
    resolution: {integrity: sha512-3c8tRt/CbWZ+pEg7QpSwbdxOk36EfmhbKf6AGZsD1EcLDLTSZoxxJ86FVtcjxvjuhdyBiWKSTGZFaXCnidO2kw==}
    peerDependencies:
      '@types/react': ^17.0.0 || ^18.0.0 || ^19.0.0
    peerDependenciesMeta:
      '@types/react':
        optional: true

  '@mui/types@7.4.1':
    resolution: {integrity: sha512-gUL8IIAI52CRXP/MixT1tJKt3SI6tVv4U/9soFsTtAsHzaJQptZ42ffdHZV3niX1ei0aUgMvOxBBN0KYqdG39g==}
    peerDependencies:
      '@types/react': ^17.0.0 || ^18.0.0 || ^19.0.0
    peerDependenciesMeta:
      '@types/react':
        optional: true

  '@mui/utils@5.17.1':
    resolution: {integrity: sha512-jEZ8FTqInt2WzxDV8bhImWBqeQRD99c/id/fq83H0ER9tFl+sfZlaAoCdznGvbSQQ9ividMxqSV2c7cC1vBcQg==}
    engines: {node: '>=12.0.0'}
    peerDependencies:
      '@types/react': ^17.0.0 || ^18.0.0 || ^19.0.0
      react: ^17.0.0 || ^18.0.0 || ^19.0.0
    peerDependenciesMeta:
      '@types/react':
        optional: true

  '@nodelib/fs.scandir@2.1.5':
    resolution: {integrity: sha512-vq24Bq3ym5HEQm2NKCr3yXDwjc7vTsEThRDnkp2DK9p1uqLR+DHurm/NOTo0KG7HYHU7eppKZj3MyqYuMBf62g==}
    engines: {node: '>= 8'}

  '@nodelib/fs.stat@2.0.5':
    resolution: {integrity: sha512-RkhPPp2zrqDAQA/2jNhnztcPAlv64XdhIp7a7454A5ovI7Bukxgt7MX7udwAu3zg1DcpPU0rz3VV1SeaqvY4+A==}
    engines: {node: '>= 8'}

  '@nodelib/fs.walk@1.2.8':
    resolution: {integrity: sha512-oGB+UxlgWcgQkgwo8GcEGwemoTFt3FIO9ababBmaGwXIoBKZ+GTy0pP185beGg7Llih/NSHSV2XAs1lnznocSg==}
    engines: {node: '>= 8'}

  '@oslojs/encoding@1.1.0':
    resolution: {integrity: sha512-70wQhgYmndg4GCPxPPxPGevRKqTIJ2Nh4OkiMWmDAVYsTQ+Ta7Sq+rPevXyXGdzr30/qZBnyOalCszoMxlyldQ==}

  '@pagefind/darwin-arm64@1.3.0':
    resolution: {integrity: sha512-365BEGl6ChOsauRjyVpBjXybflXAOvoMROw3TucAROHIcdBvXk9/2AmEvGFU0r75+vdQI4LJdJdpH4Y6Yqaj4A==}
    cpu: [arm64]
    os: [darwin]

  '@pagefind/darwin-x64@1.3.0':
    resolution: {integrity: sha512-zlGHA23uuXmS8z3XxEGmbHpWDxXfPZ47QS06tGUq0HDcZjXjXHeLG+cboOy828QIV5FXsm9MjfkP5e4ZNbOkow==}
    cpu: [x64]
    os: [darwin]

  '@pagefind/default-ui@1.3.0':
    resolution: {integrity: sha512-CGKT9ccd3+oRK6STXGgfH+m0DbOKayX6QGlq38TfE1ZfUcPc5+ulTuzDbZUnMo+bubsEOIypm4Pl2iEyzZ1cNg==}

  '@pagefind/linux-arm64@1.3.0':
    resolution: {integrity: sha512-8lsxNAiBRUk72JvetSBXs4WRpYrQrVJXjlRRnOL6UCdBN9Nlsz0t7hWstRk36+JqHpGWOKYiuHLzGYqYAqoOnQ==}
    cpu: [arm64]
    os: [linux]

  '@pagefind/linux-x64@1.3.0':
    resolution: {integrity: sha512-hAvqdPJv7A20Ucb6FQGE6jhjqy+vZ6pf+s2tFMNtMBG+fzcdc91uTw7aP/1Vo5plD0dAOHwdxfkyw0ugal4kcQ==}
    cpu: [x64]
    os: [linux]

  '@pagefind/windows-x64@1.3.0':
    resolution: {integrity: sha512-BR1bIRWOMqkf8IoU576YDhij1Wd/Zf2kX/kCI0b2qzCKC8wcc2GQJaaRMCpzvCCrmliO4vtJ6RITp/AnoYUUmQ==}
    cpu: [x64]
    os: [win32]

  '@parcel/bundler-default@2.15.2':
    resolution: {integrity: sha512-k0psV7OZYs1g6jcJweBjINVZaVTcfFr6PuCQr28biZ85qbc70f5pWzCzY963+dF3XO/QwTzDABZsJUiDf5jPfQ==}
    engines: {node: '>= 16.0.0', parcel: ^2.15.2}

  '@parcel/cache@2.15.2':
    resolution: {integrity: sha512-xYVNKWUHT5hCxo+9nBy9xm7NVfk/jswo+SrU12pXtJm4S5kyK7/PaNkiXxnDu/Hiec2s9BqG/7ny5WBX+i/fAw==}
    engines: {node: '>= 16.0.0'}
    peerDependencies:
      '@parcel/core': ^2.15.2

  '@parcel/codeframe@2.15.2':
    resolution: {integrity: sha512-uzcHUXBXV+vUqXE7SR6Et60GauPGTWvc381pVzCzc90VQJyWY/xyRRIgcA+4MLi2+lQj+w4Uq9H9qg+hMx/JFg==}
    engines: {node: '>= 16.0.0'}

  '@parcel/compressor-raw@2.15.2':
    resolution: {integrity: sha512-p+Rr70kX6+bcFPtrrKFdNYnZzdSRSWXi8fvLzZtxissX2ANYS1oFdF6ia37pnzVlHhuYcN6HHMIHbDzJmRvMqA==}
    engines: {node: '>= 16.0.0', parcel: ^2.15.2}

  '@parcel/config-default@2.15.2':
    resolution: {integrity: sha512-spJWqNnymehtESYM89d/E7P7WgFJ7PpOwr2Y1k1ItdEzuq87FZvudAs8bccXMHD69IgtEes+B0dUSEiOb8YlMQ==}
    peerDependencies:
      '@parcel/core': ^2.15.2

  '@parcel/core@2.15.2':
    resolution: {integrity: sha512-yIFtxeLPLbTkpNuXGmnBX1U51unxv+gRoH/I5IcyD/vRL2Kp/cQU6YJWTSGK5sWG1Fgo+1Z2DeYp914Yd4a1WQ==}
    engines: {node: '>= 16.0.0'}

  '@parcel/diagnostic@2.15.2':
    resolution: {integrity: sha512-lsIF59BgfLzN3SP5VM42pa9lilcotEoF42H2RgnqLe3KACcNcbbtvjyjlvac+iaSRix4gEkuZa6376X6p7DkFQ==}
    engines: {node: '>= 16.0.0'}

  '@parcel/error-overlay@2.15.2':
    resolution: {integrity: sha512-bfDWkTQ4jCBUdOSynXo49pCPrVgtYSwobSxMeNhmwpdKbFvavj/09eZkAHikQgcrCF8gBwapik/U2YBTnFt0fg==}
    engines: {node: '>= 16.0.0'}

  '@parcel/events@2.15.2':
    resolution: {integrity: sha512-CxXVuYz/K3sDIquM+3Pemxhppb8Q/mRayxqxZtXHoKbhiLBeyX+pLz2v9Hr0R7fiN6naV00IG48Zc5aArHXR4w==}
    engines: {node: '>= 16.0.0'}

  '@parcel/feature-flags@2.15.2':
    resolution: {integrity: sha512-6oiuLd3ypk4GY8X9/l/GrngzSddHW8yF8DrYA++TkaPDtTz4llanza/p7RIk/ltdV3hmBxnH4vjWtciJEcbQww==}
    engines: {node: '>= 16.0.0'}

  '@parcel/fs@2.15.2':
    resolution: {integrity: sha512-/Xe+eFbxH43vBCZD+L0nkyIKo8i/nYQpRqzum4YTEoG8WHdcwNl12L9dOcM6EwpaCf6amNVjzBQJMwQ+6E1Y4A==}
    engines: {node: '>= 16.0.0'}
    peerDependencies:
      '@parcel/core': ^2.15.2

  '@parcel/graph@3.5.2':
    resolution: {integrity: sha512-SsKKRPotNALU5R5r5WOsP+6FsuaNkk9L0Bmu1UzeyyrHiQPO1OVBYCsX+NtsGDAdDX7oOkGqgfkavJHrAG/BFA==}
    engines: {node: '>= 16.0.0'}

  '@parcel/logger@2.15.2':
    resolution: {integrity: sha512-naF3dXcvO1lZvtCi6kCTaXhB1cqRwWkRifQRfEei+yp0QZqZF9dmWwZzMOefst/PTl3RaW014vrwFtiegdqsbQ==}
    engines: {node: '>= 16.0.0'}

  '@parcel/markdown-ansi@2.15.2':
    resolution: {integrity: sha512-qioxe3Gw/khhrZXeF3tmJeChoq70prxGqVhJylsnGimxHbxjLo3i8Jo8Thi36GiGcOTYSeyF/2tMo9BW2t2vqA==}
    engines: {node: '>= 16.0.0'}

  '@parcel/namer-default@2.15.2':
    resolution: {integrity: sha512-2JtJjqKlJEv34OsZdyfAiRtTwNB/ulsStokCSB/fNCkfJPMtgWHDLFz17O7evJbWIoS1gQbIsmeS5GiMBfWdFw==}
    engines: {node: '>= 16.0.0', parcel: ^2.15.2}

  '@parcel/node-resolver-core@3.6.2':
    resolution: {integrity: sha512-MOWpFAuKnVMSZSoXZ9OG1Z7BNSW9IVnDA3DM3c8UYrSR8My7Wng0aen0MyjC3s98N1FEwCodESGfu0+7PpZOIA==}
    engines: {node: '>= 16.0.0'}

  '@parcel/optimizer-css@2.15.2':
    resolution: {integrity: sha512-czLiJPe2T2QXuGO3xBIM1a1OnR/UhTwY1efCZzo7CofzklNRu33CDLZuWC2Re/JK1+dO4fYBOs0rdWmGFB5acg==}
    engines: {node: '>= 16.0.0', parcel: ^2.15.2}

  '@parcel/optimizer-html@2.15.2':
    resolution: {integrity: sha512-7jcvytsOfvdpXIehkZDD9nYzF5V8Dk6JULffDPA03deB8aiFhvPPXr2gr5h3hc/ZvO220dfAJ63Ie622y0BNrQ==}
    engines: {node: '>= 16.0.0', parcel: ^2.15.2}

  '@parcel/optimizer-image@2.15.2':
    resolution: {integrity: sha512-KCm70vpyIPO9Ml1ZDp2zg8ghPFUDqZ5zu1ZwLwm3SpP/rZYIb6Y/hPTVz/D17yJp6m4bBUVPNLI6Nl2Li4rktg==}
    engines: {node: '>= 16.0.0', parcel: ^2.15.2}
    peerDependencies:
      '@parcel/core': ^2.15.2

  '@parcel/optimizer-svg@2.15.2':
    resolution: {integrity: sha512-qyOt5BliHB1Dvi8c9h/95qzC80+7gw3ygMRM+avzuhESLlsGimktBBMHi+L6S1TQFjcHsorCkpcTfu48Vx6hUw==}
    engines: {node: '>= 16.0.0', parcel: ^2.15.2}

  '@parcel/optimizer-swc@2.15.2':
    resolution: {integrity: sha512-Ej8Y0VkNRUl7jyX4Xd9C8vTHqHfPXH3kAaEndrc7K1ZfvGeIzw/7OytFJeyJ/KbEIW7XWWtd2r7KaFiEG/8SJA==}
    engines: {node: '>= 16.0.0', parcel: ^2.15.2}

  '@parcel/package-manager@2.15.2':
    resolution: {integrity: sha512-0n8QupNyXp9CJZV6LohBpAqopLecQrave4kHG/T9CeCeqlJcQnYs+N+zio4mPlv7jXpnJHy+CF96Ce2wy/n1+Q==}
    engines: {node: '>= 16.0.0'}
    peerDependencies:
      '@parcel/core': ^2.15.2

  '@parcel/packager-css@2.15.2':
    resolution: {integrity: sha512-LZrFXC8bj7isdfKZIPS8OhFUWgZNmGXZJVfl7KLUD4D8GfNX0yKxBb4wtdfuQjlr1KMyw0WluchTXads4oVcMg==}
    engines: {node: '>= 16.0.0', parcel: ^2.15.2}

  '@parcel/packager-html@2.15.2':
    resolution: {integrity: sha512-+uvMAZW3r2h1IS+UD3QfCmcFwJb3pPPyQOGK/ks5pYcY0Bqxfvco+5vAbMBofZ6b6RS9YCUvBtJbe1FFx4A3Jw==}
    engines: {node: '>= 16.0.0', parcel: ^2.15.2}

  '@parcel/packager-js@2.15.2':
    resolution: {integrity: sha512-kEXuKduZH/ynxm5zOUZSp6kV+/eyKbHn+zILXfFB7VeHuNyATfm8GTcSUhLYFHAoOncXorE51KI6KDMuKPejjA==}
    engines: {node: '>= 16.0.0', parcel: ^2.15.2}

  '@parcel/packager-raw@2.15.2':
    resolution: {integrity: sha512-S4Gve8k9+qUj2c3wmbNmMQNqwsJ6E6o7ww/Z3CZ1M1i6UcegRVnK1usElw+6+j2L1sXdt/6pIUZvCg3DA9j3sA==}
    engines: {node: '>= 16.0.0', parcel: ^2.15.2}

  '@parcel/packager-svg@2.15.2':
    resolution: {integrity: sha512-oTdoPl1mcJ0JeKPz5/ZZFlM+UM9YNsutRm8l6H2k6dcht2mbOt8e0OZQcRIiHmTcY8eEsF3bXmo/qXWB+PcihA==}
    engines: {node: '>= 16.0.0', parcel: ^2.15.2}

  '@parcel/packager-ts@2.15.2':
    resolution: {integrity: sha512-y69nPhsTzQ2C148JR8roLr2+ldUnq3e46A9uaVC05Vrlbqwkc/obJNU0u6tekbxEBKI7agA8YZPxYGOai1wOLg==}
    engines: {node: '>= 16.0.0', parcel: ^2.15.2}

  '@parcel/packager-wasm@2.15.2':
    resolution: {integrity: sha512-LqDdXeC/cbjGc4qZjOJvpx4PmuQL0+kQVmO3AvnUIee+C2T2LgdTG7qhzJGJcihdvkvxZjKZI9fQgrjy9EFDuA==}
    engines: {node: '>=16.0.0', parcel: ^2.15.2}

  '@parcel/plugin@2.15.2':
    resolution: {integrity: sha512-5ii1OpD/lGdpvy5AS1jChpCwEZP0eFaucy8szOjmfl4oZIeaHRHbZ5R0/3O1Hy8tY1IJF87HUKd+XV0iyD48zA==}
    engines: {node: '>= 16.0.0'}

  '@parcel/profiler@2.15.2':
    resolution: {integrity: sha512-hLTI6TIRr/tGgjTbsCqW4Avl2x8FMAHLDlDhNYjivX6ccfZmilEJnIcdKr2QtdgcaSulfRLTd5bt6uJWJ2ecKg==}
    engines: {node: '>= 16.0.0'}

  '@parcel/reporter-cli@2.15.2':
    resolution: {integrity: sha512-R2WuHr+0FafsR9WNibR8ssyX8bHwXzMA91OdmeLMaAG5Dc/xv6yTIZuvOCdlCAfbBkcRiMnLWTQ3hQI1bqkC4g==}
    engines: {node: '>= 16.0.0', parcel: ^2.15.2}

  '@parcel/reporter-dev-server@2.15.2':
    resolution: {integrity: sha512-xJzb+IfcZfD2Ml4GYhHFovQ4vbWpFP/bd9cM9TuzyfCbaaf0NEN18uY3kRFCUDYOWs7aLOMzqL3eI5Hw6zh+Pw==}
    engines: {node: '>= 16.0.0', parcel: ^2.15.2}

  '@parcel/reporter-tracer@2.15.2':
    resolution: {integrity: sha512-jtmNPMXVuuqO4WmIgYifAtKhMWblAZmRnqc5dVZfUBWPeqGKrbH2k89cYtZfvMbLon8/Glv6WDOt91oyDfjuKg==}
    engines: {node: '>= 16.0.0', parcel: ^2.15.2}

  '@parcel/resolver-default@2.15.2':
    resolution: {integrity: sha512-CuCCPEu3jwyLplbLDrahq0CstmIHchKefmX0JGpqCJBJBVdO89SHV5hUr8Se7hfy8uamD41wW10d51oAmyjXMA==}
    engines: {node: '>= 16.0.0', parcel: ^2.15.2}

  '@parcel/runtime-browser-hmr@2.15.2':
    resolution: {integrity: sha512-4QtuKAT3NphDrGpRVXyGOrG/gR6cjLIqPkqamTEuAVc13bmjK9XJ5Q4l1L3kjIIlQrRPg9MlHJcZ7VR3PuWWRQ==}
    engines: {node: '>= 16.0.0', parcel: ^2.15.2}

  '@parcel/runtime-js@2.15.2':
    resolution: {integrity: sha512-5GGL/7rH6N54u7lAjX8mJKsumFiCyUcpz9wbygG4gkzMcRmGRnp+tctKI9f0GPfcMfKhdypOHfduc5SAuMX03w==}
    engines: {node: '>= 16.0.0', parcel: ^2.15.2}

  '@parcel/runtime-rsc@2.15.2':
    resolution: {integrity: sha512-k0cYvrPUXpvV+neplTkJ1P/LkJzQmtF4eU3js+/kzyOU3zhUSgrLNHJmj6ibuWVYHENW2QtasvpsXjvE2knqTg==}
    engines: {node: '>= 12.0.0', parcel: ^2.15.2}

  '@parcel/runtime-service-worker@2.15.2':
    resolution: {integrity: sha512-5+nV46pqa+7xFscLr4NRSeyXR8i+PSOoECRUzrv4UJRVbeCeE4bfqMYXs+rMbSrBillOLZyydNUQUT56xo9W6A==}
    engines: {node: '>= 16.0.0', parcel: ^2.15.2}

  '@parcel/rust-darwin-arm64@2.15.2':
    resolution: {integrity: sha512-IK5mo/7bNym1ODMWD92D2URGcAq2K/9BasRlfjWI/Gh74l3lH4EFadUfgM88L+MVCV3WTg8ht5ZA0Iyp+IQ1JQ==}
    engines: {node: '>= 10'}
    cpu: [arm64]
    os: [darwin]

  '@parcel/rust-darwin-x64@2.15.2':
    resolution: {integrity: sha512-J30ukJXCzXsYNlYvYsaPEAEzfCZGXVIkXtPSVpWPwcaReqFUyT2bm4I8DHoeas0JwMNaeNlJhksaJA/iomqlwA==}
    engines: {node: '>= 10'}
    cpu: [x64]
    os: [darwin]

  '@parcel/rust-linux-arm-gnueabihf@2.15.2':
    resolution: {integrity: sha512-WpPddkviw8IkRRnT/dRyD3Uzvy6Yuoy5vvtDmpnrR2bJnEz5uQI3TlhMtQo7R+j6aIrDsGFJKBeo9Z0ga0ebNQ==}
    engines: {node: '>= 10'}
    cpu: [arm]
    os: [linux]

  '@parcel/rust-linux-arm64-gnu@2.15.2':
    resolution: {integrity: sha512-RzD7Gw0QqyUoWaVrtCU+v5J5pg6bybVNknqlEY4jfcJDgJHsM1V91DwJwxnI4ikG/uMedl0I40dl59x/Vo01Ow==}
    engines: {node: '>= 10'}
    cpu: [arm64]
    os: [linux]

  '@parcel/rust-linux-arm64-musl@2.15.2':
    resolution: {integrity: sha512-mWoL7kCITrEOO0GQ+LqGUylX+6b3nsV60Lzrz2N0Pgzz3EbGS0d4gDKkjxpi6BoR+h4KL7nLhj4hhbm0OHIc4A==}
    engines: {node: '>= 10'}
    cpu: [arm64]
    os: [linux]

  '@parcel/rust-linux-x64-gnu@2.15.2':
    resolution: {integrity: sha512-aI8bKZTEZNYmgURiAfrgpmaoEArnMRvosfsOKnGykTjmHgsBxO/CGguFj5a4wlAZTVWcTGfs4krnUKtF9Hw6Rw==}
    engines: {node: '>= 10'}
    cpu: [x64]
    os: [linux]

  '@parcel/rust-linux-x64-musl@2.15.2':
    resolution: {integrity: sha512-FpQOraPTjGfbHipjdbYpQLlMIRDoVL+Kl9ak+6mt0SbvP3QaXGosQXyhw0ZoNszqVLjIwC0OHEjAHdtcO6ZUvQ==}
    engines: {node: '>= 10'}
    cpu: [x64]
    os: [linux]

  '@parcel/rust-win32-x64-msvc@2.15.2':
    resolution: {integrity: sha512-aSXkPc+KYAT6MnYgw2urXuDvipPkD90uJBKtSn3MY+fGOfzEluK7j0F5NdH88oTzrGVhRQxnxfe3Fc+IRhsaFQ==}
    engines: {node: '>= 10'}
    cpu: [x64]
    os: [win32]

  '@parcel/rust@2.15.2':
    resolution: {integrity: sha512-6ZIVsSnkwxvDDVaxiYK4bWtVaJBYaFQuRvcxfCMQHEzFpWl9mdZVbCs3+g69Ere7a3e2sk87B41d/FIhoaz5xw==}
    engines: {node: '>= 16.0.0'}
    peerDependencies:
      napi-wasm: ^1.1.2
    peerDependenciesMeta:
      napi-wasm:
        optional: true

  '@parcel/source-map@2.1.1':
    resolution: {integrity: sha512-Ejx1P/mj+kMjQb8/y5XxDUn4reGdr+WyKYloBljpppUy8gs42T+BNoEOuRYqDVdgPc6NxduzIDoJS9pOFfV5Ew==}
    engines: {node: ^12.18.3 || >=14}

  '@parcel/transformer-babel@2.15.2':
    resolution: {integrity: sha512-9oGx0wJhKY+Lh6PLY05m36IS6r6oOxpAQZhna2S5AYcfcf10ZsL8afOJTE8JBXbfg35dp97jeB4iuSHYTXr6NA==}
    engines: {node: '>= 16.0.0', parcel: ^2.15.2}

  '@parcel/transformer-css@2.15.2':
    resolution: {integrity: sha512-NlybdCOr8r0LiPc7FIkeZp0mjfVB0Ht9B9eM3gUf2rOA1iM9/KGZNlu1AKVInyLRerybFqrGwHgx/qMGmbL3JA==}
    engines: {node: '>= 16.0.0', parcel: ^2.15.2}

  '@parcel/transformer-html@2.15.2':
    resolution: {integrity: sha512-P0xptyNVKTgXr6HovvL3kCUw7eA3s2aZpAdliOhnFfzXUCG6Na/XN8TW5TOiNo41bcxsYwLpfrZz0N20AVJ4qw==}
    engines: {node: '>= 16.0.0', parcel: ^2.15.2}

  '@parcel/transformer-image@2.15.2':
    resolution: {integrity: sha512-5WpKkEDMppaO21MO/5Rikr+DDRjkh3mPalpnH/DQLNEv0fKOakSNWDRR7FuV5ozSVREeQurTvbb4tAFAxOQx1w==}
    engines: {node: '>= 16.0.0', parcel: ^2.15.2}
    peerDependencies:
      '@parcel/core': ^2.15.2

  '@parcel/transformer-js@2.15.2':
    resolution: {integrity: sha512-zVDc5Pc3/Cbn3GGsGjj+k/WjQLJCdwsKlYfpYiTXvSuXDpb4FCcYgr6F+wbSHb+/VikYIVH1RwH4kjCuIuNtew==}
    engines: {node: '>= 16.0.0', parcel: ^2.15.2}
    peerDependencies:
      '@parcel/core': ^2.15.2

  '@parcel/transformer-json@2.15.2':
    resolution: {integrity: sha512-ycGhhk+DeipU0jtdGZesIx0X++h3qLkT77N6B2cTyD+BXAlKYUh++QIaLyDgTu7VwqSIt5msDg5jLWdamH7Rkw==}
    engines: {node: '>= 16.0.0', parcel: ^2.15.2}

  '@parcel/transformer-node@2.15.2':
    resolution: {integrity: sha512-H3IsKE2nVSEnqQH0DtjHQTTPqRw3gdXv9dROlwkU53O3cAIAtHDJYWmmDLMqhLl68vOYTvlkDT03rGrjnk8rDg==}
    engines: {node: '>= 16.0.0', parcel: ^2.15.2}

  '@parcel/transformer-postcss@2.15.2':
    resolution: {integrity: sha512-3vLJqsFhOwsUS6lFnBZhU//OrfdLPM4uPBsm7XDLl45B2+FcW3T2H32uSGW6Ue1q1MawkVeNShuy293luh7gmA==}
    engines: {node: '>= 16.0.0', parcel: ^2.15.2}

  '@parcel/transformer-posthtml@2.15.2':
    resolution: {integrity: sha512-khdk3IfQLnlryu695kEDQHsvw02jGSJsbgqHoOdIxEbMltxB1JMfJBOOiTm+JEXXQlgD1ttX59CQD4vC7sIT0Q==}
    engines: {node: '>= 16.0.0', parcel: ^2.15.2}

  '@parcel/transformer-raw@2.15.2':
    resolution: {integrity: sha512-c/7rzEnpWJJmQbZiwFgL57ETUIIiiySBoVmtuF22yNjGQc1Znthg/ee8pT755UfE1hDCT6Kh/XLWv1Bt3C64CQ==}
    engines: {node: '>= 16.0.0', parcel: ^2.15.2}

  '@parcel/transformer-react-refresh-wrap@2.15.2':
    resolution: {integrity: sha512-ReH5qjJbT1Tj7ZYi1KIck2amNTiWqY6m31Ml3I6JeApg7djnz+EwbzPmbpKkcFmR+wxt82DtQdXO3Y7BOJsZDQ==}
    engines: {node: '>= 16.0.0', parcel: ^2.15.2}

  '@parcel/transformer-svg@2.15.2':
    resolution: {integrity: sha512-R5Q0JgDtywSmojvqqa6TDmXDbKCfBBgu4tR0mzo3VicEObmiatRT49BFWHbdenfTf5tKpRplfH88leMPuDVVAg==}
    engines: {node: '>= 16.0.0', parcel: ^2.15.2}

  '@parcel/transformer-typescript-types@2.15.2':
    resolution: {integrity: sha512-fEHw2ONaSPmWHCwtKx8MEc6zELDoAwxHoHFe0uhuMWBERkM2Ntgig7TEl8dQ0Y2UrQdOnPrJlsKu6TsPmr02+g==}
    engines: {node: '>= 16.0.0', parcel: ^2.15.2}
    peerDependencies:
      typescript: '>=3.0.0'

  '@parcel/ts-utils@2.15.2':
    resolution: {integrity: sha512-xdehXMsxjs56+vGamD3vKAO+e8cbUlxUOFPCVz6nuvQ9KfQ+PgpLQwPuPvvGdDkj75YbzCJks19C9lvpIg251g==}
    engines: {node: '>= 16.0.0'}
    peerDependencies:
      typescript: '>=3.0.0'

  '@parcel/types-internal@2.15.2':
    resolution: {integrity: sha512-nmMpYeG4le49nvr8FsJYGEwhCZxcrm89tvkX8xGod1yXcShEZNWVVY9ezZLKxMrVMdBveqNUW8IZCij5iFDqdQ==}

  '@parcel/types@2.15.2':
    resolution: {integrity: sha512-APVvBVVG8RIMLN5hERa2POkPkEtrNUqRbQlKpoNYlIYZaYxKzb9+4MH4cVkmkGfYk3FGU3K5RnxSxMMWsu4tdw==}

  '@parcel/utils@2.15.2':
    resolution: {integrity: sha512-SQ77yZyeLZf5Teq5aMAViuXKoN7JRnYZ7Pdere1FD8ZuS7E34THA4jjJKxKu9Bqtezgm+gpN1gMbSKMBfbmIZA==}
    engines: {node: '>= 16.0.0'}

  '@parcel/watcher-android-arm64@2.4.1':
    resolution: {integrity: sha512-LOi/WTbbh3aTn2RYddrO8pnapixAziFl6SMxHM69r3tvdSm94JtCenaKgk1GRg5FJ5wpMCpHeW+7yqPlvZv7kg==}
    engines: {node: '>= 10.0.0'}
    cpu: [arm64]
    os: [android]

  '@parcel/watcher-darwin-arm64@2.4.1':
    resolution: {integrity: sha512-ln41eihm5YXIY043vBrrHfn94SIBlqOWmoROhsMVTSXGh0QahKGy77tfEywQ7v3NywyxBBkGIfrWRHm0hsKtzA==}
    engines: {node: '>= 10.0.0'}
    cpu: [arm64]
    os: [darwin]

  '@parcel/watcher-darwin-x64@2.4.1':
    resolution: {integrity: sha512-yrw81BRLjjtHyDu7J61oPuSoeYWR3lDElcPGJyOvIXmor6DEo7/G2u1o7I38cwlcoBHQFULqF6nesIX3tsEXMg==}
    engines: {node: '>= 10.0.0'}
    cpu: [x64]
    os: [darwin]

  '@parcel/watcher-freebsd-x64@2.4.1':
    resolution: {integrity: sha512-TJa3Pex/gX3CWIx/Co8k+ykNdDCLx+TuZj3f3h7eOjgpdKM+Mnix37RYsYU4LHhiYJz3DK5nFCCra81p6g050w==}
    engines: {node: '>= 10.0.0'}
    cpu: [x64]
    os: [freebsd]

  '@parcel/watcher-linux-arm-glibc@2.4.1':
    resolution: {integrity: sha512-4rVYDlsMEYfa537BRXxJ5UF4ddNwnr2/1O4MHM5PjI9cvV2qymvhwZSFgXqbS8YoTk5i/JR0L0JDs69BUn45YA==}
    engines: {node: '>= 10.0.0'}
    cpu: [arm]
    os: [linux]

  '@parcel/watcher-linux-arm64-glibc@2.4.1':
    resolution: {integrity: sha512-BJ7mH985OADVLpbrzCLgrJ3TOpiZggE9FMblfO65PlOCdG++xJpKUJ0Aol74ZUIYfb8WsRlUdgrZxKkz3zXWYA==}
    engines: {node: '>= 10.0.0'}
    cpu: [arm64]
    os: [linux]

  '@parcel/watcher-linux-arm64-musl@2.4.1':
    resolution: {integrity: sha512-p4Xb7JGq3MLgAfYhslU2SjoV9G0kI0Xry0kuxeG/41UfpjHGOhv7UoUDAz/jb1u2elbhazy4rRBL8PegPJFBhA==}
    engines: {node: '>= 10.0.0'}
    cpu: [arm64]
    os: [linux]

  '@parcel/watcher-linux-x64-glibc@2.4.1':
    resolution: {integrity: sha512-s9O3fByZ/2pyYDPoLM6zt92yu6P4E39a03zvO0qCHOTjxmt3GHRMLuRZEWhWLASTMSrrnVNWdVI/+pUElJBBBg==}
    engines: {node: '>= 10.0.0'}
    cpu: [x64]
    os: [linux]

  '@parcel/watcher-linux-x64-musl@2.4.1':
    resolution: {integrity: sha512-L2nZTYR1myLNST0O632g0Dx9LyMNHrn6TOt76sYxWLdff3cB22/GZX2UPtJnaqQPdCRoszoY5rcOj4oMTtp5fQ==}
    engines: {node: '>= 10.0.0'}
    cpu: [x64]
    os: [linux]

  '@parcel/watcher-win32-arm64@2.4.1':
    resolution: {integrity: sha512-Uq2BPp5GWhrq/lcuItCHoqxjULU1QYEcyjSO5jqqOK8RNFDBQnenMMx4gAl3v8GiWa59E9+uDM7yZ6LxwUIfRg==}
    engines: {node: '>= 10.0.0'}
    cpu: [arm64]
    os: [win32]

  '@parcel/watcher-win32-ia32@2.4.1':
    resolution: {integrity: sha512-maNRit5QQV2kgHFSYwftmPBxiuK5u4DXjbXx7q6eKjq5dsLXZ4FJiVvlcw35QXzk0KrUecJmuVFbj4uV9oYrcw==}
    engines: {node: '>= 10.0.0'}
    cpu: [ia32]
    os: [win32]

  '@parcel/watcher-win32-x64@2.4.1':
    resolution: {integrity: sha512-+DvS92F9ezicfswqrvIRM2njcYJbd5mb9CUgtrHCHmvn7pPPa+nMDRu1o1bYYz/l5IB2NVGNJWiH7h1E58IF2A==}
    engines: {node: '>= 10.0.0'}
    cpu: [x64]
    os: [win32]

  '@parcel/watcher@2.4.1':
    resolution: {integrity: sha512-HNjmfLQEVRZmHRET336f20H/8kOozUGwk7yajvsonjNxbj2wBTK1WsQuHkD5yYh9RxFGL2EyDHryOihOwUoKDA==}
    engines: {node: '>= 10.0.0'}

  '@parcel/workers@2.15.2':
    resolution: {integrity: sha512-uQWM3Zzkk+vzFYrLQvU/oeM1LC6/EDPvpdgtvdwkUqYC6O1Oei+9cWz6Uv5UDCwizeJKt+3PyE2rB9idbEkmsQ==}
    engines: {node: '>= 16.0.0'}
    peerDependencies:
      '@parcel/core': ^2.15.2

  '@pkgjs/parseargs@0.11.0':
    resolution: {integrity: sha512-+1VkjdD0QBLPodGrJUeqarH8VAIvQODIbwh9XpP5Syisf7YoQgsJKPNFoqqLQlu+VQ/tVSshMR6loPMn8U+dPg==}
    engines: {node: '>=14'}

  '@popperjs/core@2.11.8':
    resolution: {integrity: sha512-P1st0aksCrn9sGZhp8GMYwBnQsbvAWsZAX44oXNNvLHGqAOcoVxmjZiohstwQ7SqKnbR47akdNi+uleWD8+g6A==}

  '@rollup/pluginutils@5.1.4':
    resolution: {integrity: sha512-USm05zrsFxYLPdWWq+K3STlWiT/3ELn3RcV5hJMghpeAIhxfsUIg6mt12CBJBInWMV4VneoV7SfGv8xIwo2qNQ==}
    engines: {node: '>=14.0.0'}
    peerDependencies:
      rollup: ^1.20.0||^2.0.0||^3.0.0||^4.0.0
    peerDependenciesMeta:
      rollup:
        optional: true

  '@rollup/rollup-android-arm-eabi@4.40.2':
    resolution: {integrity: sha512-JkdNEq+DFxZfUwxvB58tHMHBHVgX23ew41g1OQinthJ+ryhdRk67O31S7sYw8u2lTjHUPFxwar07BBt1KHp/hg==}
    cpu: [arm]
    os: [android]

  '@rollup/rollup-android-arm64@4.40.2':
    resolution: {integrity: sha512-13unNoZ8NzUmnndhPTkWPWbX3vtHodYmy+I9kuLxN+F+l+x3LdVF7UCu8TWVMt1POHLh6oDHhnOA04n8oJZhBw==}
    cpu: [arm64]
    os: [android]

  '@rollup/rollup-darwin-arm64@4.40.2':
    resolution: {integrity: sha512-Gzf1Hn2Aoe8VZzevHostPX23U7N5+4D36WJNHK88NZHCJr7aVMG4fadqkIf72eqVPGjGc0HJHNuUaUcxiR+N/w==}
    cpu: [arm64]
    os: [darwin]

  '@rollup/rollup-darwin-x64@4.40.2':
    resolution: {integrity: sha512-47N4hxa01a4x6XnJoskMKTS8XZ0CZMd8YTbINbi+w03A2w4j1RTlnGHOz/P0+Bg1LaVL6ufZyNprSg+fW5nYQQ==}
    cpu: [x64]
    os: [darwin]

  '@rollup/rollup-freebsd-arm64@4.40.2':
    resolution: {integrity: sha512-8t6aL4MD+rXSHHZUR1z19+9OFJ2rl1wGKvckN47XFRVO+QL/dUSpKA2SLRo4vMg7ELA8pzGpC+W9OEd1Z/ZqoQ==}
    cpu: [arm64]
    os: [freebsd]

  '@rollup/rollup-freebsd-x64@4.40.2':
    resolution: {integrity: sha512-C+AyHBzfpsOEYRFjztcYUFsH4S7UsE9cDtHCtma5BK8+ydOZYgMmWg1d/4KBytQspJCld8ZIujFMAdKG1xyr4Q==}
    cpu: [x64]
    os: [freebsd]

  '@rollup/rollup-linux-arm-gnueabihf@4.40.2':
    resolution: {integrity: sha512-de6TFZYIvJwRNjmW3+gaXiZ2DaWL5D5yGmSYzkdzjBDS3W+B9JQ48oZEsmMvemqjtAFzE16DIBLqd6IQQRuG9Q==}
    cpu: [arm]
    os: [linux]

  '@rollup/rollup-linux-arm-musleabihf@4.40.2':
    resolution: {integrity: sha512-urjaEZubdIkacKc930hUDOfQPysezKla/O9qV+O89enqsqUmQm8Xj8O/vh0gHg4LYfv7Y7UsE3QjzLQzDYN1qg==}
    cpu: [arm]
    os: [linux]

  '@rollup/rollup-linux-arm64-gnu@4.40.2':
    resolution: {integrity: sha512-KlE8IC0HFOC33taNt1zR8qNlBYHj31qGT1UqWqtvR/+NuCVhfufAq9fxO8BMFC22Wu0rxOwGVWxtCMvZVLmhQg==}
    cpu: [arm64]
    os: [linux]

  '@rollup/rollup-linux-arm64-musl@4.40.2':
    resolution: {integrity: sha512-j8CgxvfM0kbnhu4XgjnCWJQyyBOeBI1Zq91Z850aUddUmPeQvuAy6OiMdPS46gNFgy8gN1xkYyLgwLYZG3rBOg==}
    cpu: [arm64]
    os: [linux]

  '@rollup/rollup-linux-loongarch64-gnu@4.40.2':
    resolution: {integrity: sha512-Ybc/1qUampKuRF4tQXc7G7QY9YRyeVSykfK36Y5Qc5dmrIxwFhrOzqaVTNoZygqZ1ZieSWTibfFhQ5qK8jpWxw==}
    cpu: [loong64]
    os: [linux]

  '@rollup/rollup-linux-powerpc64le-gnu@4.40.2':
    resolution: {integrity: sha512-3FCIrnrt03CCsZqSYAOW/k9n625pjpuMzVfeI+ZBUSDT3MVIFDSPfSUgIl9FqUftxcUXInvFah79hE1c9abD+Q==}
    cpu: [ppc64]
    os: [linux]

  '@rollup/rollup-linux-riscv64-gnu@4.40.2':
    resolution: {integrity: sha512-QNU7BFHEvHMp2ESSY3SozIkBPaPBDTsfVNGx3Xhv+TdvWXFGOSH2NJvhD1zKAT6AyuuErJgbdvaJhYVhVqrWTg==}
    cpu: [riscv64]
    os: [linux]

  '@rollup/rollup-linux-riscv64-musl@4.40.2':
    resolution: {integrity: sha512-5W6vNYkhgfh7URiXTO1E9a0cy4fSgfE4+Hl5agb/U1sa0kjOLMLC1wObxwKxecE17j0URxuTrYZZME4/VH57Hg==}
    cpu: [riscv64]
    os: [linux]

  '@rollup/rollup-linux-s390x-gnu@4.40.2':
    resolution: {integrity: sha512-B7LKIz+0+p348JoAL4X/YxGx9zOx3sR+o6Hj15Y3aaApNfAshK8+mWZEf759DXfRLeL2vg5LYJBB7DdcleYCoQ==}
    cpu: [s390x]
    os: [linux]

  '@rollup/rollup-linux-x64-gnu@4.40.2':
    resolution: {integrity: sha512-lG7Xa+BmBNwpjmVUbmyKxdQJ3Q6whHjMjzQplOs5Z+Gj7mxPtWakGHqzMqNER68G67kmCX9qX57aRsW5V0VOng==}
    cpu: [x64]
    os: [linux]

  '@rollup/rollup-linux-x64-musl@4.40.2':
    resolution: {integrity: sha512-tD46wKHd+KJvsmije4bUskNuvWKFcTOIM9tZ/RrmIvcXnbi0YK/cKS9FzFtAm7Oxi2EhV5N2OpfFB348vSQRXA==}
    cpu: [x64]
    os: [linux]

  '@rollup/rollup-win32-arm64-msvc@4.40.2':
    resolution: {integrity: sha512-Bjv/HG8RRWLNkXwQQemdsWw4Mg+IJ29LK+bJPW2SCzPKOUaMmPEppQlu/Fqk1d7+DX3V7JbFdbkh/NMmurT6Pg==}
    cpu: [arm64]
    os: [win32]

  '@rollup/rollup-win32-ia32-msvc@4.40.2':
    resolution: {integrity: sha512-dt1llVSGEsGKvzeIO76HToiYPNPYPkmjhMHhP00T9S4rDern8P2ZWvWAQUEJ+R1UdMWJ/42i/QqJ2WV765GZcA==}
    cpu: [ia32]
    os: [win32]

  '@rollup/rollup-win32-x64-msvc@4.40.2':
    resolution: {integrity: sha512-bwspbWB04XJpeElvsp+DCylKfF4trJDa2Y9Go8O6A7YLX2LIKGcNK/CYImJN6ZP4DcuOHB4Utl3iCbnR62DudA==}
    cpu: [x64]
    os: [win32]

  '@shikijs/core@3.4.0':
    resolution: {integrity: sha512-0YOzTSRDn/IAfQWtK791gs1u8v87HNGToU6IwcA3K7nPoVOrS2Dh6X6A6YfXgPTSkTwR5y6myk0MnI0htjnwrA==}

  '@shikijs/engine-javascript@3.4.0':
    resolution: {integrity: sha512-1ywDoe+z/TPQKj9Jw0eU61B003J9DqUFRfH+DVSzdwPUFhR7yOmfyLzUrFz0yw8JxFg/NgzXoQyyykXgO21n5Q==}

  '@shikijs/engine-oniguruma@3.4.0':
    resolution: {integrity: sha512-zwcWlZ4OQuJ/+1t32ClTtyTU1AiDkK1lhtviRWoq/hFqPjCNyLj22bIg9rB7BfoZKOEOfrsGz7No33BPCf+WlQ==}

  '@shikijs/langs@3.4.0':
    resolution: {integrity: sha512-bQkR+8LllaM2duU9BBRQU0GqFTx7TuF5kKlw/7uiGKoK140n1xlLAwCgXwSxAjJ7Htk9tXTFwnnsJTCU5nDPXQ==}

  '@shikijs/themes@3.4.0':
    resolution: {integrity: sha512-YPP4PKNFcFGLxItpbU0ZW1Osyuk8AyZ24YEFaq04CFsuCbcqydMvMUTi40V2dkc0qs1U2uZFrnU6s5zI6IH+uA==}

  '@shikijs/types@3.4.0':
    resolution: {integrity: sha512-EUT/0lGiE//7j5N/yTMNMT3eCWNcHJLrRKxT0NDXWIfdfSmFJKfPX7nMmRBrQnWboAzIsUziCThrYMMhjbMS1A==}

  '@shikijs/vscode-textmate@10.0.2':
    resolution: {integrity: sha512-83yeghZ2xxin3Nj8z1NMd/NCuca+gsYXswywDy5bHvwlWL8tpTQmzGeUuHd9FC3E/SBEMvzJRwWEOz5gGes9Qg==}

  '@swc/core-darwin-arm64@1.11.29':
    resolution: {integrity: sha512-whsCX7URzbuS5aET58c75Dloby3Gtj/ITk2vc4WW6pSDQKSPDuONsIcZ7B2ng8oz0K6ttbi4p3H/PNPQLJ4maQ==}
    engines: {node: '>=10'}
    cpu: [arm64]
    os: [darwin]

  '@swc/core-darwin-x64@1.11.29':
    resolution: {integrity: sha512-S3eTo/KYFk+76cWJRgX30hylN5XkSmjYtCBnM4jPLYn7L6zWYEPajsFLmruQEiTEDUg0gBEWLMNyUeghtswouw==}
    engines: {node: '>=10'}
    cpu: [x64]
    os: [darwin]

  '@swc/core-linux-arm-gnueabihf@1.11.29':
    resolution: {integrity: sha512-o9gdshbzkUMG6azldHdmKklcfrcMx+a23d/2qHQHPDLUPAN+Trd+sDQUYArK5Fcm7TlpG4sczz95ghN0DMkM7g==}
    engines: {node: '>=10'}
    cpu: [arm]
    os: [linux]

  '@swc/core-linux-arm64-gnu@1.11.29':
    resolution: {integrity: sha512-sLoaciOgUKQF1KX9T6hPGzvhOQaJn+3DHy4LOHeXhQqvBgr+7QcZ+hl4uixPKTzxk6hy6Hb0QOvQEdBAAR1gXw==}
    engines: {node: '>=10'}
    cpu: [arm64]
    os: [linux]

  '@swc/core-linux-arm64-musl@1.11.29':
    resolution: {integrity: sha512-PwjB10BC0N+Ce7RU/L23eYch6lXFHz7r3NFavIcwDNa/AAqywfxyxh13OeRy+P0cg7NDpWEETWspXeI4Ek8otw==}
    engines: {node: '>=10'}
    cpu: [arm64]
    os: [linux]

  '@swc/core-linux-x64-gnu@1.11.29':
    resolution: {integrity: sha512-i62vBVoPaVe9A3mc6gJG07n0/e7FVeAvdD9uzZTtGLiuIfVfIBta8EMquzvf+POLycSk79Z6lRhGPZPJPYiQaA==}
    engines: {node: '>=10'}
    cpu: [x64]
    os: [linux]

  '@swc/core-linux-x64-musl@1.11.29':
    resolution: {integrity: sha512-YER0XU1xqFdK0hKkfSVX1YIyCvMDI7K07GIpefPvcfyNGs38AXKhb2byySDjbVxkdl4dycaxxhRyhQ2gKSlsFQ==}
    engines: {node: '>=10'}
    cpu: [x64]
    os: [linux]

  '@swc/core-win32-arm64-msvc@1.11.29':
    resolution: {integrity: sha512-po+WHw+k9g6FAg5IJ+sMwtA/fIUL3zPQ4m/uJgONBATCVnDDkyW6dBA49uHNVtSEvjvhuD8DVWdFP847YTcITw==}
    engines: {node: '>=10'}
    cpu: [arm64]
    os: [win32]

  '@swc/core-win32-ia32-msvc@1.11.29':
    resolution: {integrity: sha512-h+NjOrbqdRBYr5ItmStmQt6x3tnhqgwbj9YxdGPepbTDamFv7vFnhZR0YfB3jz3UKJ8H3uGJ65Zw1VsC+xpFkg==}
    engines: {node: '>=10'}
    cpu: [ia32]
    os: [win32]

  '@swc/core-win32-x64-msvc@1.11.29':
    resolution: {integrity: sha512-Q8cs2BDV9wqDvqobkXOYdC+pLUSEpX/KvI0Dgfun1F+LzuLotRFuDhrvkU9ETJA6OnD2+Fn/ieHgloiKA/Mn/g==}
    engines: {node: '>=10'}
    cpu: [x64]
    os: [win32]

  '@swc/core@1.11.29':
    resolution: {integrity: sha512-g4mThMIpWbNhV8G2rWp5a5/Igv8/2UFRJx2yImrLGMgrDDYZIopqZ/z0jZxDgqNA1QDx93rpwNF7jGsxVWcMlA==}
    engines: {node: '>=10'}
    peerDependencies:
      '@swc/helpers': '>=0.5.17'
    peerDependenciesMeta:
      '@swc/helpers':
        optional: true

  '@swc/counter@0.1.3':
    resolution: {integrity: sha512-e2BR4lsJkkRlKZ/qCHPw9ZaSxc0MVUd7gtbtaB7aMvHeJVYe8sOB8DBZkP2DtISHGSku9sCK6T6cnY0CtXrOCQ==}

  '@swc/helpers@0.5.17':
    resolution: {integrity: sha512-5IKx/Y13RsYd+sauPb2x+U/xZikHjolzfuDgTAl/Tdf3Q8rslRvC19NKDLgAJQ6wsqADk10ntlv08nPFw/gO/A==}

  '@swc/types@0.1.21':
    resolution: {integrity: sha512-2YEtj5HJVbKivud9N4bpPBAyZhj4S2Ipe5LkUG94alTpr7in/GU/EARgPAd3BwU+YOmFVJC2+kjqhGRi3r0ZpQ==}

  '@types/babel__core@7.20.5':
    resolution: {integrity: sha512-qoQprZvz5wQFJwMDqeseRXWv3rqMvhgpbXFfVyWhbx9X47POIA6i/+dXefEmZKoAgOaTdaIgNSMqMIU61yRyzA==}

  '@types/babel__generator@7.27.0':
    resolution: {integrity: sha512-ufFd2Xi92OAVPYsy+P4n7/U7e68fex0+Ee8gSG9KX7eo084CWiQ4sdxktvdl0bOPupXtVJPY19zk6EwWqUQ8lg==}

  '@types/babel__template@7.4.4':
    resolution: {integrity: sha512-h/NUaSyG5EyxBIp8YRxo4RMe2/qQgvyowRwVMzhYhBCONbW8PUsg4lkFMrhgZhUe5z3L3MiLDuvyJ/CaPa2A8A==}

  '@types/babel__traverse@7.20.7':
    resolution: {integrity: sha512-dkO5fhS7+/oos4ciWxyEyjWe48zmG6wbCheo/G2ZnHx4fs3EU6YC6UM8rk56gAjNJ9P3MTH2jo5jb92/K6wbng==}

  '@types/debug@4.1.12':
    resolution: {integrity: sha512-vIChWdVG3LG1SMxEvI/AK+FWJthlrqlTu7fbrlywTkkaONwk/UAGaULXRlf8vkzFBLVm0zkMdCquhL5aOjhXPQ==}

  '@types/estree-jsx@1.0.5':
    resolution: {integrity: sha512-52CcUVNFyfb1A2ALocQw/Dd1BQFNmSdkuC3BkZ6iqhdMfQz7JWOFRuJFloOzjk+6WijU56m9oKXFAXc7o3Towg==}

  '@types/estree@1.0.7':
    resolution: {integrity: sha512-w28IoSUCJpidD/TGviZwwMJckNESJZXFu7NBZ5YJ4mEUnNraUn9Pm8HSZm/jDF1pDWYKspWE7oVphigUPRakIQ==}

  '@types/file-saver@2.0.7':
    resolution: {integrity: sha512-dNKVfHd/jk0SkR/exKGj2ggkB45MAkzvWCaqLUUgkyjITkGNzH8H+yUwr+BLJUBjZOe9w8X3wgmXhZDRg1ED6A==}

  '@types/fontkit@2.0.8':
    resolution: {integrity: sha512-wN+8bYxIpJf+5oZdrdtaX04qUuWHcKxcDEgRS9Qm9ZClSHjzEn13SxUC+5eRM+4yXIeTYk8mTzLAWGF64847ew==}

  '@types/hast@3.0.4':
    resolution: {integrity: sha512-WPs+bbQw5aCj+x6laNGWLH3wviHtoCv/P3+otBhbOhJgG8qtpdAMlTCxLtsTWA7LH1Oh/bFCHsBn0TPS5m30EQ==}

  '@types/js-yaml@4.0.9':
    resolution: {integrity: sha512-k4MGaQl5TGo/iipqb2UDG2UwjXziSWkh0uysQelTlJpX1qGlpUZYm8PnO4DxG1qBomtJUdYJ6qR6xdIah10JLg==}

  '@types/lodash@4.17.16':
    resolution: {integrity: sha512-HX7Em5NYQAXKW+1T+FiuG27NGwzJfCX3s1GjOa7ujxZa52kjJLOr4FUxT+giF6Tgxv1e+/czV/iTtBw27WTU9g==}

  '@types/lodash@4.17.17':
    resolution: {integrity: sha512-RRVJ+J3J+WmyOTqnz3PiBLA501eKwXl2noseKOrNo/6+XEHjTAxO4xHvxQB6QuNm+s4WRbn6rSiap8+EA+ykFQ==}

  '@types/mdast@4.0.4':
    resolution: {integrity: sha512-kGaNbPh1k7AFzgpud/gMdvIm5xuECykRR+JnWKQno9TAXVa6WIVCGTPvYGekIDL4uwCZQSYbUxNBSb1aUo79oA==}

  '@types/mdx@2.0.13':
    resolution: {integrity: sha512-+OWZQfAYyio6YkJb3HLxDrvnx6SWWDbC0zVPfBRzUk0/nqoDyf6dNxQi3eArPe8rJ473nobTMQ/8Zk+LxJ+Yuw==}

  '@types/ms@2.1.0':
    resolution: {integrity: sha512-GsCCIZDE/p3i96vtEqx+7dBUGXrc7zeSK3wwPHIaRThS+9OhWIXRqzs4d6k1SVU8g91DrNRWxWUGhp5KXQb2VA==}

  '@types/nlcst@2.0.3':
    resolution: {integrity: sha512-vSYNSDe6Ix3q+6Z7ri9lyWqgGhJTmzRjZRqyq15N0Z/1/UnVsno9G/N40NBijoYx2seFDIl0+B2mgAb9mezUCA==}

  '@types/node@17.0.45':
    resolution: {integrity: sha512-w+tIMs3rq2afQdsPJlODhoUEKzFP1ayaoyl1CcnwtIlsVe7K7bA1NGm4s3PraqTLlXnbIN84zuBlxBWo1u9BLw==}

  '@types/node@22.1.0':
    resolution: {integrity: sha512-AOmuRF0R2/5j1knA3c6G3HOk523Ga+l+ZXltX8SF1+5oqcXijjfTd8fY3XRZqSihEu9XhtQnKYLmkFaoxgsJHw==}

  '@types/parse-json@4.0.2':
    resolution: {integrity: sha512-dISoDXWWQwUquiKsyZ4Ng+HX2KsPL7LyHKHQwgGFEA3IaKac4Obd+h2a/a6waisAoepJlBcx9paWqjA8/HVjCw==}

  '@types/prop-types@15.7.12':
    resolution: {integrity: sha512-5zvhXYtRNRluoE/jAp4GVsSduVUzNWKkOZrCDBWYtE7biZywwdC2AcEzg+cSMLFRfVgeAFqpfNabiPjxFddV1Q==}

  '@types/react-dom@19.1.3':
    resolution: {integrity: sha512-rJXC08OG0h3W6wDMFxQrZF00Kq6qQvw0djHRdzl3U5DnIERz0MRce3WVc7IS6JYBwtaP/DwYtRRjVlvivNveKg==}
    peerDependencies:
      '@types/react': ^19.0.0

  '@types/react-transition-group@4.4.10':
    resolution: {integrity: sha512-hT/+s0VQs2ojCX823m60m5f0sL5idt9SO6Tj6Dg+rdphGPIeJbJ6CxvBYkgkGKrYeDjvIpKTR38UzmtHJOGW3Q==}

  '@types/react@19.1.3':
    resolution: {integrity: sha512-dLWQ+Z0CkIvK1J8+wrDPwGxEYFA4RAyHoZPxHVGspYmFVnwGSNT24cGIhFJrtfRnWVuW8X7NO52gCXmhkVUWGQ==}

  '@types/sax@1.2.7':
    resolution: {integrity: sha512-rO73L89PJxeYM3s3pPPjiPgVVcymqU490g0YO5n5By0k2Erzj6tay/4lr1CHAAU4JyOWd1rpQ8bCf6cZfHU96A==}

  '@types/unist@2.0.11':
    resolution: {integrity: sha512-CmBKiL6NNo/OqgmMn95Fk9Whlp2mtvIv+KNpQKN2F4SjvrEesubTRWGYSg+BnWZOnlCaSTU1sMpsBOzgbYhnsA==}

  '@types/unist@3.0.3':
    resolution: {integrity: sha512-ko/gIFJRv177XgZsZcBwnqJN5x/Gien8qNOn0D5bQU/zAzVf9Zt3BlcUiLqhV9y4ARk0GbT3tnUiPNgnTXzc/Q==}

  '@ungap/structured-clone@1.3.0':
    resolution: {integrity: sha512-WmoN8qaIAo7WTYWbAZuG8PYEhn5fkz7dZrqTBZ7dtt//lL2Gwms1IcnQ5yHqjDfX8Ft5j4YzDM23f87zBfDe9g==}

  '@vitejs/plugin-react@4.4.1':
    resolution: {integrity: sha512-IpEm5ZmeXAP/osiBXVVP5KjFMzbWOonMs0NaQQl+xYnUAcq4oHUBsF2+p4MgKWG4YMmFYJU8A6sxRPuowllm6w==}
    engines: {node: ^14.18.0 || >=16.0.0}
    peerDependencies:
      vite: ^4.2.0 || ^5.0.0 || ^6.0.0

  '@vitest/coverage-istanbul@3.1.4':
    resolution: {integrity: sha512-WcGed2Bad8T96tSPr7zLsLS8SBiGuTnoEUAf/wLeA2rOTTFo9N2Mrxr6//v4qleXsYh+o2nd+gZ63KcNB8fgjg==}
    peerDependencies:
      vitest: 3.1.4

  '@vitest/expect@3.1.4':
    resolution: {integrity: sha512-xkD/ljeliyaClDYqHPNCiJ0plY5YIcM0OlRiZizLhlPmpXWpxnGMyTZXOHFhFeG7w9P5PBeL4IdtJ/HeQwTbQA==}

  '@vitest/mocker@3.1.4':
    resolution: {integrity: sha512-8IJ3CvwtSw/EFXqWFL8aCMu+YyYXG2WUSrQbViOZkWTKTVicVwZ/YiEZDSqD00kX+v/+W+OnxhNWoeVKorHygA==}
    peerDependencies:
      msw: ^2.4.9
      vite: ^5.0.0 || ^6.0.0
    peerDependenciesMeta:
      msw:
        optional: true
      vite:
        optional: true

  '@vitest/pretty-format@3.1.4':
    resolution: {integrity: sha512-cqv9H9GvAEoTaoq+cYqUTCGscUjKqlJZC7PRwY5FMySVj5J+xOm1KQcCiYHJOEzOKRUhLH4R2pTwvFlWCEScsg==}

  '@vitest/runner@3.1.4':
    resolution: {integrity: sha512-djTeF1/vt985I/wpKVFBMWUlk/I7mb5hmD5oP8K9ACRmVXgKTae3TUOtXAEBfslNKPzUQvnKhNd34nnRSYgLNQ==}

  '@vitest/snapshot@3.1.4':
    resolution: {integrity: sha512-JPHf68DvuO7vilmvwdPr9TS0SuuIzHvxeaCkxYcCD4jTk67XwL45ZhEHFKIuCm8CYstgI6LZ4XbwD6ANrwMpFg==}

  '@vitest/spy@3.1.4':
    resolution: {integrity: sha512-Xg1bXhu+vtPXIodYN369M86K8shGLouNjoVI78g8iAq2rFoHFdajNvJJ5A/9bPMFcfQqdaCpOgWKEoMQg/s0Yg==}

  '@vitest/utils@3.1.4':
    resolution: {integrity: sha512-yriMuO1cfFhmiGc8ataN51+9ooHRuURdfAZfwFd3usWynjzpLslZdYnRegTv32qdgtJTsj15FoeZe2g15fY1gg==}

  '@volar/kit@2.4.13':
    resolution: {integrity: sha512-x5b2JwVT+0YQcIR4uX0NaW9Ocf3ShQRvoA18OK9ZYoFyqIYnK/niuLc8uI7hcVaey2S3EPBe3QvLGD69DJ/t6Q==}
    peerDependencies:
      typescript: '*'

  '@volar/language-core@2.4.13':
    resolution: {integrity: sha512-MnQJ7eKchJx5Oz+YdbqyFUk8BN6jasdJv31n/7r6/WwlOOv7qzvot6B66887l2ST3bUW4Mewml54euzpJWA6bg==}

  '@volar/language-server@2.4.13':
    resolution: {integrity: sha512-g8ucG5+FJgQT2r+Te1Pk+ppoPHCwzJ54gq/oN1utjtA3+iE9hp5E+M60Ks+hhGrexUPC/E3EABDQlCagmEal+Q==}

  '@volar/language-service@2.4.13':
    resolution: {integrity: sha512-yngNLIxt1w3S60YLTRAa7MSE1IRmXcxGA9ttLjndY0Jc3owCFjeAWSPeXBILZBJOtdT8rP07JY1ozwUls/gvRg==}

  '@volar/source-map@2.4.13':
    resolution: {integrity: sha512-l/EBcc2FkvHgz2ZxV+OZK3kMSroMr7nN3sZLF2/f6kWW66q8+tEL4giiYyFjt0BcubqJhBt6soYIrAPhg/Yr+Q==}

  '@volar/typescript@2.4.13':
    resolution: {integrity: sha512-Ukz4xv84swJPupZeoFsQoeJEOm7U9pqsEnaGGgt5ni3SCTa22m8oJP5Nng3Wed7Uw5RBELdLxxORX8YhJPyOgQ==}

  '@vscode/emmet-helper@2.11.0':
    resolution: {integrity: sha512-QLxjQR3imPZPQltfbWRnHU6JecWTF1QSWhx3GAKQpslx7y3Dp6sIIXhKjiUJ/BR9FX8PVthjr9PD6pNwOJfAzw==}

  '@vscode/l10n@0.0.18':
    resolution: {integrity: sha512-KYSIHVmslkaCDyw013pphY+d7x1qV8IZupYfeIfzNA+nsaWHbn5uPuQRvdRFsa9zFzGeudPuoGoZ1Op4jrJXIQ==}

  '@zarrita/storage@0.1.1':
    resolution: {integrity: sha512-6/NUCvpzsIxfxeMv59jRTl/bOZg3GZfMP6iR8EIqrTaaE0S2jLL/ceX1OxcFBKnuA8/Z2YmgX4SFBHwFGrCcsw==}

  acorn-jsx@5.3.2:
    resolution: {integrity: sha512-rq9s+JNhf0IChjtDXxllJ7g41oZk5SlXtp0LHwyA5cejwn7vKmKp4pPri6YEePv2PU65sAsegbXtIinmDFDXgQ==}
    peerDependencies:
      acorn: ^6.0.0 || ^7.0.0 || ^8.0.0

  acorn@8.14.1:
    resolution: {integrity: sha512-OvQ/2pUDKmgfCg++xsTX1wGxfTaszcHVcTctW4UJB4hibJx2HXxxO5UmVgyjMa+ZDsiaf5wWLXYpRWMmBI0QHg==}
    engines: {node: '>=0.4.0'}
    hasBin: true

  ajv@8.17.1:
    resolution: {integrity: sha512-B/gBuNg5SiMTrPkC+A2+cW0RszwxYmn6VYxB/inlBStS5nx6xHIt/ehKRhIMhqusl7a8LjQoZnjCs5vhwxOQ1g==}

  ansi-align@3.0.1:
    resolution: {integrity: sha512-IOfwwBF5iczOjp/WeY4YxyjqAFMQoZufdQWDd19SEExbVLNXqvpzSJ/M7Za4/sCPmQ0+GRquoA7bGcINcxew6w==}

  ansi-regex@5.0.1:
    resolution: {integrity: sha512-quJQXlTSUGL2LH9SUXo8VwsY4soanhgo6LNSm84E1LBcE8s3O0wpdiRzyR9z/ZZJMlMWv37qOOb9pdJlMUEKFQ==}
    engines: {node: '>=8'}

  ansi-regex@6.1.0:
    resolution: {integrity: sha512-7HSX4QQb4CspciLpVFwyRe79O3xsIZDDLER21kERQ71oaPodF8jL725AgJMFAYbooIqolJoRLuM81SpeUkpkvA==}
    engines: {node: '>=12'}

  ansi-styles@4.3.0:
    resolution: {integrity: sha512-zbB9rCJAT1rbjiVDb2hqKFHNYLxgtk8NURxZ3IZwD3F6NtxbXZQCnnSi1Lkx+IDohdPlFp222wVALIheZJQSEg==}
    engines: {node: '>=8'}

  ansi-styles@6.2.1:
    resolution: {integrity: sha512-bN798gFfQX+viw3R7yrGWRqnrN2oRkEkUjjl4JNn4E8GxxbjtG3FbrEIIY3l8/hrwUwIeCZvi4QuOTP4MErVug==}
    engines: {node: '>=12'}

  anymatch@3.1.3:
    resolution: {integrity: sha512-KMReFUr0B4t+D+OBkjR3KYqvocp2XaSzO55UcB6mgQMd3KbcE+mWTyvVV7D/zsdEbNnV6acZUutkiHQXvTr1Rw==}
    engines: {node: '>= 8'}

  arg@5.0.2:
    resolution: {integrity: sha512-PYjyFOLKQ9y57JvQ6QLo8dAgNqswh8M1RMJYdQduT6xbWSgK36P/Z/v+p888pM69jMMfS8Xd8F6I1kQ/I9HUGg==}

  argparse@2.0.1:
    resolution: {integrity: sha512-8+9WqebbFzpX9OR+Wa6O29asIogeRMzcGtAINdpMHHyAg10f05aSFVBbcEqGf/PXw1EjAZ+q2/bEBg3DvurK3Q==}

  aria-query@5.3.2:
    resolution: {integrity: sha512-COROpnaoap1E2F000S62r6A60uHZnmlvomhfyT2DlTcrY1OrBKn2UhH7qn5wTC9zMvD0AY7csdPSNwKP+7WiQw==}
    engines: {node: '>= 0.4'}

  array-iterate@2.0.1:
    resolution: {integrity: sha512-I1jXZMjAgCMmxT4qxXfPXa6SthSoE8h6gkSI9BGGNv8mP8G/v0blc+qFnZu6K42vTOiuME596QaLO0TP3Lk0xg==}

  assertion-error@2.0.1:
    resolution: {integrity: sha512-Izi8RQcffqCeNVgFigKli1ssklIbpHnCYc6AknXGYoB6grJqyeby7jv12JUQgmTAnIDnbck1uxksT4dzN3PWBA==}
    engines: {node: '>=12'}

  astring@1.9.0:
    resolution: {integrity: sha512-LElXdjswlqjWrPpJFg1Fx4wpkOCxj1TDHlSV4PlaRxHGWko024xICaa97ZkMfs6DRKlCguiAI+rbXv5GWwXIkg==}
    hasBin: true

  astro-expressive-code@0.41.2:
    resolution: {integrity: sha512-HN0jWTnhr7mIV/2e6uu4PPRNNo/k4UEgTLZqbp3MrHU+caCARveG2yZxaZVBmxyiVdYqW5Pd3u3n2zjnshixbw==}
    peerDependencies:
      astro: ^4.0.0-beta || ^5.0.0-beta || ^3.3.0

  astro@5.8.0:
    resolution: {integrity: sha512-G57ELkdIntDiSrucA5lQaRtBOjquaZ9b9NIwoz2f471ZuuJcynLjWgItgBzlrz5UMY4WqnFbVWUCKlJb7nt9bA==}
    engines: {node: 18.20.8 || ^20.3.0 || >=22.0.0, npm: '>=9.6.5', pnpm: '>=7.1.0'}
    hasBin: true

  axobject-query@4.1.0:
    resolution: {integrity: sha512-qIj0G9wZbMGNLjLmg1PT6v2mE9AH2zlnADJD/2tC6E00hgmhUOfEB6greHPAfLRSufHqROIUTkw6E+M3lH0PTQ==}
    engines: {node: '>= 0.4'}

  babel-plugin-macros@3.1.0:
    resolution: {integrity: sha512-Cg7TFGpIr01vOQNODXOOaGz2NpCU5gl8x1qJFbb6hbZxR7XrcE2vtbAsTAbJ7/xwJtUuJEw8K8Zr/AE0LHlesg==}
    engines: {node: '>=10', npm: '>=6'}

  bail@2.0.2:
    resolution: {integrity: sha512-0xO6mYd7JB2YesxDKplafRpsiOzPt9V02ddPCLbY1xYGPOX24NTyN50qnUxgCPcSoYMhKpAuBTjQoRZCAkUDRw==}

  balanced-match@1.0.2:
    resolution: {integrity: sha512-3oSeUO0TMV67hN1AmbXsK4yaqU7tjiHlbxRDZOpH0KW9+CeX4bRAaX0Anxt0tx2MrpRpWwQaPwIlISEJhYU5Pw==}

  base-64@1.0.0:
    resolution: {integrity: sha512-kwDPIFCGx0NZHog36dj+tHiwP4QMzsZ3AgMViUBKI0+V5n4U0ufTCUMhnQ04diaRI8EX/QcPfql7zlhZ7j4zgg==}

  base-x@3.0.11:
    resolution: {integrity: sha512-xz7wQ8xDhdyP7tQxwdteLYeFfS68tSMNCZ/Y37WJ4bhGfKPpqEIlmIyueQHqOyoPhE6xNUqjzRr8ra0eF9VRvA==}

  base64-js@1.5.1:
    resolution: {integrity: sha512-AKpaYlHn8t4SVbOHCy+b5+KKgvR4vrsD8vbvrbiQJps7fKDTkjkDry6ji0rUJjC0kzbNePLwzxq8iypo41qeWA==}

  bcp-47-match@2.0.3:
    resolution: {integrity: sha512-JtTezzbAibu8G0R9op9zb3vcWZd9JF6M0xOYGPn0fNCd7wOpRB1mU2mH9T8gaBGbAAyIIVgB2G7xG0GP98zMAQ==}

  bcp-47@2.1.0:
    resolution: {integrity: sha512-9IIS3UPrvIa1Ej+lVDdDwO7zLehjqsaByECw0bu2RRGP73jALm6FYbzI5gWbgHLvNdkvfXB5YrSbocZdOS0c0w==}

  blob-to-buffer@1.2.9:
    resolution: {integrity: sha512-BF033y5fN6OCofD3vgHmNtwZWRcq9NLyyxyILx9hfMy1sXYy4ojFl765hJ2lP0YaN2fuxPaLO2Vzzoxy0FLFFA==}

  boolbase@1.0.0:
    resolution: {integrity: sha512-JZOSA7Mo9sNGB8+UjSgzdLtokWAky1zbztM3WRLCbZ70/3cTANmQmOdR7y2g+J0e2WXywy1yS468tY+IruqEww==}

  boxen@8.0.1:
    resolution: {integrity: sha512-F3PH5k5juxom4xktynS7MoFY+NUWH5LC4CnH11YB8NPew+HLpmBLCybSAEyb2F+4pRXhuhWqFesoQd6DAyc2hw==}
    engines: {node: '>=18'}

  brace-expansion@2.0.1:
    resolution: {integrity: sha512-XnAIvQ8eM+kC6aULx6wuQiwVsnzsi9d3WxzV3FpWTGA19F621kwdbsAcFKXgKUHZWsy+mY6iL1sHTxWEFCytDA==}

  braces@3.0.3:
    resolution: {integrity: sha512-yQbXgO/OSZVD2IsiLlro+7Hf6Q18EJrKSEsdoMzKePKXct3gvD8oLcOQdIzGupr5Fj+EDe8gO/lxc1BzfMpxvA==}
    engines: {node: '>=8'}

  brotli@1.3.3:
    resolution: {integrity: sha512-oTKjJdShmDuGW94SyyaoQvAjf30dZaHnjJ8uAF+u2/vGJkJbJPJAT1gDiOJP5v1Zb6f9KEyW/1HpuaWIXtGHPg==}

  browserslist@4.24.5:
    resolution: {integrity: sha512-FDToo4Wo82hIdgc1CQ+NQD0hEhmpPjrZ3hiUgwgOG6IuTdlpr8jdjyG24P6cNP1yJpTLzS5OcGgSw0xmDU1/Tw==}
    engines: {node: ^6 || ^7 || ^8 || ^9 || ^10 || ^11 || ^12 || >=13.7}
    hasBin: true

  browserslist@4.25.0:
    resolution: {integrity: sha512-PJ8gYKeS5e/whHBh8xrwYK+dAvEj7JXtz6uTucnMRB8OiGTsKccFekoRrjajPBHV8oOY+2tI4uxeceSimKwMFA==}
    engines: {node: ^6 || ^7 || ^8 || ^9 || ^10 || ^11 || ^12 || >=13.7}
    hasBin: true

  buffer@6.0.0:
    resolution: {integrity: sha512-Sxdxq98A+Y9kRjO/3+mc2IAxIyTAKqzBiYKpeo5EluWnw9535rI4fN8DeMGsiQqpqqaWtFtTdxQgHnku6IEjCA==}

  cac@6.7.14:
    resolution: {integrity: sha512-b6Ilus+c3RrdDk+JhLKUAQfzzgLEPy6wcXqS7f/xe1EETvsDP6GORG7SFuOs6cID5YkqchW/LXZbX5bc8j7ZcQ==}
    engines: {node: '>=8'}

  callsites@3.1.0:
    resolution: {integrity: sha512-P8BjAsXvZS+VIDUI11hHCQEv74YT67YUi5JJFNWIqL235sBmjX4+qx9Muvls5ivyNENctx46xQLQ3aTuE7ssaQ==}
    engines: {node: '>=6'}

  camelcase@8.0.0:
    resolution: {integrity: sha512-8WB3Jcas3swSvjIeA2yvCJ+Miyz5l1ZmB6HFb9R1317dt9LCQoswg/BGrmAmkWVEszSrrg4RwmO46qIm2OEnSA==}
    engines: {node: '>=16'}

  caniuse-lite@1.0.30001716:
    resolution: {integrity: sha512-49/c1+x3Kwz7ZIWt+4DvK3aMJy9oYXXG6/97JKsnjdCk/6n9vVyWL8NAwVt95Lwt9eigI10Hl782kDfZUUlRXw==}

  caniuse-lite@1.0.30001720:
    resolution: {integrity: sha512-Ec/2yV2nNPwb4DnTANEV99ZWwm3ZWfdlfkQbWSDDt+PsXEVYwlhPH8tdMaPunYTKKmz7AnHi2oNEi1GcmKCD8g==}

  ccount@2.0.1:
    resolution: {integrity: sha512-eyrF0jiFpY+3drT6383f1qhkbGsLSifNAjA61IUjZjmLCWjItY6LB9ft9YhoDgwfmclB2zhu51Lc7+95b8NRAg==}

  chai@5.2.0:
    resolution: {integrity: sha512-mCuXncKXk5iCLhfhwTc0izo0gtEmpz5CtG2y8GiOINBlMVS6v8TMRc5TaLWKS6692m9+dVVfzgeVxR5UxWHTYw==}
    engines: {node: '>=12'}

  chalk@4.1.2:
    resolution: {integrity: sha512-oKnbhFyRIXpUuez8iBMmyEa4nbj4IOQyuhc/wy9kY7/WVPcwIO9VA668Pu8RkO7+0G76SLROeyw9CpQ061i4mA==}
    engines: {node: '>=10'}

  chalk@5.4.1:
    resolution: {integrity: sha512-zgVZuo2WcZgfUEmsn6eO3kINexW8RAE4maiQ8QNs8CtpPCSyMiYsULR3HQYkm3w8FIA3SberyMJMSldGsW+U3w==}
    engines: {node: ^12.17.0 || ^14.13 || >=16.0.0}

  character-entities-html4@2.1.0:
    resolution: {integrity: sha512-1v7fgQRj6hnSwFpq1Eu0ynr/CDEw0rXo2B61qXrLNdHZmPKgb7fqS1a2JwF0rISo9q77jDI8VMEHoApn8qDoZA==}

  character-entities-legacy@3.0.0:
    resolution: {integrity: sha512-RpPp0asT/6ufRm//AJVwpViZbGM/MkjQFxJccQRHmISF/22NBtsHqAWmL+/pmkPWoIUJdWyeVleTl1wydHATVQ==}

  character-entities@2.0.2:
    resolution: {integrity: sha512-shx7oQ0Awen/BRIdkjkvz54PnEEI/EjwXDSIZp86/KKdbafHh1Df/RYGBhn4hbe2+uKC9FnT5UCEdyPz3ai9hQ==}

  character-reference-invalid@2.0.1:
    resolution: {integrity: sha512-iBZ4F4wRbyORVsu0jPV7gXkOsGYjGHPmAyv+HiHG8gi5PtC9KI2j1+v8/tlibRvjoWX027ypmG/n0HtO5t7unw==}

  check-error@2.1.1:
    resolution: {integrity: sha512-OAlb+T7V4Op9OwdkjmguYRqncdlx5JiofwOAUkmTF+jNdHwzTaTs4sRAGpzLF3oOz5xAyDGrPgeIDFQmDOTiJw==}
    engines: {node: '>= 16'}

  chokidar@4.0.3:
    resolution: {integrity: sha512-Qgzu8kfBvo+cA4962jnP1KkS6Dop5NS6g7R5LFYJr4b8Ub94PPQXUksCw9PvXoeXPRRddRNC5C1JQUR2SMGtnA==}
    engines: {node: '>= 14.16.0'}

  chrome-trace-event@1.0.3:
    resolution: {integrity: sha512-p3KULyQg4S7NIHixdwbGX+nFHkoBiA4YQmyWtjb8XngSKV124nJmRysgAeujbUVb15vh+RvFUfCPqU7rXk+hZg==}
    engines: {node: '>=6.0'}

  ci-info@4.2.0:
    resolution: {integrity: sha512-cYY9mypksY8NRqgDB1XD1RiJL338v/551niynFTGkZOO2LHuB2OmOYxDIe/ttN9AHwrqdum1360G3ald0W9kCg==}
    engines: {node: '>=8'}

  cli-boxes@3.0.0:
    resolution: {integrity: sha512-/lzGpEWL/8PfI0BmBOPRwp0c/wFNX1RdUML3jK/RcSBA9T8mZDdQpqYBKtCFTOfQbwPqWEOpjqW+Fnayc0969g==}
    engines: {node: '>=10'}

  cliui@8.0.1:
    resolution: {integrity: sha512-BSeNnyus75C4//NQ9gQt1/csTXyo/8Sb+afLAkzAptFuMsod9HFokGNudZpi/oQV73hnVK+sR+5PVRMd+Dr7YQ==}
    engines: {node: '>=12'}

  clone@2.1.2:
    resolution: {integrity: sha512-3Pe/CF1Nn94hyhIYpjtiLhdCoEoz0DqQ+988E9gmeEdQZlojxnOb74wctFyuwWQHzqyf9X7C7MG8juUpqBJT8w==}
    engines: {node: '>=0.8'}

  clsx@2.1.1:
    resolution: {integrity: sha512-eYm0QWBtUrBWZWG0d386OGAw16Z995PiOVo2B7bjWSbHedGl5e0ZWaq65kOGgUSNesEIDkB9ISbTg/JK9dhCZA==}
    engines: {node: '>=6'}

  collapse-white-space@2.1.0:
    resolution: {integrity: sha512-loKTxY1zCOuG4j9f6EPnuyyYkf58RnhhWTvRoZEokgB+WbdXehfjFviyOVYkqzEWz1Q5kRiZdBYS5SwxbQYwzw==}

  color-convert@2.0.1:
    resolution: {integrity: sha512-RRECPsj7iu/xb5oKYcsFHSppFNnsj/52OVTRKb4zP5onXwVF3zVmmToNcOfGC+CRDpfK/U584fMg38ZHCaElKQ==}
    engines: {node: '>=7.0.0'}

  color-name@1.1.4:
    resolution: {integrity: sha512-dOy+3AuW3a2wNbZHIuMZpTcgjGuLU/uBL/ubcZF9OXbDo8ff4O8yVp5Bf0efS8uEoYo5q4Fx7dY9OgQGXgAsQA==}

  color-string@1.9.1:
    resolution: {integrity: sha512-shrVawQFojnZv6xM40anx4CkoDP+fZsw/ZerEMsW/pyzsRbElpsL/DBVW7q3ExxwusdNXI3lXpuhEZkzs8p5Eg==}

  color@4.2.3:
    resolution: {integrity: sha512-1rXeuUUiGGrykh+CeBdu5Ie7OJwinCgQY0bc7GCRxy5xVHy+moaqkpL/jqQq0MtQOeYcrqEz4abc5f0KtU7W4A==}
    engines: {node: '>=12.5.0'}

  comma-separated-tokens@2.0.3:
    resolution: {integrity: sha512-Fu4hJdvzeylCfQPp9SGWidpzrMs7tTrlu6Vb8XGaRGck8QSNZJJp538Wrb60Lax4fPwR64ViY468OIUTbRlGZg==}

  commander@12.1.0:
    resolution: {integrity: sha512-Vw8qHK3bZM9y/P10u3Vib8o/DdkvA2OtPtZvD871QKjy74Wj1WSKFILMPRPSdUSx5RFK1arlJzEtA4PkFgnbuA==}
    engines: {node: '>=18'}

  common-ancestor-path@1.0.1:
    resolution: {integrity: sha512-L3sHRo1pXXEqX8VU28kfgUY+YGsk09hPqZiZmLacNib6XNTCM8ubYeT7ryXQw8asB1sKgcU5lkB7ONug08aB8w==}

  convert-source-map@1.9.0:
    resolution: {integrity: sha512-ASFBup0Mz1uyiIjANan1jzLQami9z1PoYSZCiiYW2FczPbenXc45FZdBZLzOT+r6+iciuEModtmCti+hjaAk0A==}

  convert-source-map@2.0.0:
    resolution: {integrity: sha512-Kvp459HrV2FEJ1CAsi1Ku+MY3kasH19TFykTz2xWmMeq6bk2NU3XXvfJ+Q61m0xktWwt+1HSYf3JZsTms3aRJg==}

  cookie-es@1.2.2:
    resolution: {integrity: sha512-+W7VmiVINB+ywl1HGXJXmrqkOhpKrIiVZV6tQuV54ZyQC7MMuBt81Vc336GMLoHBq5hV/F9eXgt5Mnx0Rha5Fg==}

  cookie@1.0.2:
    resolution: {integrity: sha512-9Kr/j4O16ISv8zBBhJoi4bXOYNTkFLOqSL3UDB0njXxCXNezjeyVrJyGOWtgfs/q2km1gwBcfH8q1yEGoMYunA==}
    engines: {node: '>=18'}

  cosmiconfig@7.1.0:
    resolution: {integrity: sha512-AdmX6xUzdNASswsFtmwSt7Vj8po9IuqXm0UXz7QKPuEUmPB4XyjGfaAr2PSuELMwkRMVH1EpIkX5bTZGRB3eCA==}
    engines: {node: '>=10'}

  cross-fetch@3.2.0:
    resolution: {integrity: sha512-Q+xVJLoGOeIMXZmbUK4HYk+69cQH6LudR0Vu/pRm2YlU/hDV9CiS0gKUMaWY5f2NeUH9C1nV3bsTlCo0FsTV1Q==}

  cross-spawn@7.0.6:
    resolution: {integrity: sha512-uV2QOWP2nWzsy2aMp8aRibhi9dlzF5Hgh5SHaB9OiTGEyDTiJJyx0uy51QXdyWbtAHNua4XJzUKca3OzKUd3vA==}
    engines: {node: '>= 8'}

  crossws@0.3.5:
    resolution: {integrity: sha512-ojKiDvcmByhwa8YYqbQI/hg7MEU0NC03+pSdEq4ZUnZR9xXpwk7E43SMNGkn+JxJGPFtNvQ48+vV2p+P1ml5PA==}

  css-selector-parser@3.1.2:
    resolution: {integrity: sha512-WfUcL99xWDs7b3eZPoRszWVfbNo8ErCF15PTvVROjkShGlAfjIkG6hlfj/sl6/rfo5Q9x9ryJ3VqVnAZDA+gcw==}

  css-tree@3.1.0:
    resolution: {integrity: sha512-0eW44TGN5SQXU1mWSkKwFstI/22X2bG1nYzZTYMAWjylYURhse752YgbE4Cx46AC+bAvI+/dYTPRk1LqSUnu6w==}
    engines: {node: ^10 || ^12.20.0 || ^14.13.0 || >=15.0.0}

  cssesc@3.0.0:
    resolution: {integrity: sha512-/Tb/JcjK111nNScGob5MNtsntNM1aCNUDipB/TkwZFhyDrrE47SOx/18wF2bbjgc3ZzCSKW1T5nt5EbFoAz/Vg==}
    engines: {node: '>=4'}
    hasBin: true

  csstype@3.1.3:
    resolution: {integrity: sha512-M1uQkMl8rQK/szD0LNhtqxIPLpimGm8sOBwU7lLnCpSbTyY3yeU1Vc7l4KT5zT4s/yOxHH5O7tIuuLOCnLADRw==}

  debug@4.4.0:
    resolution: {integrity: sha512-6WTZ/IxCY/T6BALoZHaE4ctp9xm+Z5kY/pzYaCHRFeyVhojxlrm+46y68HA6hr0TcwEssoxNiDEUJQjfPZ/RYA==}
    engines: {node: '>=6.0'}
    peerDependencies:
      supports-color: '*'
    peerDependenciesMeta:
      supports-color:
        optional: true

  debug@4.4.1:
    resolution: {integrity: sha512-KcKCqiftBJcZr++7ykoDIEwSa3XWowTfNPo92BYxjXiyYEVrUQh2aLyhxBCwww+heortUFxEJYcRzosstTEBYQ==}
    engines: {node: '>=6.0'}
    peerDependencies:
      supports-color: '*'
    peerDependenciesMeta:
      supports-color:
        optional: true

  decode-named-character-reference@1.1.0:
    resolution: {integrity: sha512-Wy+JTSbFThEOXQIR2L6mxJvEs+veIzpmqD7ynWxMXGpnk3smkHQOp6forLdHsKpAMW9iJpaBBIxz285t1n1C3w==}

  deep-eql@5.0.2:
    resolution: {integrity: sha512-h5k/5U50IJJFpzfL6nO9jaaumfjO/f2NjK/oYB2Djzm4p9L+3T9qWpZqZ2hAbLPuuYq9wrU08WQyBTL5GbPk5Q==}
    engines: {node: '>=6'}

  defu@6.1.4:
    resolution: {integrity: sha512-mEQCMmwJu317oSz8CwdIOdwf3xMif1ttiM8LTufzc3g6kR+9Pe236twL8j3IYT1F7GfRgGcW6MWxzZjLIkuHIg==}

  dequal@2.0.3:
    resolution: {integrity: sha512-0je+qPKHEMohvfRTCEo3CrPG6cAzAYgmzKyxRiYSSDkS6eGJdyVJm7WaYA5ECaAD9wLB2T4EEeymA5aFVcYXCA==}
    engines: {node: '>=6'}

  destr@2.0.5:
    resolution: {integrity: sha512-ugFTXCtDZunbzasqBxrK93Ik/DRYsO6S/fedkWEMKqt04xZ4csmnmwGDBAb07QWNaGMAmnTIemsYZCksjATwsA==}

  detect-libc@1.0.3:
    resolution: {integrity: sha512-pGjwhsmsp4kL2RTz08wcOlGN83otlqHeD/Z5T8GXZB+/YcpQ/dgo+lbU8ZsGxV0HIvqqxo9l7mqYwyYMD9bKDg==}
    engines: {node: '>=0.10'}
    hasBin: true

  detect-libc@2.0.4:
    resolution: {integrity: sha512-3UDv+G9CsCKO1WKMGw9fwq/SWJYbI0c5Y7LU1AXYoDdbhE2AHQ6N6Nb34sG8Fj7T5APy8qXDCKuuIHd1BR0tVA==}
    engines: {node: '>=8'}

  deterministic-object-hash@2.0.2:
    resolution: {integrity: sha512-KxektNH63SrbfUyDiwXqRb1rLwKt33AmMv+5Nhsw1kqZ13SJBRTgZHtGbE+hH3a1mVW1cz+4pqSWVPAtLVXTzQ==}
    engines: {node: '>=18'}

  devalue@5.1.1:
    resolution: {integrity: sha512-maua5KUiapvEwiEAe+XnlZ3Rh0GD+qI1J/nb9vrJc3muPXvcF/8gXYTWF76+5DAqHyDUtOIImEuo0YKE9mshVw==}

  devlop@1.1.0:
    resolution: {integrity: sha512-RWmIqhcFf1lRYBvNmr7qTNuyCt/7/ns2jbpp1+PalgE/rDQcBT0fioSMUpJ93irlUhC5hrg4cYqe6U+0ImW0rA==}

  dfa@1.2.0:
    resolution: {integrity: sha512-ED3jP8saaweFTjeGX8HQPjeC1YYyZs98jGNZx6IiBvxW7JG5v492kamAQB3m2wop07CvU/RQmzcKr6bgcC5D/Q==}

  diff@5.2.0:
    resolution: {integrity: sha512-uIFDxqpRZGZ6ThOk84hEfqWoHx2devRFvpTZcTHur85vImfaxUbTW9Ryh4CpCuDnToOP1CEtXKIgytHBPVff5A==}
    engines: {node: '>=0.3.1'}

  direction@2.0.1:
    resolution: {integrity: sha512-9S6m9Sukh1cZNknO1CWAr2QAWsbKLafQiyM5gZ7VgXHeuaoUwffKN4q6NC4A/Mf9iiPlOXQEKW/Mv/mh9/3YFA==}
    hasBin: true

  dlv@1.1.3:
    resolution: {integrity: sha512-+HlytyjlPKnIG8XuRG8WvmBP8xs8P71y+SKKS6ZXWoEgLuePxtDoUEiH7WkdePWrQ5JBpE6aoVqfZfJUQkjXwA==}

  dom-helpers@5.2.1:
    resolution: {integrity: sha512-nRCa7CK3VTrM2NmGkIy4cbK7IZlgBE/PYMn55rrXefr5xXDP0LdtfPnblFDoVdcAfslJ7or6iqAUnx0CCGIWQA==}

  dotenv-expand@11.0.7:
    resolution: {integrity: sha512-zIHwmZPRshsCdpMDyVsqGmgyP0yT8GAgXUnkdAoJisxvf33k7yO6OuoKmcTGuXPWSsm8Oh88nZicRLA9Y0rUeA==}
    engines: {node: '>=12'}

  dotenv@16.5.0:
    resolution: {integrity: sha512-m/C+AwOAr9/W1UOIZUo232ejMNnJAJtYQjUbHoNTBNTJSvqzzDh7vnrei3o3r3m9blf6ZoDkvcw0VmozNRFJxg==}
    engines: {node: '>=12'}

  dset@3.1.4:
    resolution: {integrity: sha512-2QF/g9/zTaPDc3BjNcVTGoBbXBgYfMTTceLaYcFJ/W9kggFUkhxD/hMEeuLKbugyef9SqAx8cpgwlIP/jinUTA==}
    engines: {node: '>=4'}

  eastasianwidth@0.2.0:
    resolution: {integrity: sha512-I88TYZWc9XiYHRQ4/3c5rjjfgkjhLyW2luGIheGERbNQ6OY7yTybanSpDXZa8y7VUP9YmDcYa+eyq4ca7iLqWA==}

  electron-to-chromium@1.5.149:
    resolution: {integrity: sha512-UyiO82eb9dVOx8YO3ajDf9jz2kKyt98DEITRdeLPstOEuTlLzDA4Gyq5K9he71TQziU5jUVu2OAu5N48HmQiyQ==}

  electron-to-chromium@1.5.161:
    resolution: {integrity: sha512-hwtetwfKNZo/UlwHIVBlKZVdy7o8bIZxxKs0Mv/ROPiQQQmDgdm5a+KvKtBsxM8ZjFzTaCeLoodZ8jiBE3o9rA==}

  emmet@2.4.11:
    resolution: {integrity: sha512-23QPJB3moh/U9sT4rQzGgeyyGIrcM+GH5uVYg2C6wZIxAIJq7Ng3QLT79tl8FUwDXhyq9SusfknOrofAKqvgyQ==}

  emoji-regex@10.4.0:
    resolution: {integrity: sha512-EC+0oUMY1Rqm4O6LLrgjtYDvcVYTy7chDnM4Q7030tP4Kwj3u/pR6gP9ygnp2CJMK5Gq+9Q2oqmrFJAz01DXjw==}

  emoji-regex@8.0.0:
    resolution: {integrity: sha512-MSjYzcWNOA0ewAHpz0MxpYFvwg6yjy1NG3xteoqz644VCo/RPgnr1/GGt+ic3iJTzQ8Eu3TdM14SawnVUmGE6A==}

  emoji-regex@9.2.2:
    resolution: {integrity: sha512-L18DaJsXSUk2+42pv8mLs5jJT2hqFkFE4j21wOmgbUqsZ2hL72NsUU785g9RXgo3s0ZNgVl42TiHp3ZtOv/Vyg==}

  entities@6.0.0:
    resolution: {integrity: sha512-aKstq2TDOndCn4diEyp9Uq/Flu2i1GlLkc6XIDQSDMuaFE3OPW5OphLCyQ5SpSJZTb4reN+kTcYru5yIfXoRPw==}
    engines: {node: '>=0.12'}

  error-ex@1.3.2:
    resolution: {integrity: sha512-7dFHNmqeFSEt2ZBsCriorKnn3Z2pj+fd9kmI6QoWw4//DL+icEBfc0U7qJCisqrTsKTjw4fNFy2pW9OqStD84g==}

  es-module-lexer@1.7.0:
    resolution: {integrity: sha512-jEQoCwk8hyb2AZziIOLhDqpm5+2ww5uIE6lkO/6jcOCusfk6LhMHpXXfBLXTZ7Ydyt0j4VoUQv6uGNYbdW+kBA==}

  esast-util-from-estree@2.0.0:
    resolution: {integrity: sha512-4CyanoAudUSBAn5K13H4JhsMH6L9ZP7XbLVe/dKybkxMO7eDyLsT8UHl9TRNrU2Gr9nz+FovfSIjuXWJ81uVwQ==}

  esast-util-from-js@2.0.1:
    resolution: {integrity: sha512-8Ja+rNJ0Lt56Pcf3TAmpBZjmx8ZcK5Ts4cAzIOjsjevg9oSXJnl6SUQ2EevU8tv3h6ZLWmoKL5H4fgWvdvfETw==}

  esbuild@0.25.4:
    resolution: {integrity: sha512-8pgjLUcUjcgDg+2Q4NYXnPbo/vncAY4UmyaCm0jZevERqCHZIaWwdJHkf8XQtu4AxSKCdvrUbT0XUr1IdZzI8Q==}
    engines: {node: '>=18'}
    hasBin: true

  escalade@3.2.0:
    resolution: {integrity: sha512-WUj2qlxaQtO4g6Pq5c29GTcWGDyd8itL8zTlipgECz3JesAiiOKotd8JU6otB3PACgG6xkJUyVhboMS+bje/jA==}
    engines: {node: '>=6'}

  escape-string-regexp@4.0.0:
    resolution: {integrity: sha512-TtpcNJ3XAzx3Gq8sWRzJaVajRs0uVxA2YAkdb1jm2YkPz4G6egUFAyA3n5vtEIZefPk5Wa4UXbKuS5fKkJWdgA==}
    engines: {node: '>=10'}

  escape-string-regexp@5.0.0:
    resolution: {integrity: sha512-/veY75JbMK4j1yjvuUxuVsiS/hr/4iHs9FTT6cgTexxdE0Ly/glccBAkloH/DofkjRbZU3bnoj38mOmhkZ0lHw==}
    engines: {node: '>=12'}

  estree-util-attach-comments@3.0.0:
    resolution: {integrity: sha512-cKUwm/HUcTDsYh/9FgnuFqpfquUbwIqwKM26BVCGDPVgvaCl/nDCCjUfiLlx6lsEZ3Z4RFxNbOQ60pkaEwFxGw==}

  estree-util-build-jsx@3.0.1:
    resolution: {integrity: sha512-8U5eiL6BTrPxp/CHbs2yMgP8ftMhR5ww1eIKoWRMlqvltHF8fZn5LRDvTKuxD3DUn+shRbLGqXemcP51oFCsGQ==}

  estree-util-is-identifier-name@3.0.0:
    resolution: {integrity: sha512-hFtqIDZTIUZ9BXLb8y4pYGyk6+wekIivNVTcmvk8NoOh+VeRn5y6cEHzbURrWbfp1fIqdVipilzj+lfaadNZmg==}

  estree-util-scope@1.0.0:
    resolution: {integrity: sha512-2CAASclonf+JFWBNJPndcOpA8EMJwa0Q8LUFJEKqXLW6+qBvbFZuF5gItbQOs/umBUkjviCSDCbBwU2cXbmrhQ==}

  estree-util-to-js@2.0.0:
    resolution: {integrity: sha512-WDF+xj5rRWmD5tj6bIqRi6CkLIXbbNQUcxQHzGysQzvHmdYG2G7p/Tf0J0gpxGgkeMZNTIjT/AoSvC9Xehcgdg==}

  estree-util-visit@2.0.0:
    resolution: {integrity: sha512-m5KgiH85xAhhW8Wta0vShLcUvOsh3LLPI2YVwcbio1l7E09NTLL1EyMZFM1OyWowoH0skScNbhOPl4kcBgzTww==}

  estree-walker@2.0.2:
    resolution: {integrity: sha512-Rfkk/Mp/DL7JVje3u18FxFujQlTNR2q6QfMSMB7AvCBx91NGj/ba3kCfza0f6dVDbw7YlRf/nDrn7pQrCCyQ/w==}

  estree-walker@3.0.3:
    resolution: {integrity: sha512-7RUKfXgSMMkzt6ZuXmqapOurLGPPfgj6l9uRZ7lRGolvk0y2yocc35LdcxKC5PQZdn2DMqioAQ2NoWcrTKmm6g==}

  eventemitter3@5.0.1:
    resolution: {integrity: sha512-GWkBvjiSZK87ELrYOSESUYeVIc9mvLLf/nXalMOS5dYrgZq9o5OVkbZAVM06CVxYsCwH9BDZFPlQTlPA1j4ahA==}

  expect-type@1.2.1:
    resolution: {integrity: sha512-/kP8CAwxzLVEeFrMm4kMmy4CCDlpipyA7MYLVrdJIkV0fYF0UaigQHRsxHiuY/GEea+bh4KSv3TIlgr+2UL6bw==}
    engines: {node: '>=12.0.0'}

  expressive-code@0.41.2:
    resolution: {integrity: sha512-aLZiZaqorRtNExtGpUjK9zFH9aTpWeoTXMyLo4b4IcuXfPqtLPPxhRm/QlPb8QqIcMMXnSiGRHSFpQfX0m7HJw==}

  extend@3.0.2:
    resolution: {integrity: sha512-fjquC59cD7CyW6urNXK0FBufkZcoiGG80wTuPujX590cB5Ttln20E2UB4S/WARVqhXffZl2LNgS+gQdPIIim/g==}

  fast-deep-equal@3.1.3:
    resolution: {integrity: sha512-f3qQ9oQy9j2AhBe/H9VC91wLmKBCCU/gDOnKNAYG5hswO7BLKj09Hc5HYNz9cGI++xlpDCIgDaitVs03ATR84Q==}

  fast-glob@3.3.3:
    resolution: {integrity: sha512-7MptL8U0cqcFdzIzwOTHoilX9x5BrNqye7Z/LuC7kCMRio1EMSyqRK3BEAUD7sXRq4iT4AzTVuZdhgQ2TCvYLg==}
    engines: {node: '>=8.6.0'}

  fast-uri@3.0.6:
    resolution: {integrity: sha512-Atfo14OibSv5wAp4VWNsFYE1AchQRTv9cBGWET4pZWHzYshFSS9NQI6I57rdKn9croWVMbYFbLhJ+yJvmZIIHw==}

  fastq@1.19.1:
    resolution: {integrity: sha512-GwLTyxkCXjXbxqIhTsMI2Nui8huMPtnxg7krajPJAjnEG/iiOS7i+zCtWGZR9G0NBKbXKh6X9m9UIsYX/N6vvQ==}

  fdir@6.4.4:
    resolution: {integrity: sha512-1NZP+GK4GfuAv3PqKvxQRDMjdSRZjnkq7KfhlNrCNNlZ0ygQFpebfrnfnq/W7fpUnAv9aGWmY1zKx7FYL3gwhg==}
    peerDependencies:
      picomatch: ^3 || ^4
    peerDependenciesMeta:
      picomatch:
        optional: true

  fdir@6.4.5:
    resolution: {integrity: sha512-4BG7puHpVsIYxZUbiUE3RqGloLaSSwzYie5jvasC4LWuBWzZawynvYouhjbQKw2JuIGYdm0DzIxl8iVidKlUEw==}
    peerDependencies:
      picomatch: ^3 || ^4
    peerDependenciesMeta:
      picomatch:
        optional: true

  fflate@0.8.2:
    resolution: {integrity: sha512-cPJU47OaAoCbg0pBvzsgpTPhmhqI5eJjh/JIu8tPj5q+T7iLvW/JAYUqmE7KOB4R1ZyEhzBaIQpQpardBF5z8A==}

  file-saver@2.0.5:
    resolution: {integrity: sha512-P9bmyZ3h/PRG+Nzga+rbdI4OEpNDzAVyy74uVO9ATgzLK6VtAsYybF/+TOCvrc0MO793d6+42lLyZTw7/ArVzA==}

  fill-range@7.1.1:
    resolution: {integrity: sha512-YsGpe3WHLK8ZYi4tWDg2Jy3ebRz2rXowDxnld4bkQB00cc/1Zw9AWnC0i9ztDJitivtQvaI9KaLyKrc+hBW0yg==}
    engines: {node: '>=8'}

  find-root@1.1.0:
    resolution: {integrity: sha512-NKfW6bec6GfKc0SGx1e07QZY9PE99u0Bft/0rzSD5k3sO/vwkVUpDUKVm5Gpp5Ue3YfShPFTX2070tDs5kB9Ng==}

  flattie@1.1.1:
    resolution: {integrity: sha512-9UbaD6XdAL97+k/n+N7JwX46K/M6Zc6KcFYskrYL8wbBV/Uyk0CTAMY0VT+qiK5PM7AIc9aTWYtq65U7T+aCNQ==}
    engines: {node: '>=8'}

  fontace@0.3.0:
    resolution: {integrity: sha512-czoqATrcnxgWb/nAkfyIrRp6Q8biYj7nGnL6zfhTcX+JKKpWHFBnb8uNMw/kZr7u++3Y3wYSYoZgHkCcsuBpBg==}

  fontkit@2.0.4:
    resolution: {integrity: sha512-syetQadaUEDNdxdugga9CpEYVaQIxOwk7GlwZWWZ19//qW4zE5bknOKeMBDYAASwnpaSHKJITRLMF9m1fp3s6g==}

  foreground-child@3.3.1:
    resolution: {integrity: sha512-gIXjKqtFuWEgzFRJA9WCQeSJLZDjgJUOMCMzxtvFq/37KojM1BFGufqsCy0r4qSQmYLsZYMeyRqzIWOMup03sw==}
    engines: {node: '>=14'}

  fsevents@2.3.3:
    resolution: {integrity: sha512-5xoDfX+fL7faATnagmWPpbFtwh/R77WmMMqqHGS65C3vvB0YHrgF+B1YmZ3441tMj5n63k0212XNoJwzlhffQw==}
    engines: {node: ^8.16.0 || ^10.6.0 || >=11.0.0}
    os: [darwin]

  function-bind@1.1.2:
    resolution: {integrity: sha512-7XHNxH7qX9xG5mIwxkhumTox/MIRNcOgDrxWsMt2pAr23WHp6MrRlN7FBSFpCpr+oVO0F744iUgR82nJMfG2SA==}

  gensync@1.0.0-beta.2:
    resolution: {integrity: sha512-3hN7NaskYvMDLQY55gnW3NQ+mesEAepTqlg+VEbj7zzqEMBVNhzcGYYeqFo/TlYz6eQiFcp1HcsCZO+nGgS8zg==}
    engines: {node: '>=6.9.0'}

  get-caller-file@2.0.5:
    resolution: {integrity: sha512-DyFP3BM/3YHTQOCUL/w0OZHR0lpKeGrxotcHWcqNEdnltqFwXVfhEBQ94eIo34AfQpo0rGki4cyIiftY06h2Fg==}
    engines: {node: 6.* || 8.* || >= 10.*}

  get-east-asian-width@1.3.0:
    resolution: {integrity: sha512-vpeMIQKxczTD/0s2CdEWHcb0eeJe6TFjxb+J5xgX7hScxqrGuyjmv4c1D4A/gelKfyox0gJJwIHF+fLjeaM8kQ==}
    engines: {node: '>=18'}

  get-port@4.2.0:
    resolution: {integrity: sha512-/b3jarXkH8KJoOMQc3uVGHASwGLPq3gSFJ7tgJm2diza+bydJPTGOibin2steecKeOylE8oY2JERlVWkAJO6yw==}
    engines: {node: '>=6'}

  github-slugger@2.0.0:
    resolution: {integrity: sha512-IaOQ9puYtjrkq7Y0Ygl9KDZnrf/aiUJYUpVf89y8kyaxbRG7Y1SrX/jaumrv81vc61+kiMempujsM3Yw7w5qcw==}

  glob-parent@5.1.2:
    resolution: {integrity: sha512-AOIgSQCepiJYwP3ARnGx+5VnTu2HBYdzbGP45eLw1vr3zB3vZLeyed1sC9hnbcOc9/SrMyM5RPQrkGz4aS9Zow==}
    engines: {node: '>= 6'}

  glob@10.4.5:
    resolution: {integrity: sha512-7Bv8RF0k6xjo7d4A/PxYLbUCfb6c+Vpd2/mB2yRDlew7Jb5hEXiCD9ibfO7wpk8i4sevK6DFny9h7EYbM3/sHg==}
    hasBin: true

  globals@11.12.0:
    resolution: {integrity: sha512-WOBp/EEGUiIsJSp7wcv/y6MO+lV9UoncWqxuFfm8eBwzWNgyfBd6Gz+IeKQ9jCmyhoH99g15M3T+QaVHFjizVA==}
    engines: {node: '>=4'}

  globals@13.24.0:
    resolution: {integrity: sha512-AhO5QUcj8llrbG09iWhPU2B204J1xnPeL8kQmVorSsy+Sjj1sk8gIyh6cUocGmH4L0UuhAJy+hJMRA4mgA4mFQ==}
    engines: {node: '>=8'}

  h3@1.15.3:
    resolution: {integrity: sha512-z6GknHqyX0h9aQaTx22VZDf6QyZn+0Nh+Ym8O/u0SGSkyF5cuTJYKlc8MkzW3Nzf9LE1ivcpmYC3FUGpywhuUQ==}

  has-flag@4.0.0:
    resolution: {integrity: sha512-EykJT/Q1KjTWctppgIAgfSO0tKVuZUjhgMr17kqTumMl6Afv3EISleU7qZUzoXDFTAHTDC4NOoG/ZxU3EvlMPQ==}
    engines: {node: '>=8'}

  hasown@2.0.2:
    resolution: {integrity: sha512-0hJU9SCPvmMzIBdZFqNPXWa6dqh7WdH0cII9y+CyS8rG3nL48Bclra9HmKhVVUHyPWNH5Y7xDwAB7bfgSjkUMQ==}
    engines: {node: '>= 0.4'}

  hast-util-embedded@3.0.0:
    resolution: {integrity: sha512-naH8sld4Pe2ep03qqULEtvYr7EjrLK2QHY8KJR6RJkTUjPGObe1vnx585uzem2hGra+s1q08DZZpfgDVYRbaXA==}

  hast-util-format@1.1.0:
    resolution: {integrity: sha512-yY1UDz6bC9rDvCWHpx12aIBGRG7krurX0p0Fm6pT547LwDIZZiNr8a+IHDogorAdreULSEzP82Nlv5SZkHZcjA==}

  hast-util-from-html@2.0.3:
    resolution: {integrity: sha512-CUSRHXyKjzHov8yKsQjGOElXy/3EKpyX56ELnkHH34vDVw1N1XSQ1ZcAvTyAPtGqLTuKP/uxM+aLkSPqF/EtMw==}

  hast-util-from-parse5@8.0.3:
    resolution: {integrity: sha512-3kxEVkEKt0zvcZ3hCRYI8rqrgwtlIOFMWkbclACvjlDw8Li9S2hk/d51OI0nr/gIpdMHNepwgOKqZ/sy0Clpyg==}

  hast-util-has-property@3.0.0:
    resolution: {integrity: sha512-MNilsvEKLFpV604hwfhVStK0usFY/QmM5zX16bo7EjnAEGofr5YyI37kzopBlZJkHD4t887i+q/C8/tr5Q94cA==}

  hast-util-is-body-ok-link@3.0.1:
    resolution: {integrity: sha512-0qpnzOBLztXHbHQenVB8uNuxTnm/QBFUOmdOSsEn7GnBtyY07+ENTWVFBAnXd/zEgd9/SUG3lRY7hSIBWRgGpQ==}

  hast-util-is-element@3.0.0:
    resolution: {integrity: sha512-Val9mnv2IWpLbNPqc/pUem+a7Ipj2aHacCwgNfTiK0vJKl0LF+4Ba4+v1oPHFpf3bLYmreq0/l3Gud9S5OH42g==}

  hast-util-minify-whitespace@1.0.1:
    resolution: {integrity: sha512-L96fPOVpnclQE0xzdWb/D12VT5FabA7SnZOUMtL1DbXmYiHJMXZvFkIZfiMmTCNJHUeO2K9UYNXoVyfz+QHuOw==}

  hast-util-parse-selector@4.0.0:
    resolution: {integrity: sha512-wkQCkSYoOGCRKERFWcxMVMOcYE2K1AaNLU8DXS9arxnLOUEWbOXKXiJUNzEpqZ3JOKpnha3jkFrumEjVliDe7A==}

  hast-util-phrasing@3.0.1:
    resolution: {integrity: sha512-6h60VfI3uBQUxHqTyMymMZnEbNl1XmEGtOxxKYL7stY2o601COo62AWAYBQR9lZbYXYSBoxag8UpPRXK+9fqSQ==}

  hast-util-raw@9.1.0:
    resolution: {integrity: sha512-Y8/SBAHkZGoNkpzqqfCldijcuUKh7/su31kEBp67cFY09Wy0mTRgtsLYsiIxMJxlu0f6AA5SUTbDR8K0rxnbUw==}

  hast-util-select@6.0.4:
    resolution: {integrity: sha512-RqGS1ZgI0MwxLaKLDxjprynNzINEkRHY2i8ln4DDjgv9ZhcYVIHN9rlpiYsqtFwrgpYU361SyWDQcGNIBVu3lw==}

  hast-util-to-estree@3.1.3:
    resolution: {integrity: sha512-48+B/rJWAp0jamNbAAf9M7Uf//UVqAoMmgXhBdxTDJLGKY+LRnZ99qcG+Qjl5HfMpYNzS5v4EAwVEF34LeAj7w==}

  hast-util-to-html@9.0.5:
    resolution: {integrity: sha512-OguPdidb+fbHQSU4Q4ZiLKnzWo8Wwsf5bZfbvu7//a9oTYoqD/fWpe96NuHkoS9h0ccGOTe0C4NGXdtS0iObOw==}

  hast-util-to-jsx-runtime@2.3.6:
    resolution: {integrity: sha512-zl6s8LwNyo1P9uw+XJGvZtdFF1GdAkOg8ujOw+4Pyb76874fLps4ueHXDhXWdk6YHQ6OgUtinliG7RsYvCbbBg==}

  hast-util-to-parse5@8.0.0:
    resolution: {integrity: sha512-3KKrV5ZVI8if87DVSi1vDeByYrkGzg4mEfeu4alwgmmIeARiBLKCZS2uw5Gb6nU9x9Yufyj3iudm6i7nl52PFw==}

  hast-util-to-string@3.0.1:
    resolution: {integrity: sha512-XelQVTDWvqcl3axRfI0xSeoVKzyIFPwsAGSLIsKdJKQMXDYJS4WYrBNF/8J7RdhIcFI2BOHgAifggsvsxp/3+A==}

  hast-util-to-text@4.0.2:
    resolution: {integrity: sha512-KK6y/BN8lbaq654j7JgBydev7wuNMcID54lkRav1P0CaE1e47P72AWWPiGKXTJU271ooYzcvTAn/Zt0REnvc7A==}

  hast-util-whitespace@3.0.0:
    resolution: {integrity: sha512-88JUN06ipLwsnv+dVn+OIYOvAuvBMy/Qoi6O7mQHxdPXpjy+Cd6xRkWwux7DKO+4sYILtLBRIKgsdpS2gQc7qw==}

  hastscript@9.0.1:
    resolution: {integrity: sha512-g7df9rMFX/SPi34tyGCyUBREQoKkapwdY/T04Qn9TDWfHhAYt4/I0gMVirzK5wEzeUqIjEB+LXC/ypb7Aqno5w==}

  hoist-non-react-statics@3.3.2:
    resolution: {integrity: sha512-/gGivxi8JPKWNm/W0jSmzcMPpfpPLc3dY/6GxhX2hQ9iGj3aDfklV4ET7NjKpSinLpJ5vafa9iiGIEZg10SfBw==}

  html-escaper@2.0.2:
    resolution: {integrity: sha512-H2iMtd0I4Mt5eYiapRdIDjp+XzelXQ0tFE4JS7YFwFevXXMmOp9myNrUvCg0D6ws8iqkRPBfKHgbwig1SmlLfg==}

  html-escaper@3.0.3:
    resolution: {integrity: sha512-RuMffC89BOWQoY0WKGpIhn5gX3iI54O6nRA0yC124NYVtzjmFWBIiFd8M0x+ZdX0P9R4lADg1mgP8C7PxGOWuQ==}

  html-void-elements@3.0.0:
    resolution: {integrity: sha512-bEqo66MRXsUGxWHV5IP0PUiAWwoEjba4VCzg0LjFJBpchPaTfyfCKTG6bc5F8ucKec3q5y6qOdGyYTSBEvhCrg==}

  html-whitespace-sensitive-tag-names@3.0.1:
    resolution: {integrity: sha512-q+310vW8zmymYHALr1da4HyXUQ0zgiIwIicEfotYPWGN0OJVEN/58IJ3A4GBYcEq3LGAZqKb+ugvP0GNB9CEAA==}

  http-cache-semantics@4.1.1:
    resolution: {integrity: sha512-er295DKPVsV82j5kw1Gjt+ADA/XYHsajl82cGNQG2eyoPkvgUhX+nDIyelzhIWbbsXP39EHcI6l5tYs2FYqYXQ==}

  i18next@23.16.8:
    resolution: {integrity: sha512-06r/TitrM88Mg5FdUXAKL96dJMzgqLE5dv3ryBAra4KCwD9mJ4ndOTS95ZuymIGoE+2hzfdaMak2X11/es7ZWg==}

  ieee754@1.2.1:
    resolution: {integrity: sha512-dcyqhDvX1C46lXZcVqCpK+FtMRQVdIMN6/Df5js2zouUsqG7I6sFxitIC+7KYK29KdXOLHdu9zL4sFnoVQnqaA==}

  import-fresh@3.3.0:
    resolution: {integrity: sha512-veYYhQa+D1QBKznvhUHxb8faxlrwUnxseDAbAp457E0wLNio2bOSKnjYDhMj+YiAq61xrMGhQk9iXVk5FzgQMw==}
    engines: {node: '>=6'}

  import-meta-resolve@4.1.0:
    resolution: {integrity: sha512-I6fiaX09Xivtk+THaMfAwnA3MVA5Big1WHF1Dfx9hFuvNIWpXnorlkzhcQf6ehrqQiiZECRt1poOAkPmer3ruw==}

  inline-style-parser@0.2.4:
    resolution: {integrity: sha512-0aO8FkhNZlj/ZIbNi7Lxxr12obT7cL1moPfE4tg1LkX7LlLfC6DeX4l2ZEud1ukP9jNQyNnfzQVqwbwmAATY4Q==}

  iron-webcrypto@1.2.1:
    resolution: {integrity: sha512-feOM6FaSr6rEABp/eDfVseKyTMDt+KGpeB35SkVn9Tyn0CqvVsY3EwI0v5i8nMHyJnzCIQf7nsy3p41TPkJZhg==}

  is-alphabetical@2.0.1:
    resolution: {integrity: sha512-FWyyY60MeTNyeSRpkM2Iry0G9hpr7/9kD40mD/cGQEuilcZYS4okz8SN2Q6rLCJ8gbCt6fN+rC+6tMGS99LaxQ==}

  is-alphanumerical@2.0.1:
    resolution: {integrity: sha512-hmbYhX/9MUMF5uh7tOXyK/n0ZvWpad5caBA17GsC6vyuCqaWliRG5K1qS9inmUhEMaOBIW7/whAnSwveW/LtZw==}

  is-arrayish@0.2.1:
    resolution: {integrity: sha512-zz06S8t0ozoDXMG+ube26zeCTNXcKIPJZJi8hBrF4idCLms4CG9QtK7qBl1boi5ODzFpjswb5JPmHCbMpjaYzg==}

  is-arrayish@0.3.2:
    resolution: {integrity: sha512-eVRqCvVlZbuw3GrM63ovNSNAeA1K16kaR/LRY/92w0zxQ5/1YzwblUX652i4Xs9RwAGjW9d9y6X88t8OaAJfWQ==}

  is-core-module@2.13.1:
    resolution: {integrity: sha512-hHrIjvZsftOsvKSn2TRYl63zvxsgE0K+0mYMoH6gD4omR5IWB2KynivBQczo3+wF1cCkjzvptnI9Q0sPU66ilw==}

  is-decimal@2.0.1:
    resolution: {integrity: sha512-AAB9hiomQs5DXWcRB1rqsxGUstbRroFOPPVAomNk/3XHR5JyEZChOyTWe2oayKnsSsr/kcGqF+z6yuH6HHpN0A==}

  is-docker@3.0.0:
    resolution: {integrity: sha512-eljcgEDlEns/7AXFosB5K/2nCM4P7FQPkGc/DWLy5rmFEWvZayGrik1d9/QIY5nJ4f9YsVvBkA6kJpHn9rISdQ==}
    engines: {node: ^12.20.0 || ^14.13.1 || >=16.0.0}
    hasBin: true

  is-extglob@2.1.1:
    resolution: {integrity: sha512-SbKbANkN603Vi4jEZv49LeVJMn4yGwsbzZworEoyEiutsN3nJYdbO36zfhGJ6QEDpOZIFkDtnq5JRxmvl3jsoQ==}
    engines: {node: '>=0.10.0'}

  is-fullwidth-code-point@3.0.0:
    resolution: {integrity: sha512-zymm5+u+sCsSWyD9qNaejV3DFvhCKclKdizYaJUuHA83RLjb7nSuGnddCHGv0hk+KY7BMAlsWeK4Ueg6EV6XQg==}
    engines: {node: '>=8'}

  is-glob@4.0.3:
    resolution: {integrity: sha512-xelSayHH36ZgE7ZWhli7pW34hNbNl8Ojv5KVmkJD4hBdD3th8Tfk9vYasLM+mXWOZhFkgZfxhLSnrwRr4elSSg==}
    engines: {node: '>=0.10.0'}

  is-hexadecimal@2.0.1:
    resolution: {integrity: sha512-DgZQp241c8oO6cA1SbTEWiXeoxV42vlcJxgH+B3hi1AiqqKruZR3ZGF8In3fj4+/y/7rHvlOZLZtgJ/4ttYGZg==}

  is-inside-container@1.0.0:
    resolution: {integrity: sha512-KIYLCCJghfHZxqjYBE7rEy0OBuTd5xCHS7tHVgvCLkx7StIoaxwNW3hCALgEUjFfeRk+MG/Qxmp/vtETEF3tRA==}
    engines: {node: '>=14.16'}
    hasBin: true

  is-number@7.0.0:
    resolution: {integrity: sha512-41Cifkg6e8TylSpdtTpeLVMqvSBEVzTttHvERD741+pnZ8ANv0004MRL43QKPDlK9cGvNp6NZWZUBlbGXYxxng==}
    engines: {node: '>=0.12.0'}

  is-plain-obj@4.1.0:
    resolution: {integrity: sha512-+Pgi+vMuUNkJyExiMBt5IlFoMyKnr5zhJ4Uspz58WOhBF5QoIZkFyNHIbBAtHwzVAgk5RtndVNsDRN61/mmDqg==}
    engines: {node: '>=12'}

  is-wsl@3.1.0:
    resolution: {integrity: sha512-UcVfVfaK4Sc4m7X3dUSoHoozQGBEFeDC+zVo06t98xe8CzHSZZBekNXH+tu0NalHolcJ/QAGqS46Hef7QXBIMw==}
    engines: {node: '>=16'}

  isexe@2.0.0:
    resolution: {integrity: sha512-RHxMLp9lnKHGHRng9QFhRCMbYAcVpn69smSGcq3f36xjgVVWThj4qqLbTLlq7Ssj8B+fIQ1EuCEGI2lKsyQeIw==}

  istanbul-lib-coverage@3.2.2:
    resolution: {integrity: sha512-O8dpsF+r0WV/8MNRKfnmrtCWhuKjxrq2w+jpzBL5UZKTi2LeVWnWOmWRxFlesJONmc+wLAGvKQZEOanko0LFTg==}
    engines: {node: '>=8'}

  istanbul-lib-instrument@6.0.3:
    resolution: {integrity: sha512-Vtgk7L/R2JHyyGW07spoFlB8/lpjiOLTjMdms6AFMraYt3BaJauod/NGrfnVG/y4Ix1JEuMRPDPEj2ua+zz1/Q==}
    engines: {node: '>=10'}

  istanbul-lib-report@3.0.1:
    resolution: {integrity: sha512-GCfE1mtsHGOELCU8e/Z7YWzpmybrx/+dSTfLrvY8qRmaY6zXTKWn6WQIjaAFw069icm6GVMNkgu0NzI4iPZUNw==}
    engines: {node: '>=10'}

  istanbul-lib-source-maps@5.0.6:
    resolution: {integrity: sha512-yg2d+Em4KizZC5niWhQaIomgf5WlL4vOOjZ5xGCmF8SnPE/mDWWXgvRExdcpCgh9lLRRa1/fSYp2ymmbJ1pI+A==}
    engines: {node: '>=10'}

  istanbul-reports@3.1.7:
    resolution: {integrity: sha512-BewmUXImeuRk2YY0PVbxgKAysvhRPUQE0h5QRM++nVWyubKGV0l8qQ5op8+B2DOmwSe63Jivj0BjkPQVf8fP5g==}
    engines: {node: '>=8'}

  jackspeak@3.4.3:
    resolution: {integrity: sha512-OGlZQpz2yfahA/Rd1Y8Cd9SIEsqvXkLVoSw/cgwhnhFMDbsQFeZYoJJ7bIZBS9BcamUW96asq/npPWugM+RQBw==}

  js-tokens@4.0.0:
    resolution: {integrity: sha512-RdJUflcE3cUzKiMqQgsCu06FPu9UdIJO0beYbPhHN4k6apgJtifcoCtT9bcxOpYBtpD2kCM6Sbzg4CausW/PKQ==}

  js-yaml@4.1.0:
    resolution: {integrity: sha512-wpxZs9NoxZaJESJGIZTyDEaYpl0FKSA+FB9aJiyemKhMwkxQg63h4T1KJgUGHpTqPDNRcmmYLugrRjJlBtWvRA==}
    hasBin: true

  jsesc@3.1.0:
    resolution: {integrity: sha512-/sM3dO2FOzXjKQhJuo0Q173wf2KOo8t4I8vHy6lF9poUp7bKT0/NHE8fPX23PwfhnykfqnC2xRxOnVw5XuGIaA==}
    engines: {node: '>=6'}
    hasBin: true

  json-parse-even-better-errors@2.3.1:
    resolution: {integrity: sha512-xyFwyhro/JEof6Ghe2iz2NcXoj2sloNsWr/XsERDK/oiPCfaNhl5ONfp+jQdAZRQQ0IJWNzH9zIZF7li91kh2w==}

  json-schema-traverse@1.0.0:
    resolution: {integrity: sha512-NM8/P9n3XjXhIZn1lLhkFaACTOURQXjWhV4BA/RnOv8xvgqtqpAX9IO4mRQxSx1Rlo4tqzeqb0sOlruaOy3dug==}

  json5@2.2.3:
    resolution: {integrity: sha512-XmOWe7eyHYH14cLdVPoyg+GOH3rYX++KpzrylJwSW98t3Nk+U8XOl8FWKOgwtzdb8lXGf6zYwDUzeHMWfxasyg==}
    engines: {node: '>=6'}
    hasBin: true

  jsonc-parser@2.3.1:
    resolution: {integrity: sha512-H8jvkz1O50L3dMZCsLqiuB2tA7muqbSg1AtGEkN0leAqGjsUzDJir3Zwr02BhqdcITPg3ei3mZ+HjMocAknhhg==}

  jsonc-parser@3.3.1:
    resolution: {integrity: sha512-HUgH65KyejrUFPvHFPbqOY0rsFip3Bo5wb4ngvdi1EpCYWUQDC5V+Y7mZws+DLkr4M//zQJoanu1SP+87Dv1oQ==}

  kiwi-schema@0.5.0:
    resolution: {integrity: sha512-X+FpfU0yTEtc6aTHS7VwbOpvQwRt70+pXXWRI5fd6CvWhe7pSVC854TVo4Zo0x5/wwcWj+/9KUlXpdcP0dY9AA==}
    hasBin: true

  kleur@3.0.3:
    resolution: {integrity: sha512-eTIzlVOSUR+JxdDFepEYcBMtZ9Qqdef+rnzWdRZuMbOywu5tO2w2N7rqjoANZ5k9vywhL6Br1VRjUIgTQx4E8w==}
    engines: {node: '>=6'}

  kleur@4.1.5:
    resolution: {integrity: sha512-o+NO+8WrRiQEE4/7nwRJhN1HWpVmJm511pBHUxPLtp0BUISzlBplORYSmTclCnJvQq2tKu/sgl3xVpkc7ZWuQQ==}
    engines: {node: '>=6'}

  klona@2.0.6:
    resolution: {integrity: sha512-dhG34DXATL5hSxJbIexCft8FChFXtmskoZYnoPWjXQuebWYCNkVeV3KkGegCK9CP1oswI/vQibS2GY7Em/sJJA==}
    engines: {node: '>= 8'}

  lightningcss-darwin-arm64@1.30.1:
    resolution: {integrity: sha512-c8JK7hyE65X1MHMN+Viq9n11RRC7hgin3HhYKhrMyaXflk5GVplZ60IxyoVtzILeKr+xAJwg6zK6sjTBJ0FKYQ==}
    engines: {node: '>= 12.0.0'}
    cpu: [arm64]
    os: [darwin]

  lightningcss-darwin-x64@1.30.1:
    resolution: {integrity: sha512-k1EvjakfumAQoTfcXUcHQZhSpLlkAuEkdMBsI/ivWw9hL+7FtilQc0Cy3hrx0AAQrVtQAbMI7YjCgYgvn37PzA==}
    engines: {node: '>= 12.0.0'}
    cpu: [x64]
    os: [darwin]

  lightningcss-freebsd-x64@1.30.1:
    resolution: {integrity: sha512-kmW6UGCGg2PcyUE59K5r0kWfKPAVy4SltVeut+umLCFoJ53RdCUWxcRDzO1eTaxf/7Q2H7LTquFHPL5R+Gjyig==}
    engines: {node: '>= 12.0.0'}
    cpu: [x64]
    os: [freebsd]

  lightningcss-linux-arm-gnueabihf@1.30.1:
    resolution: {integrity: sha512-MjxUShl1v8pit+6D/zSPq9S9dQ2NPFSQwGvxBCYaBYLPlCWuPh9/t1MRS8iUaR8i+a6w7aps+B4N0S1TYP/R+Q==}
    engines: {node: '>= 12.0.0'}
    cpu: [arm]
    os: [linux]

  lightningcss-linux-arm64-gnu@1.30.1:
    resolution: {integrity: sha512-gB72maP8rmrKsnKYy8XUuXi/4OctJiuQjcuqWNlJQ6jZiWqtPvqFziskH3hnajfvKB27ynbVCucKSm2rkQp4Bw==}
    engines: {node: '>= 12.0.0'}
    cpu: [arm64]
    os: [linux]

  lightningcss-linux-arm64-musl@1.30.1:
    resolution: {integrity: sha512-jmUQVx4331m6LIX+0wUhBbmMX7TCfjF5FoOH6SD1CttzuYlGNVpA7QnrmLxrsub43ClTINfGSYyHe2HWeLl5CQ==}
    engines: {node: '>= 12.0.0'}
    cpu: [arm64]
    os: [linux]

  lightningcss-linux-x64-gnu@1.30.1:
    resolution: {integrity: sha512-piWx3z4wN8J8z3+O5kO74+yr6ze/dKmPnI7vLqfSqI8bccaTGY5xiSGVIJBDd5K5BHlvVLpUB3S2YCfelyJ1bw==}
    engines: {node: '>= 12.0.0'}
    cpu: [x64]
    os: [linux]

  lightningcss-linux-x64-musl@1.30.1:
    resolution: {integrity: sha512-rRomAK7eIkL+tHY0YPxbc5Dra2gXlI63HL+v1Pdi1a3sC+tJTcFrHX+E86sulgAXeI7rSzDYhPSeHHjqFhqfeQ==}
    engines: {node: '>= 12.0.0'}
    cpu: [x64]
    os: [linux]

  lightningcss-win32-arm64-msvc@1.30.1:
    resolution: {integrity: sha512-mSL4rqPi4iXq5YVqzSsJgMVFENoa4nGTT/GjO2c0Yl9OuQfPsIfncvLrEW6RbbB24WtZ3xP/2CCmI3tNkNV4oA==}
    engines: {node: '>= 12.0.0'}
    cpu: [arm64]
    os: [win32]

  lightningcss-win32-x64-msvc@1.30.1:
    resolution: {integrity: sha512-PVqXh48wh4T53F/1CCu8PIPCxLzWyCnn/9T5W1Jpmdy5h9Cwd+0YQS6/LwhHXSafuc61/xg9Lv5OrCby6a++jg==}
    engines: {node: '>= 12.0.0'}
    cpu: [x64]
    os: [win32]

  lightningcss@1.30.1:
    resolution: {integrity: sha512-xi6IyHML+c9+Q3W0S4fCQJOym42pyurFiJUHEcEyHS0CeKzia4yZDEsLlqOFykxOdHpNy0NmvVO31vcSqAxJCg==}
    engines: {node: '>= 12.0.0'}

  lines-and-columns@1.2.4:
    resolution: {integrity: sha512-7ylylesZQ/PV29jhEDl3Ufjo6ZX7gCqJr5F7PKrqc93v7fzSymt1BpwEU8nAUXs8qzzvqhbjhK5QZg6Mt/HkBg==}

  lmdb@2.8.5:
    resolution: {integrity: sha512-9bMdFfc80S+vSldBmG3HOuLVHnxRdNTlpzR6QDnzqCQtCzGUEAGTzBKYMeIM+I/sU4oZfgbcbS7X7F65/z/oxQ==}
    hasBin: true

  lodash@4.17.21:
    resolution: {integrity: sha512-v2kDEe57lecTulaDIuNTPy3Ry4gLGJ6Z1O3vE1krgXZNrsQ+LFTGHVxVjcXPs17LhbZVGedAJv8XZ1tvj5FvSg==}

  longest-streak@3.1.0:
    resolution: {integrity: sha512-9Ri+o0JYgehTaVBBDoMqIl8GXtbWg711O3srftcHhZ0dqnETqLaoIK0x17fUw9rFSlK/0NlsKe0Ahhyl5pXE2g==}

  loose-envify@1.4.0:
    resolution: {integrity: sha512-lyuxPGr/Wfhrlem2CL/UcnUc1zcqKAImBDzukY7Y5F/yQiNdko6+fRLevlw1HgMySw7f611UIY408EtxRSoK3Q==}
    hasBin: true

  loupe@3.1.3:
    resolution: {integrity: sha512-kkIp7XSkP78ZxJEsSxW3712C6teJVoeHHwgo9zJ380de7IYyJ2ISlxojcH2pC5OFLewESmnRi/+XCDIEEVyoug==}

  lru-cache@10.4.3:
    resolution: {integrity: sha512-JNAzZcXrCt42VGLuYz0zfAzDfAvJWW6AfYlDBQyDV5DClI2m5sAmK+OIO7s59XfsRsWHp02jAJrRadPRGTt6SQ==}

  lru-cache@5.1.1:
    resolution: {integrity: sha512-KpNARQA3Iwv+jTA0utUVVbrh+Jlrr1Fv0e56GGzAFOXN7dk/FviaDW8LHmK52DlcH4WP2n6gI8vN1aesBFgo9w==}

  magic-string@0.30.17:
    resolution: {integrity: sha512-sNPKHvyjVf7gyjwS4xGTaW/mCnF8wnjtifKBEhxfZ7E/S8tQ0rssrwGNn6q8JH/ohItJfSQp9mBtQYuTlH5QnA==}

  magicast@0.3.5:
    resolution: {integrity: sha512-L0WhttDl+2BOsybvEOLK7fW3UA0OQ0IQ2d6Zl2x/a6vVRs3bAY0ECOSHHeL5jD+SbOpOCUEi0y1DgHEn9Qn1AQ==}

  make-dir@4.0.0:
    resolution: {integrity: sha512-hXdUTZYIVOt1Ex//jAQi+wTZZpUpwBj/0QsOzqegb3rGMMeJiSEu5xLHnYfBrRV4RH2+OCSOO95Is/7x1WJ4bw==}
    engines: {node: '>=10'}

  markdown-extensions@2.0.0:
    resolution: {integrity: sha512-o5vL7aDWatOTX8LzaS1WMoaoxIiLRQJuIKKe2wAw6IeULDHaqbiqiggmx+pKvZDb1Sj+pE46Sn1T7lCqfFtg1Q==}
    engines: {node: '>=16'}

  markdown-table@3.0.4:
    resolution: {integrity: sha512-wiYz4+JrLyb/DqW2hkFJxP7Vd7JuTDm77fvbM8VfEQdmSMqcImWeeRbHwZjBjIFki/VaMK2BhFi7oUUZeM5bqw==}

  mdast-util-definitions@6.0.0:
    resolution: {integrity: sha512-scTllyX6pnYNZH/AIp/0ePz6s4cZtARxImwoPJ7kS42n+MnVsI4XbnG6d4ibehRIldYMWM2LD7ImQblVhUejVQ==}

  mdast-util-directive@3.1.0:
    resolution: {integrity: sha512-I3fNFt+DHmpWCYAT7quoM6lHf9wuqtI+oCOfvILnoicNIqjh5E3dEJWiXuYME2gNe8vl1iMQwyUHa7bgFmak6Q==}

  mdast-util-find-and-replace@3.0.2:
    resolution: {integrity: sha512-Tmd1Vg/m3Xz43afeNxDIhWRtFZgM2VLyaf4vSTYwudTyeuTneoL3qtWMA5jeLyz/O1vDJmmV4QuScFCA2tBPwg==}

  mdast-util-from-markdown@2.0.2:
    resolution: {integrity: sha512-uZhTV/8NBuw0WHkPTrCqDOl0zVe1BIng5ZtHoDk49ME1qqcjYmmLmOf0gELgcRMxN4w2iuIeVso5/6QymSrgmA==}

  mdast-util-gfm-autolink-literal@2.0.1:
    resolution: {integrity: sha512-5HVP2MKaP6L+G6YaxPNjuL0BPrq9orG3TsrZ9YXbA3vDw/ACI4MEsnoDpn6ZNm7GnZgtAcONJyPhOP8tNJQavQ==}

  mdast-util-gfm-footnote@2.1.0:
    resolution: {integrity: sha512-sqpDWlsHn7Ac9GNZQMeUzPQSMzR6Wv0WKRNvQRg0KqHh02fpTz69Qc1QSseNX29bhz1ROIyNyxExfawVKTm1GQ==}

  mdast-util-gfm-strikethrough@2.0.0:
    resolution: {integrity: sha512-mKKb915TF+OC5ptj5bJ7WFRPdYtuHv0yTRxK2tJvi+BDqbkiG7h7u/9SI89nRAYcmap2xHQL9D+QG/6wSrTtXg==}

  mdast-util-gfm-table@2.0.0:
    resolution: {integrity: sha512-78UEvebzz/rJIxLvE7ZtDd/vIQ0RHv+3Mh5DR96p7cS7HsBhYIICDBCu8csTNWNO6tBWfqXPWekRuj2FNOGOZg==}

  mdast-util-gfm-task-list-item@2.0.0:
    resolution: {integrity: sha512-IrtvNvjxC1o06taBAVJznEnkiHxLFTzgonUdy8hzFVeDun0uTjxxrRGVaNFqkU1wJR3RBPEfsxmU6jDWPofrTQ==}

  mdast-util-gfm@3.1.0:
    resolution: {integrity: sha512-0ulfdQOM3ysHhCJ1p06l0b0VKlhU0wuQs3thxZQagjcjPrlFRqY215uZGHHJan9GEAXd9MbfPjFJz+qMkVR6zQ==}

  mdast-util-mdx-expression@2.0.1:
    resolution: {integrity: sha512-J6f+9hUp+ldTZqKRSg7Vw5V6MqjATc+3E4gf3CFNcuZNWD8XdyI6zQ8GqH7f8169MM6P7hMBRDVGnn7oHB9kXQ==}

  mdast-util-mdx-jsx@3.2.0:
    resolution: {integrity: sha512-lj/z8v0r6ZtsN/cGNNtemmmfoLAFZnjMbNyLzBafjzikOM+glrjNHPlf6lQDOTccj9n5b0PPihEBbhneMyGs1Q==}

  mdast-util-mdx@3.0.0:
    resolution: {integrity: sha512-JfbYLAW7XnYTTbUsmpu0kdBUVe+yKVJZBItEjwyYJiDJuZ9w4eeaqks4HQO+R7objWgS2ymV60GYpI14Ug554w==}

  mdast-util-mdxjs-esm@2.0.1:
    resolution: {integrity: sha512-EcmOpxsZ96CvlP03NghtH1EsLtr0n9Tm4lPUJUBccV9RwUOneqSycg19n5HGzCf+10LozMRSObtVr3ee1WoHtg==}

  mdast-util-phrasing@4.1.0:
    resolution: {integrity: sha512-TqICwyvJJpBwvGAMZjj4J2n0X8QWp21b9l0o7eXyVJ25YNWYbJDVIyD1bZXE6WtV6RmKJVYmQAKWa0zWOABz2w==}

  mdast-util-to-hast@13.2.0:
    resolution: {integrity: sha512-QGYKEuUsYT9ykKBCMOEDLsU5JRObWQusAolFMeko/tYPufNkRffBAQjIE+99jbA87xv6FgmjLtwjh9wBWajwAA==}

  mdast-util-to-markdown@2.1.2:
    resolution: {integrity: sha512-xj68wMTvGXVOKonmog6LwyJKrYXZPvlwabaryTjLh9LuvovB/KAH+kvi8Gjj+7rJjsFi23nkUxRQv1KqSroMqA==}

  mdast-util-to-string@4.0.0:
    resolution: {integrity: sha512-0H44vDimn51F0YwvxSJSm0eCDOJTRlmN0R1yBh4HLj9wiV1Dn0QoXGbvFAWj2hSItVTlCmBF1hqKlIyUBVFLPg==}

  mdn-data@2.12.2:
    resolution: {integrity: sha512-IEn+pegP1aManZuckezWCO+XZQDplx1366JoVhTpMpBB1sPey/SbveZQUosKiKiGYjg1wH4pMlNgXbCiYgihQA==}

  merge2@1.4.1:
    resolution: {integrity: sha512-8q7VEgMJW4J8tcfVPy8g09NcQwZdbwFEqhe/WZkoIzjn/3TGDwtOCYtXGxA3O8tPzpczCCDgv+P2P5y00ZJOOg==}
    engines: {node: '>= 8'}

  micromark-core-commonmark@2.0.3:
    resolution: {integrity: sha512-RDBrHEMSxVFLg6xvnXmb1Ayr2WzLAWjeSATAoxwKYJV94TeNavgoIdA0a9ytzDSVzBy2YKFK+emCPOEibLeCrg==}

  micromark-extension-directive@3.0.2:
    resolution: {integrity: sha512-wjcXHgk+PPdmvR58Le9d7zQYWy+vKEU9Se44p2CrCDPiLr2FMyiT4Fyb5UFKFC66wGB3kPlgD7q3TnoqPS7SZA==}

  micromark-extension-gfm-autolink-literal@2.1.0:
    resolution: {integrity: sha512-oOg7knzhicgQ3t4QCjCWgTmfNhvQbDDnJeVu9v81r7NltNCVmhPy1fJRX27pISafdjL+SVc4d3l48Gb6pbRypw==}

  micromark-extension-gfm-footnote@2.1.0:
    resolution: {integrity: sha512-/yPhxI1ntnDNsiHtzLKYnE3vf9JZ6cAisqVDauhp4CEHxlb4uoOTxOCJ+9s51bIB8U1N1FJ1RXOKTIlD5B/gqw==}

  micromark-extension-gfm-strikethrough@2.1.0:
    resolution: {integrity: sha512-ADVjpOOkjz1hhkZLlBiYA9cR2Anf8F4HqZUO6e5eDcPQd0Txw5fxLzzxnEkSkfnD0wziSGiv7sYhk/ktvbf1uw==}

  micromark-extension-gfm-table@2.1.1:
    resolution: {integrity: sha512-t2OU/dXXioARrC6yWfJ4hqB7rct14e8f7m0cbI5hUmDyyIlwv5vEtooptH8INkbLzOatzKuVbQmAYcbWoyz6Dg==}

  micromark-extension-gfm-tagfilter@2.0.0:
    resolution: {integrity: sha512-xHlTOmuCSotIA8TW1mDIM6X2O1SiX5P9IuDtqGonFhEK0qgRI4yeC6vMxEV2dgyr2TiD+2PQ10o+cOhdVAcwfg==}

  micromark-extension-gfm-task-list-item@2.1.0:
    resolution: {integrity: sha512-qIBZhqxqI6fjLDYFTBIa4eivDMnP+OZqsNwmQ3xNLE4Cxwc+zfQEfbs6tzAo2Hjq+bh6q5F+Z8/cksrLFYWQQw==}

  micromark-extension-gfm@3.0.0:
    resolution: {integrity: sha512-vsKArQsicm7t0z2GugkCKtZehqUm31oeGBV/KVSorWSy8ZlNAv7ytjFhvaryUiCUJYqs+NoE6AFhpQvBTM6Q4w==}

  micromark-extension-mdx-expression@3.0.1:
    resolution: {integrity: sha512-dD/ADLJ1AeMvSAKBwO22zG22N4ybhe7kFIZ3LsDI0GlsNr2A3KYxb0LdC1u5rj4Nw+CHKY0RVdnHX8vj8ejm4Q==}

  micromark-extension-mdx-jsx@3.0.2:
    resolution: {integrity: sha512-e5+q1DjMh62LZAJOnDraSSbDMvGJ8x3cbjygy2qFEi7HCeUT4BDKCvMozPozcD6WmOt6sVvYDNBKhFSz3kjOVQ==}

  micromark-extension-mdx-md@2.0.0:
    resolution: {integrity: sha512-EpAiszsB3blw4Rpba7xTOUptcFeBFi+6PY8VnJ2hhimH+vCQDirWgsMpz7w1XcZE7LVrSAUGb9VJpG9ghlYvYQ==}

  micromark-extension-mdxjs-esm@3.0.0:
    resolution: {integrity: sha512-DJFl4ZqkErRpq/dAPyeWp15tGrcrrJho1hKK5uBS70BCtfrIFg81sqcTVu3Ta+KD1Tk5vAtBNElWxtAa+m8K9A==}

  micromark-extension-mdxjs@3.0.0:
    resolution: {integrity: sha512-A873fJfhnJ2siZyUrJ31l34Uqwy4xIFmvPY1oj+Ean5PHcPBYzEsvqvWGaWcfEIr11O5Dlw3p2y0tZWpKHDejQ==}

  micromark-factory-destination@2.0.1:
    resolution: {integrity: sha512-Xe6rDdJlkmbFRExpTOmRj9N3MaWmbAgdpSrBQvCFqhezUn4AHqJHbaEnfbVYYiexVSs//tqOdY/DxhjdCiJnIA==}

  micromark-factory-label@2.0.1:
    resolution: {integrity: sha512-VFMekyQExqIW7xIChcXn4ok29YE3rnuyveW3wZQWWqF4Nv9Wk5rgJ99KzPvHjkmPXF93FXIbBp6YdW3t71/7Vg==}

  micromark-factory-mdx-expression@2.0.3:
    resolution: {integrity: sha512-kQnEtA3vzucU2BkrIa8/VaSAsP+EJ3CKOvhMuJgOEGg9KDC6OAY6nSnNDVRiVNRqj7Y4SlSzcStaH/5jge8JdQ==}

  micromark-factory-space@2.0.1:
    resolution: {integrity: sha512-zRkxjtBxxLd2Sc0d+fbnEunsTj46SWXgXciZmHq0kDYGnck/ZSGj9/wULTV95uoeYiK5hRXP2mJ98Uo4cq/LQg==}

  micromark-factory-title@2.0.1:
    resolution: {integrity: sha512-5bZ+3CjhAd9eChYTHsjy6TGxpOFSKgKKJPJxr293jTbfry2KDoWkhBb6TcPVB4NmzaPhMs1Frm9AZH7OD4Cjzw==}

  micromark-factory-whitespace@2.0.1:
    resolution: {integrity: sha512-Ob0nuZ3PKt/n0hORHyvoD9uZhr+Za8sFoP+OnMcnWK5lngSzALgQYKMr9RJVOWLqQYuyn6ulqGWSXdwf6F80lQ==}

  micromark-util-character@2.1.1:
    resolution: {integrity: sha512-wv8tdUTJ3thSFFFJKtpYKOYiGP2+v96Hvk4Tu8KpCAsTMs6yi+nVmGh1syvSCsaxz45J6Jbw+9DD6g97+NV67Q==}

  micromark-util-chunked@2.0.1:
    resolution: {integrity: sha512-QUNFEOPELfmvv+4xiNg2sRYeS/P84pTW0TCgP5zc9FpXetHY0ab7SxKyAQCNCc1eK0459uoLI1y5oO5Vc1dbhA==}

  micromark-util-classify-character@2.0.1:
    resolution: {integrity: sha512-K0kHzM6afW/MbeWYWLjoHQv1sgg2Q9EccHEDzSkxiP/EaagNzCm7T/WMKZ3rjMbvIpvBiZgwR3dKMygtA4mG1Q==}

  micromark-util-combine-extensions@2.0.1:
    resolution: {integrity: sha512-OnAnH8Ujmy59JcyZw8JSbK9cGpdVY44NKgSM7E9Eh7DiLS2E9RNQf0dONaGDzEG9yjEl5hcqeIsj4hfRkLH/Bg==}

  micromark-util-decode-numeric-character-reference@2.0.2:
    resolution: {integrity: sha512-ccUbYk6CwVdkmCQMyr64dXz42EfHGkPQlBj5p7YVGzq8I7CtjXZJrubAYezf7Rp+bjPseiROqe7G6foFd+lEuw==}

  micromark-util-decode-string@2.0.1:
    resolution: {integrity: sha512-nDV/77Fj6eH1ynwscYTOsbK7rR//Uj0bZXBwJZRfaLEJ1iGBR6kIfNmlNqaqJf649EP0F3NWNdeJi03elllNUQ==}

  micromark-util-encode@2.0.1:
    resolution: {integrity: sha512-c3cVx2y4KqUnwopcO9b/SCdo2O67LwJJ/UyqGfbigahfegL9myoEFoDYZgkT7f36T0bLrM9hZTAaAyH+PCAXjw==}

  micromark-util-events-to-acorn@2.0.3:
    resolution: {integrity: sha512-jmsiEIiZ1n7X1Rr5k8wVExBQCg5jy4UXVADItHmNk1zkwEVhBuIUKRu3fqv+hs4nxLISi2DQGlqIOGiFxgbfHg==}

  micromark-util-html-tag-name@2.0.1:
    resolution: {integrity: sha512-2cNEiYDhCWKI+Gs9T0Tiysk136SnR13hhO8yW6BGNyhOC4qYFnwF1nKfD3HFAIXA5c45RrIG1ub11GiXeYd1xA==}

  micromark-util-normalize-identifier@2.0.1:
    resolution: {integrity: sha512-sxPqmo70LyARJs0w2UclACPUUEqltCkJ6PhKdMIDuJ3gSf/Q+/GIe3WKl0Ijb/GyH9lOpUkRAO2wp0GVkLvS9Q==}

  micromark-util-resolve-all@2.0.1:
    resolution: {integrity: sha512-VdQyxFWFT2/FGJgwQnJYbe1jjQoNTS4RjglmSjTUlpUMa95Htx9NHeYW4rGDJzbjvCsl9eLjMQwGeElsqmzcHg==}

  micromark-util-sanitize-uri@2.0.1:
    resolution: {integrity: sha512-9N9IomZ/YuGGZZmQec1MbgxtlgougxTodVwDzzEouPKo3qFWvymFHWcnDi2vzV1ff6kas9ucW+o3yzJK9YB1AQ==}

  micromark-util-subtokenize@2.1.0:
    resolution: {integrity: sha512-XQLu552iSctvnEcgXw6+Sx75GflAPNED1qx7eBJ+wydBb2KCbRZe+NwvIEEMM83uml1+2WSXpBAcp9IUCgCYWA==}

  micromark-util-symbol@2.0.1:
    resolution: {integrity: sha512-vs5t8Apaud9N28kgCrRUdEed4UJ+wWNvicHLPxCa9ENlYuAY31M0ETy5y1vA33YoNPDFTghEbnh6efaE8h4x0Q==}

  micromark-util-types@2.0.2:
    resolution: {integrity: sha512-Yw0ECSpJoViF1qTU4DC6NwtC4aWGt1EkzaQB8KPPyCRR8z9TWeV0HbEFGTO+ZY1wB22zmxnJqhPyTpOVCpeHTA==}

  micromark@4.0.2:
    resolution: {integrity: sha512-zpe98Q6kvavpCr1NPVSCMebCKfD7CA2NqZ+rykeNhONIJBpc1tFKt9hucLGwha3jNTNI8lHpctWJWoimVF4PfA==}

  micromatch@4.0.8:
    resolution: {integrity: sha512-PXwfBhYu0hBCPw8Dn0E+WDYb7af3dSLVWKi3HGv84IdF4TyFoC0ysxFd0Goxw7nSv4T/PzEJQxsYsEiFCKo2BA==}
    engines: {node: '>=8.6'}

  minimatch@9.0.5:
    resolution: {integrity: sha512-G6T0ZX48xgozx7587koeX9Ys2NYy6Gmv//P89sEte9V9whIapMNF4idKxnW2QtCcLiTWlb/wfCabAtAFWhhBow==}
    engines: {node: '>=16 || 14 >=14.17'}

  minipass@7.1.2:
    resolution: {integrity: sha512-qOOzS1cBTWYF4BH8fVePDBOO9iptMnGUEZwNc/cMWnTV2nVLZ7VoNWEPHkYczZA0pdoA7dl6e7FL659nX9S2aw==}
    engines: {node: '>=16 || 14 >=14.17'}

  mrmime@2.0.1:
    resolution: {integrity: sha512-Y3wQdFg2Va6etvQ5I82yUhGdsKrcYox6p7FfL1LbK2J4V01F9TGlepTIhnK24t7koZibmg82KGglhA1XK5IsLQ==}
    engines: {node: '>=10'}

  ms@2.1.3:
    resolution: {integrity: sha512-6FlzubTLZG3J2a/NVCAleEhjzq5oxgHyaCU9yYXvcLsvoVaHJq/s5xXI6/XXP6tz7R9xAOtHnSO/tXtF3WRTlA==}

  msgpackr-extract@3.0.2:
    resolution: {integrity: sha512-SdzXp4kD/Qf8agZ9+iTu6eql0m3kWm1A2y1hkpTeVNENutaB0BwHlSvAIaMxwntmRUAUjon2V4L8Z/njd0Ct8A==}
    hasBin: true

  msgpackr@1.11.4:
    resolution: {integrity: sha512-uaff7RG9VIC4jacFW9xzL3jc0iM32DNHe4jYVycBcjUePT/Klnfj7pqtWJt9khvDFizmjN2TlYniYmSS2LIaZg==}

  muggle-string@0.4.1:
    resolution: {integrity: sha512-VNTrAak/KhO2i8dqqnqnAHOa3cYBwXEZe9h+D5h/1ZqFSTEFHdM65lR7RoIqq3tBBYavsOXV84NoHXZ0AkPyqQ==}

  nanoid@3.3.11:
    resolution: {integrity: sha512-N8SpfPUnUp1bK+PMYW8qSWdl9U+wwNWI4QKxOYDy9JAro3WMX7p2OeVRF9v+347pnakNevPmiHhNmZ2HbFA76w==}
    engines: {node: ^10 || ^12 || ^13.7 || ^14 || >=15.0.1}
    hasBin: true

  neotraverse@0.6.18:
    resolution: {integrity: sha512-Z4SmBUweYa09+o6pG+eASabEpP6QkQ70yHj351pQoEXIs8uHbaU2DWVmzBANKgflPa47A50PtB2+NgRpQvr7vA==}
    engines: {node: '>= 10'}

  nlcst-to-string@4.0.0:
    resolution: {integrity: sha512-YKLBCcUYKAg0FNlOBT6aI91qFmSiFKiluk655WzPF+DDMA02qIyy8uiRqI8QXtcFpEvll12LpL5MXqEmAZ+dcA==}

  node-addon-api@6.1.0:
    resolution: {integrity: sha512-+eawOlIgy680F0kBzPUNFhMZGtJ1YmqM6l4+Crf4IkImjYrO/mqPwRMh352g23uIaQKFItcQ64I7KMaJxHgAVA==}

  node-addon-api@7.1.0:
    resolution: {integrity: sha512-mNcltoe1R8o7STTegSOHdnJNN7s5EUvhoS7ShnTHDyOSd+8H+UdWODq6qSv67PjC8Zc5JRT8+oLAMCr0SIXw7g==}
    engines: {node: ^16 || ^18 || >= 20}

  node-fetch-native@1.6.6:
    resolution: {integrity: sha512-8Mc2HhqPdlIfedsuZoc3yioPuzp6b+L5jRCRY1QzuWZh2EGJVQrGppC6V6cF0bLdbW0+O2YpqCA25aF/1lvipQ==}

  node-fetch@2.7.0:
    resolution: {integrity: sha512-c4FRfUm/dbcWZ7U+1Wq0AwCyFL+3nt2bEw05wfxSz+DWpWsitgmSgYmy2dQdWyKC1694ELPqMs/YzUSNozLt8A==}
    engines: {node: 4.x || >=6.0.0}
    peerDependencies:
      encoding: ^0.1.0
    peerDependenciesMeta:
      encoding:
        optional: true

  node-gyp-build-optional-packages@5.0.7:
    resolution: {integrity: sha512-YlCCc6Wffkx0kHkmam79GKvDQ6x+QZkMjFGrIMxgFNILFvGSbCp2fCBC55pGTT9gVaz8Na5CLmxt/urtzRv36w==}
    hasBin: true

  node-gyp-build-optional-packages@5.1.1:
    resolution: {integrity: sha512-+P72GAjVAbTxjjwUmwjVrqrdZROD4nf8KgpBoDxqXXTiYZZt/ud60dE5yvCSr9lRO8e8yv6kgJIC0K0PfZFVQw==}
    hasBin: true

  node-mock-http@1.0.0:
    resolution: {integrity: sha512-0uGYQ1WQL1M5kKvGRXWQ3uZCHtLTO8hln3oBjIusM75WoesZ909uQJs/Hb946i2SS+Gsrhkaa6iAO17jRIv6DQ==}

  node-releases@2.0.19:
    resolution: {integrity: sha512-xxOWJsBKtzAq7DY0J+DTzuz58K8e7sJbdgwkbMWQe8UYB6ekmsQ45q0M/tJDsGaZmbC+l7n57UV8Hl5tHxO9uw==}

  normalize-path@3.0.0:
    resolution: {integrity: sha512-6eZs5Ls3WtCisHWp9S2GUy8dqkpGi4BVSz3GaqiE6ezub0512ESztXUwUB6C6IKbQkY2Pnb/mD4WYojCRwcwLA==}
    engines: {node: '>=0.10.0'}

  nth-check@2.1.1:
    resolution: {integrity: sha512-lqjrjmaOoAnWfMmBPL+XNnynZh2+swxiX3WUE0s4yEHI6m+AwrK2UZOimIRl3X/4QctVqS8AiZjFqyOGrMXb/w==}

  nullthrows@1.1.1:
    resolution: {integrity: sha512-2vPPEi+Z7WqML2jZYddDIfy5Dqb0r2fze2zTxNNknZaFpVHU3mFB3R+DWeJWGVx0ecvttSGlJTI+WG+8Z4cDWw==}

  numcodecs@0.3.2:
    resolution: {integrity: sha512-6YSPnmZgg0P87jnNhi3s+FVLOcIn3y+1CTIgUulA3IdASzK9fJM87sUFkpyA+be9GibGRaST2wCgkD+6U+fWKw==}

  object-assign@4.1.1:
    resolution: {integrity: sha512-rJgTQnkUnH1sFw8yT6VSU3zD3sWmu6sZhIseY8VX+GRu3P6F7Fu+JNDoXfklElbLJSnc3FUQHVe4cU5hj+BcUg==}
    engines: {node: '>=0.10.0'}

  ofetch@1.4.1:
    resolution: {integrity: sha512-QZj2DfGplQAr2oj9KzceK9Hwz6Whxazmn85yYeVuS3u9XTMOGMRx0kO95MQ+vLsj/S/NwBDMMLU5hpxvI6Tklw==}

  ohash@2.0.11:
    resolution: {integrity: sha512-RdR9FQrFwNBNXAr4GixM8YaRZRJ5PUWbKYbE5eOsrwAjJW0q2REGcf79oYPsLyskQCZG1PLN+S/K1V00joZAoQ==}

  oniguruma-parser@0.12.1:
    resolution: {integrity: sha512-8Unqkvk1RYc6yq2WBYRj4hdnsAxVze8i7iPfQr8e4uSP3tRv0rpZcbGUDvxfQQcdwHt/e9PrMvGCsa8OqG9X3w==}

  oniguruma-to-es@4.3.3:
    resolution: {integrity: sha512-rPiZhzC3wXwE59YQMRDodUwwT9FZ9nNBwQQfsd1wfdtlKEyCdRV0avrTcSZ5xlIvGRVPd/cx6ZN45ECmS39xvg==}

  ordered-binary@1.5.1:
    resolution: {integrity: sha512-5VyHfHY3cd0iza71JepYG50My+YUbrFtGoUz2ooEydPyPM7Aai/JW098juLr+RG6+rDJuzNNTsEQu2DZa1A41A==}

  p-limit@6.2.0:
    resolution: {integrity: sha512-kuUqqHNUqoIWp/c467RI4X6mmyuojY5jGutNU0wVTmEOOfcuwLqyMVoAi9MKi2Ak+5i9+nhmrK4ufZE8069kHA==}
    engines: {node: '>=18'}

  p-queue@8.1.0:
    resolution: {integrity: sha512-mxLDbbGIBEXTJL0zEx8JIylaj3xQ7Z/7eEVjcF9fJX4DBiH9oqe+oahYnlKKxm0Ci9TlWTyhSHgygxMxjIB2jw==}
    engines: {node: '>=18'}

  p-timeout@6.1.4:
    resolution: {integrity: sha512-MyIV3ZA/PmyBN/ud8vV9XzwTrNtR4jFrObymZYnZqMmW0zA8Z17vnT0rBgFE/TlohB+YCHqXMgZzb3Csp49vqg==}
    engines: {node: '>=14.16'}

  package-json-from-dist@1.0.1:
    resolution: {integrity: sha512-UEZIS3/by4OC8vL3P2dTXRETpebLI2NiI5vIrjaD/5UtrkFX/tNbwjTSRAGC/+7CAo2pIcBaRgWmcBBHcsaCIw==}

  package-manager-detector@1.3.0:
    resolution: {integrity: sha512-ZsEbbZORsyHuO00lY1kV3/t72yp6Ysay6Pd17ZAlNGuGwmWDLCJxFpRs0IzfXfj1o4icJOkUEioexFHzyPurSQ==}

  pagefind@1.3.0:
    resolution: {integrity: sha512-8KPLGT5g9s+olKMRTU9LFekLizkVIu9tes90O1/aigJ0T5LmyPqTzGJrETnSw3meSYg58YH7JTzhTTW/3z6VAw==}
    hasBin: true

  pako@0.2.9:
    resolution: {integrity: sha512-NUcwaKxUxWrZLpDG+z/xZaCgQITkA/Dv4V/T6bw7VON6l1Xz/VnrBqrYjZQ12TamKHzITTfOEIYUj48y2KXImA==}

  parcel@2.15.2:
    resolution: {integrity: sha512-+ZFhK66uYSwEju8gd3d1qDrBO9JzUNjySnjVJHm9M2boHVDOJl0ZcMQNHTQD9Oyhcba6sf3yIQecjNK1+UvpWg==}
    engines: {node: '>= 16.0.0'}
    hasBin: true

  parent-module@1.0.1:
    resolution: {integrity: sha512-GQ2EWRpQV8/o+Aw8YqtfZZPfNRWZYkbidE9k5rpl/hC3vtHHBfGm2Ifi6qWV+coDGkrUKZAxE3Lot5kcsRlh+g==}
    engines: {node: '>=6'}

  parse-entities@4.0.2:
    resolution: {integrity: sha512-GG2AQYWoLgL877gQIKeRPGO1xF9+eG1ujIb5soS5gPvLQ1y2o8FL90w2QWNdf9I361Mpp7726c+lj3U0qK1uGw==}

  parse-json@5.2.0:
    resolution: {integrity: sha512-ayCKvm/phCGxOkYRSCM82iDwct8/EonSEgCSxWxD7ve6jHggsFl4fZVQBPRNgQoKiuV/odhFrGzQXZwbifC8Rg==}
    engines: {node: '>=8'}

  parse-latin@7.0.0:
    resolution: {integrity: sha512-mhHgobPPua5kZ98EF4HWiH167JWBfl4pvAIXXdbaVohtK7a6YBOy56kvhCqduqyo/f3yrHFWmqmiMg/BkBkYYQ==}

  parse5@7.3.0:
    resolution: {integrity: sha512-IInvU7fabl34qmi9gY8XOVxhYyMyuH2xUNpb2q8/Y+7552KlejkRvqvD19nMoUW/uQGGbqNpA6Tufu5FL5BZgw==}

  path-browserify@1.0.1:
    resolution: {integrity: sha512-b7uo2UCUOYZcnF/3ID0lulOJi/bafxa1xPe7ZPsammBSpjSWQkjNxlt635YGS2MiR9GjvuXCtz2emr3jbsz98g==}

  path-key@3.1.1:
    resolution: {integrity: sha512-ojmeN0qd+y0jszEtoY48r0Peq5dwMEkIlCOu6Q5f41lfkswXuKtYrhgoTpLnyIcHm24Uhqx+5Tqm2InSwLhE6Q==}
    engines: {node: '>=8'}

  path-parse@1.0.7:
    resolution: {integrity: sha512-LDJzPVEEEPR+y48z93A0Ed0yXb8pAByGWo/k5YYdYgpY2/2EsOsksJrq7lOHxryrVOn1ejG6oAp8ahvOIQD8sw==}

  path-scurry@1.11.1:
    resolution: {integrity: sha512-Xa4Nw17FS9ApQFJ9umLiJS4orGjm7ZzwUrwamcGQuHSzDyth9boKDaycYdDcZDuqYATXw4HFXgaqWTctW/v1HA==}
    engines: {node: '>=16 || 14 >=14.18'}

  path-type@4.0.0:
    resolution: {integrity: sha512-gDKb8aZMDeD/tZWs9P6+q0J9Mwkdl6xMV8TjnGP3qJVJ06bdMgkbBlLU8IdfOsIsFz2BW1rNVT3XuNEl8zPAvw==}
    engines: {node: '>=8'}

  pathe@2.0.3:
    resolution: {integrity: sha512-WUjGcAqP1gQacoQe+OBJsFA7Ld4DyXuUIjZ5cc75cLHvJ7dtNsTugphxIADwspS+AraAUePCKrSVtPLFj/F88w==}

  pathval@2.0.0:
    resolution: {integrity: sha512-vE7JKRyES09KiunauX7nd2Q9/L7lhok4smP9RZTDeD4MVs72Dp2qNFVz39Nz5a0FVEW0BJR6C0DYrq6unoziZA==}
    engines: {node: '>= 14.16'}

  picocolors@1.1.1:
    resolution: {integrity: sha512-xceH2snhtb5M9liqDsmEw56le376mTZkEX/jEb/RxNFyegNul7eNslCXP9FDj/Lcu0X8KEyMceP2ntpaHrDEVA==}

  picomatch@2.3.1:
    resolution: {integrity: sha512-JU3teHTNjmE2VCGFzuY8EXzCDVwEqB2a8fsIvwaStHhAWJEeVd1o1QD80CU6+ZdEXXSLbSsuLwJjkCBWqRQUVA==}
    engines: {node: '>=8.6'}

  picomatch@4.0.2:
    resolution: {integrity: sha512-M7BAV6Rlcy5u+m6oPhAPFgJTzAioX/6B0DxyvDlo9l8+T3nLKbrczg2WLUyzd45L8RqfUMyGPzekbMvX2Ldkwg==}
    engines: {node: '>=12'}

  postcss-nested@6.2.0:
    resolution: {integrity: sha512-HQbt28KulC5AJzG+cZtj9kvKB93CFCdLvog1WFLf1D+xmMvPGlBstkpTEZfK5+AN9hfJocyBFCNiqyS48bpgzQ==}
    engines: {node: '>=12.0'}
    peerDependencies:
      postcss: ^8.2.14

  postcss-selector-parser@6.1.2:
    resolution: {integrity: sha512-Q8qQfPiZ+THO/3ZrOrO0cJJKfpYCagtMUkXbnEfmgUjwXg6z/WBeOyS9APBBPCTSiDV+s4SwQGu8yFsiMRIudg==}
    engines: {node: '>=4'}

  postcss-value-parser@4.2.0:
    resolution: {integrity: sha512-1NNCs6uurfkVbeXG4S8JFT9t19m45ICnif8zWLd5oPSZ50QnwMfK+H3jv408d4jw/7Bttv5axS5IiHoLaVNHeQ==}

  postcss@8.5.3:
    resolution: {integrity: sha512-dle9A3yYxlBSrt8Fu+IpjGT8SY8hN0mlaA6GY8t0P5PjIOZemULz/E2Bnm/2dcUOena75OTNkHI76uZBNUUq3A==}
    engines: {node: ^10 || ^12 || >=14}

  prettier@2.8.7:
    resolution: {integrity: sha512-yPngTo3aXUUmyuTjeTUT75txrf+aMh9FiD7q9ZE/i6r0bPb22g4FsE6Y338PQX1bmfy08i9QQCB7/rcUAVntfw==}
    engines: {node: '>=10.13.0'}
    hasBin: true

  prismjs@1.30.0:
    resolution: {integrity: sha512-DEvV2ZF2r2/63V+tK8hQvrR2ZGn10srHbXviTlcv7Kpzw8jWiNTqbVgjO3IY8RxrrOUF8VPMQQFysYYYv0YZxw==}
    engines: {node: '>=6'}

  process@0.11.10:
    resolution: {integrity: sha512-cdGef/drWFoydD1JsMzuFf8100nZl+GT+yacc2bEced5f9Rjk4z+WtFUTBu9PhOi9j/jfmBPu0mMEY4wIdAF8A==}
    engines: {node: '>= 0.6.0'}

  prompts@2.4.2:
    resolution: {integrity: sha512-NxNv/kLguCA7p3jE8oL2aEBsrJWgAakBpgmgK6lpPWV+WuOmY6r2/zbAVnP+T8bQlA0nzHXSJSJW0Hq7ylaD2Q==}
    engines: {node: '>= 6'}

  prop-types@15.8.1:
    resolution: {integrity: sha512-oj87CgZICdulUohogVAR7AjlC0327U4el4L6eAvOqCeudMDVU0NThNaV+b9Df4dXgSP1gXMTnPdhfe/2qDH5cg==}

  property-information@6.5.0:
    resolution: {integrity: sha512-PgTgs/BlvHxOu8QuEN7wi5A0OmXaBcHpmCSTehcs6Uuu9IkDIEo13Hy7n898RHfrQ49vKCoGeWZSaAK01nwVig==}

  property-information@7.1.0:
    resolution: {integrity: sha512-TwEZ+X+yCJmYfL7TPUOcvBZ4QfoT5YenQiJuX//0th53DE6w0xxLEtfK3iyryQFddXuvkIk51EEgrJQ0WJkOmQ==}

  queue-microtask@1.2.3:
    resolution: {integrity: sha512-NuaNSa6flKT5JaSYQzJok04JzTL1CA6aGhv5rfLW3PgqA+M2ChpZQnAC8h8i4ZFkBS8X5RqkDBHA7r4hej3K9A==}

  radix3@1.1.2:
    resolution: {integrity: sha512-b484I/7b8rDEdSDKckSSBA8knMpcdsXudlE/LNL639wFoHKwLbEkQFZHWEYwDC0wa0FKUcCY+GAF73Z7wxNVFA==}

  react-dom@19.1.0:
    resolution: {integrity: sha512-Xs1hdnE+DyKgeHJeJznQmYMIBG3TKIHJJT95Q58nHLSrElKlGQqDTR2HQ9fx5CN/Gk6Vh/kupBTDLU11/nDk/g==}
    peerDependencies:
      react: ^19.1.0

  react-is@16.13.1:
    resolution: {integrity: sha512-24e6ynE2H+OKt4kqsOvNd8kBpV65zoxbA4BVsEOB3ARVWQki/DHzaUoC5KuON/BiccDaCCTZBuOcfZs70kR8bQ==}

  react-is@18.2.0:
    resolution: {integrity: sha512-xWGDIW6x921xtzPkhiULtthJHoJvBbF3q26fzloPCK0hsvxtPVelvftw3zjbHWSkR2km9Z+4uxbDDK/6Zw9B8w==}

  react-is@19.1.0:
    resolution: {integrity: sha512-Oe56aUPnkHyyDxxkvqtd7KkdQP5uIUfHxd5XTb3wE9d/kRnZLmKbDB0GWk919tdQ+mxxPtG6EAs6RMT6i1qtHg==}

  react-refresh@0.16.0:
    resolution: {integrity: sha512-FPvF2XxTSikpJxcr+bHut2H4gJ17+18Uy20D5/F+SKzFap62R3cM5wH6b8WN3LyGSYeQilLEcJcR1fjBSI2S1A==}
    engines: {node: '>=0.10.0'}

  react-refresh@0.17.0:
    resolution: {integrity: sha512-z6F7K9bV85EfseRCp2bzrpyQ0Gkw1uLoCel9XBVWPg/TjRj94SkJzUTGfOa4bs7iJvBWtQG0Wq7wnI0syw3EBQ==}
    engines: {node: '>=0.10.0'}

  react-transition-group@4.4.5:
    resolution: {integrity: sha512-pZcd1MCJoiKiBR2NRxeCRg13uCXbydPnmB4EOeRrY7480qNWO8IIgQG6zlDkm6uRMsURXPuKq0GWtiM59a5Q6g==}
    peerDependencies:
      react: '>=16.6.0'
      react-dom: '>=16.6.0'

  react@19.1.0:
    resolution: {integrity: sha512-FS+XFBNvn3GTAWq26joslQgWNoFu08F4kl0J4CgdNKADkdSGXQyTCnKteIAJy96Br6YbpEU1LSzV5dYtjMkMDg==}
    engines: {node: '>=0.10.0'}

  readdirp@4.1.2:
    resolution: {integrity: sha512-GDhwkLfywWL2s6vEjyhri+eXmfH6j1L7JE27WhqLeYzoh/A3DBaYGEj2H/HFZCn/kMfim73FXxEJTw06WtxQwg==}
    engines: {node: '>= 14.18.0'}

  recma-build-jsx@1.0.0:
    resolution: {integrity: sha512-8GtdyqaBcDfva+GUKDr3nev3VpKAhup1+RvkMvUxURHpW7QyIvk9F5wz7Vzo06CEMSilw6uArgRqhpiUcWp8ew==}

  recma-jsx@1.0.0:
    resolution: {integrity: sha512-5vwkv65qWwYxg+Atz95acp8DMu1JDSqdGkA2Of1j6rCreyFUE/gp15fC8MnGEuG1W68UKjM6x6+YTWIh7hZM/Q==}

  recma-parse@1.0.0:
    resolution: {integrity: sha512-OYLsIGBB5Y5wjnSnQW6t3Xg7q3fQ7FWbw/vcXtORTnyaSFscOtABg+7Pnz6YZ6c27fG1/aN8CjfwoUEUIdwqWQ==}

  recma-stringify@1.0.0:
    resolution: {integrity: sha512-cjwII1MdIIVloKvC9ErQ+OgAtwHBmcZ0Bg4ciz78FtbT8In39aAYbaA7zvxQ61xVMSPE8WxhLwLbhif4Js2C+g==}

  reference-spec-reader@0.2.0:
    resolution: {integrity: sha512-q0mfCi5yZSSHXpCyxjgQeaORq3tvDsxDyzaadA/5+AbAUwRyRuuTh0aRQuE/vAOt/qzzxidJ5iDeu1cLHaNBlQ==}

  regenerator-runtime@0.14.1:
    resolution: {integrity: sha512-dYnhHh0nJoMfnkZs6GmmhFknAGRrLznOu5nc9ML+EJxGvrx6H7teuevqVqCuPcPK//3eDrrjQhehXVx9cnkGdw==}

  regex-recursion@6.0.2:
    resolution: {integrity: sha512-0YCaSCq2VRIebiaUviZNs0cBz1kg5kVS2UKUfNIx8YVs1cN3AV7NTctO5FOKBA+UT2BPJIWZauYHPqJODG50cg==}

  regex-utilities@2.3.0:
    resolution: {integrity: sha512-8VhliFJAWRaUiVvREIiW2NXXTmHs4vMNnSzuJVhscgmGav3g9VDxLrQndI3dZZVVdp0ZO/5v0xmX516/7M9cng==}

  regex@6.0.1:
    resolution: {integrity: sha512-uorlqlzAKjKQZ5P+kTJr3eeJGSVroLKoHmquUj4zHWuR+hEyNqlXsSKlYYF5F4NI6nl7tWCs0apKJ0lmfsXAPA==}

  regl@2.1.0:
    resolution: {integrity: sha512-oWUce/aVoEvW5l2V0LK7O5KJMzUSKeiOwFuJehzpSFd43dO5spP9r+sSUfhKtsky4u6MCqWJaRL+abzExynfTg==}

  regl@2.1.1:
    resolution: {integrity: sha512-+IOGrxl3FZ8ZM9ixCWQZzFRiRn7Rzn9bu3iFHwg/yz4tlOUQgbO4PHLgG+1ZT60zcIV8tief6Qrmyl8qcoJP0g==}

  rehype-expressive-code@0.41.2:
    resolution: {integrity: sha512-vHYfWO9WxAw6kHHctddOt+P4266BtyT1mrOIuxJD+1ELuvuJAa5uBIhYt0OVMyOhlvf57hzWOXJkHnMhpaHyxw==}

  rehype-format@5.0.1:
    resolution: {integrity: sha512-zvmVru9uB0josBVpr946OR8ui7nJEdzZobwLOOqHb/OOD88W0Vk2SqLwoVOj0fM6IPCCO6TaV9CvQvJMWwukFQ==}

  rehype-parse@9.0.1:
    resolution: {integrity: sha512-ksCzCD0Fgfh7trPDxr2rSylbwq9iYDkSn8TCDmEJ49ljEUBxDVCzCHv7QNzZOfODanX4+bWQ4WZqLCRWYLfhag==}

  rehype-raw@7.0.0:
    resolution: {integrity: sha512-/aE8hCfKlQeA8LmyeyQvQF3eBiLRGNlfBJEvWH7ivp9sBqs7TNqBL5X3v157rM4IFETqDnIOO+z5M/biZbo9Ww==}

  rehype-recma@1.0.0:
    resolution: {integrity: sha512-lqA4rGUf1JmacCNWWZx0Wv1dHqMwxzsDWYMTowuplHF3xH0N/MmrZ/G3BDZnzAkRmxDadujCjaKM2hqYdCBOGw==}

  rehype-stringify@10.0.1:
    resolution: {integrity: sha512-k9ecfXHmIPuFVI61B9DeLPN0qFHfawM6RsuX48hoqlaKSF61RskNjSm1lI8PhBEM0MRdLxVVm4WmTqJQccH9mA==}

  rehype@13.0.2:
    resolution: {integrity: sha512-j31mdaRFrwFRUIlxGeuPXXKWQxet52RBQRvCmzl5eCefn/KGbomK5GMHNMsOJf55fgo3qw5tST5neDuarDYR2A==}

  remark-directive@3.0.1:
    resolution: {integrity: sha512-gwglrEQEZcZYgVyG1tQuA+h58EZfq5CSULw7J90AFuCTyib1thgHPoqQ+h9iFvU6R+vnZ5oNFQR5QKgGpk741A==}

  remark-gfm@4.0.1:
    resolution: {integrity: sha512-1quofZ2RQ9EWdeN34S79+KExV1764+wCUGop5CPL1WGdD0ocPpu91lzPGbwWMECpEpd42kJGQwzRfyov9j4yNg==}

  remark-mdx@3.1.0:
    resolution: {integrity: sha512-Ngl/H3YXyBV9RcRNdlYsZujAmhsxwzxpDzpDEhFBVAGthS4GDgnctpDjgFl/ULx5UEDzqtW1cyBSNKqYYrqLBA==}

  remark-parse@11.0.0:
    resolution: {integrity: sha512-FCxlKLNGknS5ba/1lmpYijMUzX2esxW5xQqjWxw2eHFfS2MSdaHVINFmhjo+qN1WhZhNimq0dZATN9pH0IDrpA==}

  remark-rehype@11.1.2:
    resolution: {integrity: sha512-Dh7l57ianaEoIpzbp0PC9UKAdCSVklD8E5Rpw7ETfbTl3FqcOOgq5q2LVDhgGCkaBv7p24JXikPdvhhmHvKMsw==}

  remark-smartypants@3.0.2:
    resolution: {integrity: sha512-ILTWeOriIluwEvPjv67v7Blgrcx+LZOkAUVtKI3putuhlZm84FnqDORNXPPm+HY3NdZOMhyDwZ1E+eZB/Df5dA==}
    engines: {node: '>=16.0.0'}

  remark-stringify@11.0.0:
    resolution: {integrity: sha512-1OSmLd3awB/t8qdoEOMazZkNsfVTeY4fTsgzcQFdXNq8ToTN4ZGwrMnlda4K6smTFKD+GRV6O48i6Z4iKgPPpw==}

  request-light@0.5.8:
    resolution: {integrity: sha512-3Zjgh+8b5fhRJBQZoy+zbVKpAQGLyka0MPgW3zruTF4dFFJ8Fqcfu9YsAvi/rvdcaTeWG3MkbZv4WKxAn/84Lg==}

  request-light@0.7.0:
    resolution: {integrity: sha512-lMbBMrDoxgsyO+yB3sDcrDuX85yYt7sS8BfQd11jtbW/z5ZWgLZRcEGLsLoYw7I0WSUGQBs8CC8ScIxkTX1+6Q==}

  require-directory@2.1.1:
    resolution: {integrity: sha512-fGxEI7+wsG9xrvdjsrlmL22OMTTiHRwAMroiEeMgq8gzoLC/PQr7RsRDSTLUg/bZAZtF+TVIkHc6/4RIKrui+Q==}
    engines: {node: '>=0.10.0'}

  require-from-string@2.0.2:
    resolution: {integrity: sha512-Xf0nWe6RseziFMu+Ap9biiUbmplq6S9/p+7w7YXP/JBHhrUDDUhwa+vANyubuqfZWTveU//DYVGsDG7RKL/vEw==}
    engines: {node: '>=0.10.0'}

  resolve-from@4.0.0:
    resolution: {integrity: sha512-pb/MYmXstAkysRFx8piNI1tGFNQIFA3vkE3Gq4EuA1dF6gHp/+vgZqsCGJapvy8N3Q+4o7FwvquPJcnZ7RYy4g==}
    engines: {node: '>=4'}

  resolve@1.22.8:
    resolution: {integrity: sha512-oKWePCxqpd6FlLvGV1VU0x7bkPmmCNolxzjMf4NczoDnQcIWrAF+cPtZn5i6n+RfD2d9i0tzpKnG6Yk168yIyw==}
    hasBin: true

  restructure@3.0.2:
    resolution: {integrity: sha512-gSfoiOEA0VPE6Tukkrr7I0RBdE0s7H1eFCDBk05l1KIQT1UIKNc5JZy6jdyW6eYH3aR3g5b3PuL77rq0hvwtAw==}

  retext-latin@4.0.0:
    resolution: {integrity: sha512-hv9woG7Fy0M9IlRQloq/N6atV82NxLGveq+3H2WOi79dtIYWN8OaxogDm77f8YnVXJL2VD3bbqowu5E3EMhBYA==}

  retext-smartypants@6.2.0:
    resolution: {integrity: sha512-kk0jOU7+zGv//kfjXEBjdIryL1Acl4i9XNkHxtM7Tm5lFiCog576fjNC9hjoR7LTKQ0DsPWy09JummSsH1uqfQ==}

  retext-stringify@4.0.0:
    resolution: {integrity: sha512-rtfN/0o8kL1e+78+uxPTqu1Klt0yPzKuQ2BfWwwfgIUSayyzxpM1PJzkKt4V8803uB9qSy32MvI7Xep9khTpiA==}

  retext@9.0.0:
    resolution: {integrity: sha512-sbMDcpHCNjvlheSgMfEcVrZko3cDzdbe1x/e7G66dFp0Ff7Mldvi2uv6JkJQzdRcvLYE8CA8Oe8siQx8ZOgTcA==}

  reusify@1.1.0:
    resolution: {integrity: sha512-g6QUff04oZpHs0eG5p83rFLhHeV00ug/Yf9nZM6fLeUrPguBTkTQOdpAWWspMh55TZfVQDPaN3NQJfbVRAxdIw==}
    engines: {iojs: '>=1.0.0', node: '>=0.10.0'}

  rollup@4.40.2:
    resolution: {integrity: sha512-tfUOg6DTP4rhQ3VjOO6B4wyrJnGOX85requAXvqYTHsOgb2TFJdZ3aWpT8W2kPoypSGP7dZUyzxJ9ee4buM5Fg==}
    engines: {node: '>=18.0.0', npm: '>=8.0.0'}
    hasBin: true

  run-parallel@1.2.0:
    resolution: {integrity: sha512-5l4VyZR86LZ/lDxZTR6jqL8AFE2S0IFLMP26AbjsLVADxHdhB/c0GUsH+y39UfCi3dzz8OlQuPmnaJOMoDHQBA==}

  safe-buffer@5.2.1:
    resolution: {integrity: sha512-rp3So07KcdmmKbGvgaNxQSJr7bGVSVk5S9Eq1F+ppbRo70+YeaDxkw5Dd8NPN+GD6bjnYm2VuPuCXmpuYvmCXQ==}

  sax@1.4.1:
    resolution: {integrity: sha512-+aWOz7yVScEGoKNd4PA10LZ8sk0A/z5+nXQG5giUO5rprX9jgYsTdov9qCchZiPIZezbZH+jRut8nPodFAX4Jg==}

  scheduler@0.26.0:
    resolution: {integrity: sha512-NlHwttCI/l5gCPR3D1nNXtWABUmBwvZpEQiD4IXSbIDq8BzLIK/7Ir5gTFSGZDUu37K5cMNp0hFtzO38sC7gWA==}

  semver@6.3.1:
    resolution: {integrity: sha512-BR7VvDCVHO+q2xBEWskxS6DJE1qRnb7DxzUrogb71CWoSficBxYsiAGd+Kl0mmq/MprG9yArRkyrQxTO6XjMzA==}
    hasBin: true

  semver@7.7.1:
    resolution: {integrity: sha512-hlq8tAfn0m/61p4BVRcPzIGr6LKiMwo4VM6dGi6pt4qcRkmNzTcWq6eCEjEh+qXjkMDvPlOFFSGwQjoEa6gyMA==}
    engines: {node: '>=10'}
    hasBin: true

  semver@7.7.2:
    resolution: {integrity: sha512-RF0Fw+rO5AMf9MAyaRXI4AV0Ulj5lMHqVxxdSgiVbixSCXoEmmX/jk0CuJw4+3SqroYO9VoUh+HcuJivvtJemA==}
    engines: {node: '>=10'}
    hasBin: true

  sharp@0.33.5:
    resolution: {integrity: sha512-haPVm1EkS9pgvHrQ/F3Xy+hgcuMV0Wm9vfIBSiwZ05k+xgb0PkBQpGsAA/oWdDobNaZTH5ppvHtzCFbnSEwHVw==}
    engines: {node: ^18.17.0 || ^20.3.0 || >=21.0.0}

  sharp@0.34.1:
    resolution: {integrity: sha512-1j0w61+eVxu7DawFJtnfYcvSv6qPFvfTaqzTQ2BLknVhHTwGS8sc63ZBF4rzkWMBVKybo4S5OBtDdZahh2A1xg==}
    engines: {node: ^18.17.0 || ^20.3.0 || >=21.0.0}

  shebang-command@2.0.0:
    resolution: {integrity: sha512-kHxr2zZpYtdmrN1qDjrrX/Z1rR1kG8Dx+gkpK1G4eXmvXswmcE1hTWBWYUzlraYw1/yZp6YuDY77YtvbN0dmDA==}
    engines: {node: '>=8'}

  shebang-regex@3.0.0:
    resolution: {integrity: sha512-7++dFhtcx3353uBaq8DDR4NuxBetBzC7ZQOhmTQInHEd6bSrXdiEyzCvG07Z44UYdLShWUyXt5M/yhz8ekcb1A==}
    engines: {node: '>=8'}

  shiki@3.4.0:
    resolution: {integrity: sha512-Ni80XHcqhOEXv5mmDAvf5p6PAJqbUc/RzFeaOqk+zP5DLvTPS3j0ckvA+MI87qoxTQ5RGJDVTbdl/ENLSyyAnQ==}

  siginfo@2.0.0:
    resolution: {integrity: sha512-ybx0WO1/8bSBLEWXZvEd7gMW3Sn3JFlW3TvX1nREbDLRNQNaeNN8WK0meBwPdAaOI7TtRRRJn/Es1zhrrCHu7g==}

  signal-exit@4.1.0:
    resolution: {integrity: sha512-bzyZ1e88w9O1iNJbKnOlvYTrWPDl46O1bG0D3XInv+9tkPrxrN8jUUTiFlDkkmKWgn1M6CfIA13SuGqOa9Korw==}
    engines: {node: '>=14'}

  simple-swizzle@0.2.2:
    resolution: {integrity: sha512-JA//kQgZtbuY83m+xT+tXJkmJncGMTFT+C+g2h2R9uxkYIrE2yy9sgmcLhCnw57/WSD+Eh3J97FPEDFnbXnDUg==}

  sisteransi@1.0.5:
    resolution: {integrity: sha512-bLGGlR1QxBcynn2d5YmDX4MGjlZvy2MRBDRNHLJ8VI6l6+9FUiyTFNJ0IveOSP0bcXgVDPRcfGqA0pjaqUpfVg==}

  sitemap@8.0.0:
    resolution: {integrity: sha512-+AbdxhM9kJsHtruUF39bwS/B0Fytw6Fr1o4ZAIAEqA6cke2xcoO2GleBw9Zw7nRzILVEgz7zBM5GiTJjie1G9A==}
    engines: {node: '>=14.0.0', npm: '>=6.0.0'}
    hasBin: true

  smol-toml@1.3.4:
    resolution: {integrity: sha512-UOPtVuYkzYGee0Bd2Szz8d2G3RfMfJ2t3qVdZUAozZyAk+a0Sxa+QKix0YCwjL/A1RR0ar44nCxaoN9FxdJGwA==}
    engines: {node: '>= 18'}

  source-map-js@1.2.1:
    resolution: {integrity: sha512-UXWMKhLOwVKb728IUtQPXxfYU+usdybtUrK/8uGE8CQMvrhOpwvzDBwj0QhSL7MQc7vIsISBG8VQ8+IDQxpfQA==}
    engines: {node: '>=0.10.0'}

  source-map@0.5.7:
    resolution: {integrity: sha512-LbrmJOMUSdEVxIKvdcJzQC+nQhe8FUZQTXQy6+I75skNgn3OoQ0DZA8YnFa7gp8tqtL3KPf1kmo0R5DoApeSGQ==}
    engines: {node: '>=0.10.0'}

  source-map@0.7.4:
    resolution: {integrity: sha512-l3BikUxvPOcn5E74dZiq5BGsTb5yEwhaTSzccU6t4sDOH8NWJCstKO5QT2CvtFoK6F0saL7p9xHAqHOlCPJygA==}
    engines: {node: '>= 8'}

  space-separated-tokens@2.0.2:
    resolution: {integrity: sha512-PEGlAwrG8yXGXRjW32fGbg66JAlOAwbObuqVoJpv/mRgoWDQfgH1wDPvtzWyUSNAXBGSk8h755YDbbcEy3SH2Q==}

  stackback@0.0.2:
    resolution: {integrity: sha512-1XMJE5fQo1jGH6Y/7ebnwPOBEkIEnT4QF32d5R1+VXdXveM0IBMJt8zfaxX1P3QhVwrYe+576+jkANtSS2mBbw==}

  std-env@3.9.0:
    resolution: {integrity: sha512-UGvjygr6F6tpH7o2qyqR6QYpwraIjKSdtzyBdyytFOHmPZY917kwdwLG0RbOjWOnKmnm3PeHjaoLLMie7kPLQw==}

  stream-replace-string@2.0.0:
    resolution: {integrity: sha512-TlnjJ1C0QrmxRNrON00JvaFFlNh5TTG00APw23j74ET7gkQpTASi6/L2fuiav8pzK715HXtUeClpBTw2NPSn6w==}

  string-width@4.2.3:
    resolution: {integrity: sha512-wKyQRQpjJ0sIp62ErSZdGsjMJWsap5oRNihHhu6G7JVO/9jIB6UyevL+tXuOqrng8j/cxKTWyWUwvSTriiZz/g==}
    engines: {node: '>=8'}

  string-width@5.1.2:
    resolution: {integrity: sha512-HnLOCR3vjcY8beoNLtcjZ5/nxn2afmME6lhrDrebokqMap+XbeW8n9TXpPDOqdGK5qcI3oT0GKTW6wC7EMiVqA==}
    engines: {node: '>=12'}

  string-width@7.2.0:
    resolution: {integrity: sha512-tsaTIkKW9b4N+AEj+SVA+WhJzV7/zMhcSu78mLKWSk7cXMOSHsBKFWUs0fWwq8QyK3MgJBQRX6Gbi4kYbdvGkQ==}
    engines: {node: '>=18'}

  stringify-entities@4.0.4:
    resolution: {integrity: sha512-IwfBptatlO+QCJUo19AqvrPNqlVMpW9YEL2LIVY+Rpv2qsjCGxaDLNRgeGsQWJhfItebuJhsGSLjaBbNSQ+ieg==}

  strip-ansi@6.0.1:
    resolution: {integrity: sha512-Y38VPSHcqkFrCpFnQ9vuSXmquuv5oXOKpGeT6aGrr3o3Gc9AlVa6JBfUSOCnbxGGZF+/0ooI7KrPuUSztUdU5A==}
    engines: {node: '>=8'}

  strip-ansi@7.1.0:
    resolution: {integrity: sha512-iq6eVVI64nQQTRYq2KtEg2d2uU7LElhTJwsH4YzIHZshxlgZms/wIc4VoDQTlG/IvVIrBKG06CrZnp0qv7hkcQ==}
    engines: {node: '>=12'}

  style-to-js@1.1.16:
    resolution: {integrity: sha512-/Q6ld50hKYPH3d/r6nr117TZkHR0w0kGGIVfpG9N6D8NymRPM9RqCUv4pRpJ62E5DqOYx2AFpbZMyCPnjQCnOw==}

  style-to-object@1.0.8:
    resolution: {integrity: sha512-xT47I/Eo0rwJmaXC4oilDGDWLohVhR6o/xAQcPQN8q6QBuZVL8qMYL85kLmST5cPjAorwvqIA4qXTRQoYHaL6g==}

  stylis@4.2.0:
    resolution: {integrity: sha512-Orov6g6BB1sDfYgzWfTHDOxamtX1bE/zo104Dh9e6fqJ3PooipYyfJ0pUmrZO2wAvO8YbEyeFrkV91XTsGMSrw==}

  supports-color@7.2.0:
    resolution: {integrity: sha512-qpCAvRl9stuOHveKsn7HncJRvv501qIacKzQlO/+Lwxc9+0q2wLyv4Dfvt80/DPn2pqOBsJdDiogXGR9+OvwRw==}
    engines: {node: '>=8'}

  supports-preserve-symlinks-flag@1.0.0:
    resolution: {integrity: sha512-ot0WnXS9fgdkgIcePe6RHNk1WA8+muPa6cSjeR3V8K27q9BB1rTE3R1p7Hv0z1ZyAc8s6Vvv8DIyWf681MAt0w==}
    engines: {node: '>= 0.4'}

  term-size@2.2.1:
    resolution: {integrity: sha512-wK0Ri4fOGjv/XPy8SBHZChl8CM7uMc5VML7SqiQ0zG7+J5Vr+RMQDoHa2CNT6KHUnTGIXH34UDMkPzAUyapBZg==}
    engines: {node: '>=8'}

  test-exclude@7.0.1:
    resolution: {integrity: sha512-pFYqmTw68LXVjeWJMST4+borgQP2AyMNbg1BpZh9LbyhUeNkeaPF9gzfPGUAnSMV3qPYdWUwDIjjCLiSDOl7vg==}
    engines: {node: '>=18'}

  tiny-inflate@1.0.3:
    resolution: {integrity: sha512-pkY1fj1cKHb2seWDy0B16HeWyczlJA9/WW3u3c4z/NiWDsO3DOU5D7nhTLE9CF0yXv/QZFY7sEJmj24dK+Rrqw==}

  tinybench@2.9.0:
    resolution: {integrity: sha512-0+DUvqWMValLmha6lr4kD8iAMK1HzV0/aKnCtWb9v9641TnP/MFb7Pc2bxoxQjTXAErryXVgUOfv2YqNllqGeg==}

  tinyexec@0.3.2:
    resolution: {integrity: sha512-KQQR9yN7R5+OSwaK0XQoj22pwHoTlgYqmUscPYoknOoWCWfj/5/ABTMRi69FrKU5ffPVh5QcFikpWJI/P1ocHA==}

  tinyglobby@0.2.13:
    resolution: {integrity: sha512-mEwzpUgrLySlveBwEVDMKk5B57bhLPYovRfPAXD5gA/98Opn0rCDj3GtLwFvCvH5RK9uPCExUROW5NjDwvqkxw==}
    engines: {node: '>=12.0.0'}

  tinyglobby@0.2.14:
    resolution: {integrity: sha512-tX5e7OM1HnYr2+a2C/4V0htOcSQcoSTH9KgJnVvNm5zm/cyEWKJ7j7YutsH9CxMdtOkkLFy2AHrMci9IM8IPZQ==}
    engines: {node: '>=12.0.0'}

  tinypool@1.1.0:
    resolution: {integrity: sha512-7CotroY9a8DKsKprEy/a14aCCm8jYVmR7aFy4fpkZM8sdpNJbKkixuNjgM50yCmip2ezc8z4N7k3oe2+rfRJCQ==}
    engines: {node: ^18.0.0 || >=20.0.0}

  tinyrainbow@2.0.0:
    resolution: {integrity: sha512-op4nsTR47R6p0vMUUoYl/a+ljLFVtlfaXkLQmqfLR1qHma1h/ysYk4hEXZ880bf2CYgTskvTa/e196Vd5dDQXw==}
    engines: {node: '>=14.0.0'}

  tinyspy@3.0.2:
    resolution: {integrity: sha512-n1cw8k1k0x4pgA2+9XrOkFydTerNcJ1zWCO5Nn9scWHTD+5tp8dghT2x1uduQePZTZgd3Tupf+x9BxJjeJi77Q==}
    engines: {node: '>=14.0.0'}

  to-regex-range@5.0.1:
    resolution: {integrity: sha512-65P7iz6X5yEr1cwcgvQxbbIw7Uk3gOy5dIdtZ4rDveLqhrdJP+Li/Hx6tyK0NEb+2GCyneCMJiGqrADCSNk8sQ==}
    engines: {node: '>=8.0'}

  tr46@0.0.3:
    resolution: {integrity: sha512-N3WMsuqV66lT30CrXNbEjx4GEwlow3v6rr4mCcv6prnfwhS01rkgyFdjPNBYd9br7LpXV1+Emh01fHnq2Gdgrw==}

  trim-lines@3.0.1:
    resolution: {integrity: sha512-kRj8B+YHZCc9kQYdWfJB2/oUl9rA99qbowYYBtr4ui4mZyAQ2JpvVBd/6U2YloATfqBhBTSMhTpgBHtU0Mf3Rg==}

  trough@2.2.0:
    resolution: {integrity: sha512-tmMpK00BjZiUyVyvrBK7knerNgmgvcV/KLVyuma/SC+TQN167GrMRciANTz09+k3zW8L8t60jWO1GpfkZdjTaw==}

  tsconfck@3.1.5:
    resolution: {integrity: sha512-CLDfGgUp7XPswWnezWwsCRxNmgQjhYq3VXHM0/XIRxhVrKw0M1if9agzryh1QS3nxjCROvV+xWxoJO1YctzzWg==}
    engines: {node: ^18 || >=20}
    hasBin: true
    peerDependencies:
      typescript: ^5.0.0
    peerDependenciesMeta:
      typescript:
        optional: true

  tslib@2.6.2:
    resolution: {integrity: sha512-AEYxH93jGFPn/a2iVAwW87VuUIkR1FVUKB77NwMF7nBTDkDrrT/Hpt/IrCJ0QXhW27jTBDcf5ZY7w6RiqTMw2Q==}

  tslib@2.8.1:
    resolution: {integrity: sha512-oJFu94HQb+KVduSUQL7wnpmqnfmLsOA/nAh6b6EH0wCEoK0/mPeXU6c3wKDV83MkOuHPRHtSXKKU99IBazS/2w==}

  type-fest@0.20.2:
    resolution: {integrity: sha512-Ne+eE4r0/iWnpAxD852z3A+N0Bt5RN//NjJwRd2VFHEmrywxf5vsZlh4R6lixl6B+wz/8d+maTSAkN1FIkI3LQ==}
    engines: {node: '>=10'}

  type-fest@4.41.0:
    resolution: {integrity: sha512-TeTSQ6H5YHvpqVwBRcnLDCBnDOHWYu7IvGbHT6N8AOymcr9PJGjc1GTtiWZTYg0NCgYwvnYWEkVChQAr9bjfwA==}
    engines: {node: '>=16'}

  typesafe-path@0.2.2:
    resolution: {integrity: sha512-OJabfkAg1WLZSqJAJ0Z6Sdt3utnbzr/jh+NAHoyWHJe8CMSy79Gm085094M9nvTPy22KzTVn5Zq5mbapCI/hPA==}

  typescript-auto-import-cache@0.3.5:
    resolution: {integrity: sha512-fAIveQKsoYj55CozUiBoj4b/7WpN0i4o74wiGY5JVUEoD0XiqDk1tJqTEjgzL2/AizKQrXxyRosSebyDzBZKjw==}

  typescript@5.8.3:
    resolution: {integrity: sha512-p1diW6TqL9L07nNxvRMM7hMMw4c5XOo/1ibL4aAIGmSAt9slTE1Xgw5KWuof2uTOvCg9BY7ZRi+GaF+7sfgPeQ==}
    engines: {node: '>=14.17'}
    hasBin: true

  ufo@1.6.1:
    resolution: {integrity: sha512-9a4/uxlTWJ4+a5i0ooc1rU7C7YOw3wT+UGqdeNNHWnOF9qcMBgLRS+4IYUqbczewFx4mLEig6gawh7X6mFlEkA==}

  ultrahtml@1.6.0:
    resolution: {integrity: sha512-R9fBn90VTJrqqLDwyMph+HGne8eqY1iPfYhPzZrvKpIfwkWZbcYlfpsb8B9dTvBfpy1/hqAD7Wi8EKfP9e8zdw==}

  uncrypto@0.1.3:
    resolution: {integrity: sha512-Ql87qFHB3s/De2ClA9e0gsnS6zXG27SkTiSJwjCc9MebbfapQfuPzumMIUMi38ezPZVNFcHI9sUIepeQfw8J8Q==}

  undici-types@6.13.0:
    resolution: {integrity: sha512-xtFJHudx8S2DSoujjMd1WeWvn7KKWFRESZTMeL1RptAYERu29D6jphMjjY+vn96jvN3kVPDNxU/E13VTaXj6jg==}

  unicode-properties@1.4.1:
    resolution: {integrity: sha512-CLjCCLQ6UuMxWnbIylkisbRj31qxHPAurvena/0iwSVbQ2G1VY5/HjV0IRabOEbDHlzZlRdCrD4NhB0JtU40Pg==}

  unicode-trie@2.0.0:
    resolution: {integrity: sha512-x7bc76x0bm4prf1VLg79uhAzKw8DVboClSN5VxJuQ+LKDOVEW9CdH+VY7SP+vX7xCYQqzzgQpFqz15zeLvAtZQ==}

  unified@11.0.5:
    resolution: {integrity: sha512-xKvGhPWw3k84Qjh8bI3ZeJjqnyadK+GEFtazSfZv/rKeTkTjOJho6mFqh2SM96iIcZokxiOpg78GazTSg8+KHA==}

  unifont@0.5.0:
    resolution: {integrity: sha512-4DueXMP5Hy4n607sh+vJ+rajoLu778aU3GzqeTCqsD/EaUcvqZT9wPC8kgK6Vjh22ZskrxyRCR71FwNOaYn6jA==}

  unist-util-find-after@5.0.0:
    resolution: {integrity: sha512-amQa0Ep2m6hE2g72AugUItjbuM8X8cGQnFoHk0pGfrFeT9GZhzN5SW8nRsiGKK7Aif4CrACPENkA6P/Lw6fHGQ==}

  unist-util-is@6.0.0:
    resolution: {integrity: sha512-2qCTHimwdxLfz+YzdGfkqNlH0tLi9xjTnHddPmJwtIG9MGsdbutfTc4P+haPD7l7Cjxf/WZj+we5qfVPvvxfYw==}

  unist-util-modify-children@4.0.0:
    resolution: {integrity: sha512-+tdN5fGNddvsQdIzUF3Xx82CU9sMM+fA0dLgR9vOmT0oPT2jH+P1nd5lSqfCfXAw+93NhcXNY2qqvTUtE4cQkw==}

  unist-util-position-from-estree@2.0.0:
    resolution: {integrity: sha512-KaFVRjoqLyF6YXCbVLNad/eS4+OfPQQn2yOd7zF/h5T/CSL2v8NpN6a5TPvtbXthAGw5nG+PuTtq+DdIZr+cRQ==}

  unist-util-position@5.0.0:
    resolution: {integrity: sha512-fucsC7HjXvkB5R3kTCO7kUjRdrS0BJt3M/FPxmHMBOm8JQi2BsHAHFsy27E0EolP8rp0NzXsJ+jNPyDWvOJZPA==}

  unist-util-remove-position@5.0.0:
    resolution: {integrity: sha512-Hp5Kh3wLxv0PHj9m2yZhhLt58KzPtEYKQQ4yxfYFEO7EvHwzyDYnduhHnY1mDxoqr7VUwVuHXk9RXKIiYS1N8Q==}

  unist-util-stringify-position@4.0.0:
    resolution: {integrity: sha512-0ASV06AAoKCDkS2+xw5RXJywruurpbC4JZSm7nr7MOt1ojAzvyyaO+UxZf18j8FCF6kmzCZKcAgN/yu2gm2XgQ==}

  unist-util-visit-children@3.0.0:
    resolution: {integrity: sha512-RgmdTfSBOg04sdPcpTSD1jzoNBjt9a80/ZCzp5cI9n1qPzLZWF9YdvWGN2zmTumP1HWhXKdUWexjy/Wy/lJ7tA==}

  unist-util-visit-parents@6.0.1:
    resolution: {integrity: sha512-L/PqWzfTP9lzzEa6CKs0k2nARxTdZduw3zyh8d2NVBnsyvHjSX4TWse388YrrQKbvI8w20fGjGlhgT96WwKykw==}

  unist-util-visit@5.0.0:
    resolution: {integrity: sha512-MR04uvD+07cwl/yhVuVWAtw+3GOR/knlL55Nd/wAdblk27GCVt3lqpTivy/tkJcZoNPzTwS1Y+KMojlLDhoTzg==}

  unstorage@1.16.0:
    resolution: {integrity: sha512-WQ37/H5A7LcRPWfYOrDa1Ys02xAbpPJq6q5GkO88FBXVSQzHd7+BjEwfRqyaSWCv9MbsJy058GWjjPjcJ16GGA==}
    peerDependencies:
      '@azure/app-configuration': ^1.8.0
      '@azure/cosmos': ^4.2.0
      '@azure/data-tables': ^13.3.0
      '@azure/identity': ^4.6.0
      '@azure/keyvault-secrets': ^4.9.0
      '@azure/storage-blob': ^12.26.0
      '@capacitor/preferences': ^6.0.3 || ^7.0.0
      '@deno/kv': '>=0.9.0'
      '@netlify/blobs': ^6.5.0 || ^7.0.0 || ^8.1.0
      '@planetscale/database': ^1.19.0
      '@upstash/redis': ^1.34.3
      '@vercel/blob': '>=0.27.1'
      '@vercel/kv': ^1.0.1
      aws4fetch: ^1.0.20
      db0: '>=0.2.1'
      idb-keyval: ^6.2.1
      ioredis: ^5.4.2
      uploadthing: ^7.4.4
    peerDependenciesMeta:
      '@azure/app-configuration':
        optional: true
      '@azure/cosmos':
        optional: true
      '@azure/data-tables':
        optional: true
      '@azure/identity':
        optional: true
      '@azure/keyvault-secrets':
        optional: true
      '@azure/storage-blob':
        optional: true
      '@capacitor/preferences':
        optional: true
      '@deno/kv':
        optional: true
      '@netlify/blobs':
        optional: true
      '@planetscale/database':
        optional: true
      '@upstash/redis':
        optional: true
      '@vercel/blob':
        optional: true
      '@vercel/kv':
        optional: true
      aws4fetch:
        optional: true
      db0:
        optional: true
      idb-keyval:
        optional: true
      ioredis:
        optional: true
      uploadthing:
        optional: true

  unzipit@1.4.3:
    resolution: {integrity: sha512-gsq2PdJIWWGhx5kcdWStvNWit9FVdTewm4SEG7gFskWs+XCVaULt9+BwuoBtJiRE8eo3L1IPAOrbByNLtLtIlg==}
    engines: {node: '>=12'}

  update-browserslist-db@1.1.3:
    resolution: {integrity: sha512-UxhIZQ+QInVdunkDAaiazvvT/+fXL5Osr0JZlJulepYu6Jd7qJtDZjlur0emRlT71EN3ScPoE7gvsuIKKNavKw==}
    hasBin: true
    peerDependencies:
      browserslist: '>= 4.21.0'

  util-deprecate@1.0.2:
    resolution: {integrity: sha512-EPD5q1uXyFxJpCrLnCc1nHnq3gOa6DZBocAIiI2TaSCA7VCJ1UJDMagCzIkXNsUYfD1daK//LTEQ8xiIbrHtcw==}

  utility-types@3.11.0:
    resolution: {integrity: sha512-6Z7Ma2aVEWisaL6TvBCy7P8rm2LQoPv6dJ7ecIaIixHcwfbJ0x7mWdbcwlIM5IGQxPZSFYeqRCqlOOeKoJYMkw==}
    engines: {node: '>= 4'}

  uzip-module@1.0.3:
    resolution: {integrity: sha512-AMqwWZaknLM77G+VPYNZLEruMGWGzyigPK3/Whg99B3S6vGHuqsyl5ZrOv1UUF3paGK1U6PM0cnayioaryg/fA==}

  vfile-location@5.0.3:
    resolution: {integrity: sha512-5yXvWDEgqeiYiBe1lbxYF7UMAIm/IcopxMHrMQDq3nvKcjPKIhZklUKL+AE7J7uApI4kwe2snsK+eI6UTj9EHg==}

  vfile-message@4.0.2:
    resolution: {integrity: sha512-jRDZ1IMLttGj41KcZvlrYAaI3CfqpLpfpf+Mfig13viT6NKvRzWZ+lXz0Y5D60w6uJIBAOGq9mSHf0gktF0duw==}

  vfile@6.0.3:
    resolution: {integrity: sha512-KzIbH/9tXat2u30jf+smMwFCsno4wHVdNmzFyL+T/L3UGqqk6JKfVqOFOZEpZSHADH1k40ab6NUIXZq422ov3Q==}

  vite-node@3.1.4:
    resolution: {integrity: sha512-6enNwYnpyDo4hEgytbmc6mYWHXDHYEn0D1/rw4Q+tnHUGtKTJsn8T1YkX6Q18wI5LCrS8CTYlBaiCqxOy2kvUA==}
    engines: {node: ^18.0.0 || ^20.0.0 || >=22.0.0}
    hasBin: true

  vite@6.3.5:
    resolution: {integrity: sha512-cZn6NDFE7wdTpINgs++ZJ4N49W2vRp8LCKrn3Ob1kYNtOo21vfDoaV5GzBfLU4MovSAB8uNRm4jgzVQZ+mBzPQ==}
    engines: {node: ^18.0.0 || ^20.0.0 || >=22.0.0}
    hasBin: true
    peerDependencies:
      '@types/node': ^18.0.0 || ^20.0.0 || >=22.0.0
      jiti: '>=1.21.0'
      less: '*'
      lightningcss: ^1.21.0
      sass: '*'
      sass-embedded: '*'
      stylus: '*'
      sugarss: '*'
      terser: ^5.16.0
      tsx: ^4.8.1
      yaml: ^2.4.2
    peerDependenciesMeta:
      '@types/node':
        optional: true
      jiti:
        optional: true
      less:
        optional: true
      lightningcss:
        optional: true
      sass:
        optional: true
      sass-embedded:
        optional: true
      stylus:
        optional: true
      sugarss:
        optional: true
      terser:
        optional: true
      tsx:
        optional: true
      yaml:
        optional: true

  vitefu@1.0.6:
    resolution: {integrity: sha512-+Rex1GlappUyNN6UfwbVZne/9cYC4+R2XDk9xkNXBKMw6HQagdX9PgZ8V2v1WUSK1wfBLp7qbI1+XSNIlB1xmA==}
    peerDependencies:
      vite: ^3.0.0 || ^4.0.0 || ^5.0.0 || ^6.0.0
    peerDependenciesMeta:
      vite:
        optional: true

  vitest@3.1.4:
    resolution: {integrity: sha512-Ta56rT7uWxCSJXlBtKgIlApJnT6e6IGmTYxYcmxjJ4ujuZDI59GUQgVDObXXJujOmPDBYXHK1qmaGtneu6TNIQ==}
    engines: {node: ^18.0.0 || ^20.0.0 || >=22.0.0}
    hasBin: true
    peerDependencies:
      '@edge-runtime/vm': '*'
      '@types/debug': ^4.1.12
      '@types/node': ^18.0.0 || ^20.0.0 || >=22.0.0
      '@vitest/browser': 3.1.4
      '@vitest/ui': 3.1.4
      happy-dom: '*'
      jsdom: '*'
    peerDependenciesMeta:
      '@edge-runtime/vm':
        optional: true
      '@types/debug':
        optional: true
      '@types/node':
        optional: true
      '@vitest/browser':
        optional: true
      '@vitest/ui':
        optional: true
      happy-dom:
        optional: true
      jsdom:
        optional: true

  volar-service-css@0.0.62:
    resolution: {integrity: sha512-JwNyKsH3F8PuzZYuqPf+2e+4CTU8YoyUHEHVnoXNlrLe7wy9U3biomZ56llN69Ris7TTy/+DEX41yVxQpM4qvg==}
    peerDependencies:
      '@volar/language-service': ~2.4.0
    peerDependenciesMeta:
      '@volar/language-service':
        optional: true

  volar-service-emmet@0.0.62:
    resolution: {integrity: sha512-U4dxWDBWz7Pi4plpbXf4J4Z/ss6kBO3TYrACxWNsE29abu75QzVS0paxDDhI6bhqpbDFXlpsDhZ9aXVFpnfGRQ==}
    peerDependencies:
      '@volar/language-service': ~2.4.0
    peerDependenciesMeta:
      '@volar/language-service':
        optional: true

  volar-service-html@0.0.62:
    resolution: {integrity: sha512-Zw01aJsZRh4GTGUjveyfEzEqpULQUdQH79KNEiKVYHZyuGtdBRYCHlrus1sueSNMxwwkuF5WnOHfvBzafs8yyQ==}
    peerDependencies:
      '@volar/language-service': ~2.4.0
    peerDependenciesMeta:
      '@volar/language-service':
        optional: true

  volar-service-prettier@0.0.62:
    resolution: {integrity: sha512-h2yk1RqRTE+vkYZaI9KYuwpDfOQRrTEMvoHol0yW4GFKc75wWQRrb5n/5abDrzMPrkQbSip8JH2AXbvrRtYh4w==}
    peerDependencies:
      '@volar/language-service': ~2.4.0
      prettier: ^2.2 || ^3.0
    peerDependenciesMeta:
      '@volar/language-service':
        optional: true
      prettier:
        optional: true

  volar-service-typescript-twoslash-queries@0.0.62:
    resolution: {integrity: sha512-KxFt4zydyJYYI0kFAcWPTh4u0Ha36TASPZkAnNY784GtgajerUqM80nX/W1d0wVhmcOFfAxkVsf/Ed+tiYU7ng==}
    peerDependencies:
      '@volar/language-service': ~2.4.0
    peerDependenciesMeta:
      '@volar/language-service':
        optional: true

  volar-service-typescript@0.0.62:
    resolution: {integrity: sha512-p7MPi71q7KOsH0eAbZwPBiKPp9B2+qrdHAd6VY5oTo9BUXatsOAdakTm9Yf0DUj6uWBAaOT01BSeVOPwucMV1g==}
    peerDependencies:
      '@volar/language-service': ~2.4.0
    peerDependenciesMeta:
      '@volar/language-service':
        optional: true

  volar-service-yaml@0.0.62:
    resolution: {integrity: sha512-k7gvv7sk3wa+nGll3MaSKyjwQsJjIGCHFjVkl3wjaSP2nouKyn9aokGmqjrl39mi88Oy49giog2GkZH526wjig==}
    peerDependencies:
      '@volar/language-service': ~2.4.0
    peerDependenciesMeta:
      '@volar/language-service':
        optional: true

  vscode-css-languageservice@6.3.5:
    resolution: {integrity: sha512-ehEIMXYPYEz/5Svi2raL9OKLpBt5dSAdoCFoLpo0TVFKrVpDemyuQwS3c3D552z/qQCg3pMp8oOLMObY6M3ajQ==}

  vscode-html-languageservice@5.4.0:
    resolution: {integrity: sha512-9/cbc90BSYCghmHI7/VbWettHZdC7WYpz2g5gBK6UDUI1MkZbM773Q12uAYJx9jzAiNHPpyo6KzcwmcnugncAQ==}

  vscode-json-languageservice@4.1.8:
    resolution: {integrity: sha512-0vSpg6Xd9hfV+eZAaYN63xVVMOTmJ4GgHxXnkLCh+9RsQBkWKIghzLhW2B9ebfG+LQQg8uLtsQ2aUKjTgE+QOg==}
    engines: {npm: '>=7.0.0'}

  vscode-jsonrpc@6.0.0:
    resolution: {integrity: sha512-wnJA4BnEjOSyFMvjZdpiOwhSq9uDoK8e/kpRJDTaMYzwlkrhG1fwDIZI94CLsLzlCK5cIbMMtFlJlfR57Lavmg==}
    engines: {node: '>=8.0.0 || >=10.0.0'}

  vscode-jsonrpc@8.2.0:
    resolution: {integrity: sha512-C+r0eKJUIfiDIfwJhria30+TYWPtuHJXHtI7J0YlOmKAo7ogxP20T0zxB7HZQIFhIyvoBPwWskjxrvAtfjyZfA==}
    engines: {node: '>=14.0.0'}

  vscode-languageserver-protocol@3.16.0:
    resolution: {integrity: sha512-sdeUoAawceQdgIfTI+sdcwkiK2KU+2cbEYA0agzM2uqaUy2UpnnGHtWTHVEtS0ES4zHU0eMFRGN+oQgDxlD66A==}

  vscode-languageserver-protocol@3.17.5:
    resolution: {integrity: sha512-mb1bvRJN8SVznADSGWM9u/b07H7Ecg0I3OgXDuLdn307rl/J3A9YD6/eYOssqhecL27hK1IPZAsaqh00i/Jljg==}

  vscode-languageserver-textdocument@1.0.12:
    resolution: {integrity: sha512-cxWNPesCnQCcMPeenjKKsOCKQZ/L6Tv19DTRIGuLWe32lyzWhihGVJ/rcckZXJxfdKCFvRLS3fpBIsV/ZGX4zA==}

  vscode-languageserver-types@3.16.0:
    resolution: {integrity: sha512-k8luDIWJWyenLc5ToFQQMaSrqCHiLwyKPHKPQZ5zz21vM+vIVUSvsRpcbiECH4WR88K2XZqc4ScRcZ7nk/jbeA==}

  vscode-languageserver-types@3.17.5:
    resolution: {integrity: sha512-Ld1VelNuX9pdF39h2Hgaeb5hEZM2Z3jUrrMgWQAu82jMtZp7p3vJT3BzToKtZI7NgQssZje5o0zryOrhQvzQAg==}

  vscode-languageserver@7.0.0:
    resolution: {integrity: sha512-60HTx5ID+fLRcgdHfmz0LDZAXYEV68fzwG0JWwEPBode9NuMYTIxuYXPg4ngO8i8+Ou0lM7y6GzaYWbiDL0drw==}
    hasBin: true

  vscode-languageserver@9.0.1:
    resolution: {integrity: sha512-woByF3PDpkHFUreUa7Hos7+pUWdeWMXRd26+ZX2A8cFx6v/JPTtd4/uN0/jB6XQHYaOlHbio03NTHCqrgG5n7g==}
    hasBin: true

  vscode-nls@5.2.0:
    resolution: {integrity: sha512-RAaHx7B14ZU04EU31pT+rKz2/zSl7xMsfIZuo8pd+KZO6PXtQmpevpq3vxvWNcrGbdmhM/rr5Uw5Mz+NBfhVng==}

  vscode-uri@3.1.0:
    resolution: {integrity: sha512-/BpdSx+yCQGnCvecbyXdxHDkuk55/G3xwnC0GqY4gmQ3j+A+g8kzzgB4Nk/SINjqn6+waqw3EgbVF2QKExkRxQ==}

  weak-lru-cache@1.2.2:
    resolution: {integrity: sha512-DEAoo25RfSYMuTGc9vPJzZcZullwIqRDSI9LOy+fkCJPi6hykCnfKaXTuPBDuXAUcqHXyOgFtHNp/kB2FjYHbw==}

  web-namespaces@2.0.1:
    resolution: {integrity: sha512-bKr1DkiNa2krS7qxNtdrtHAmzuYGFQLiQ13TsorsdT6ULTkPLKuu5+GsFpDlg6JFjUTwX2DyhMPG2be8uPrqsQ==}

  webidl-conversions@3.0.1:
    resolution: {integrity: sha512-2JAn3z8AR6rjK8Sm8orRC0h/bcl/DqL7tRPdGZ4I1CjdF+EaMLmYxBHyXuKL849eucPFhvBoxMsflfOb8kxaeQ==}

  whatwg-url@5.0.0:
    resolution: {integrity: sha512-saE57nupxk6v3HY35+jzBwYa0rKSy0XR8JSxZPwgLr7ys0IBzhGviA1/TUGJLmSVqs8pb9AnvICXEuOHLprYTw==}

  which-pm-runs@1.1.0:
    resolution: {integrity: sha512-n1brCuqClxfFfq/Rb0ICg9giSZqCS+pLtccdag6C2HyufBrh3fBOiy9nb6ggRMvWOVH5GrdJskj5iGTZNxd7SA==}
    engines: {node: '>=4'}

  which@2.0.2:
    resolution: {integrity: sha512-BLI3Tl1TW3Pvl70l3yq3Y64i+awpwXqsGBYWkkqMtnbXgrMD+yj7rhW0kuEDxzJaYXGjEW5ogapKNMEKNMjibA==}
    engines: {node: '>= 8'}
    hasBin: true

  why-is-node-running@2.3.0:
    resolution: {integrity: sha512-hUrmaWBdVDcxvYqnyh09zunKzROWjbZTiNy8dBEjkS7ehEDQibXJ7XvlmtbwuTclUiIyN+CyXQD4Vmko8fNm8w==}
    engines: {node: '>=8'}
    hasBin: true

  widest-line@5.0.0:
    resolution: {integrity: sha512-c9bZp7b5YtRj2wOe6dlj32MK+Bx/M/d+9VB2SHM1OtsUHR0aV0tdP6DWh/iMt0kWi1t5g1Iudu6hQRNd1A4PVA==}
    engines: {node: '>=18'}

  wrap-ansi@7.0.0:
    resolution: {integrity: sha512-YVGIj2kamLSTxw6NsZjoBxfSwsn0ycdesmc4p+Q21c5zPuZ1pl+NfxVdxPtdHvmNVOQ6XSYG4AUtyt/Fi7D16Q==}
    engines: {node: '>=10'}

  wrap-ansi@8.1.0:
    resolution: {integrity: sha512-si7QWI6zUMq56bESFvagtmzMdGOtoxfR+Sez11Mobfc7tm+VkUckk9bW2UeffTGVUbOksxmSw0AA2gs8g71NCQ==}
    engines: {node: '>=12'}

  wrap-ansi@9.0.0:
    resolution: {integrity: sha512-G8ura3S+3Z2G+mkgNRq8dqaFZAuxfsxpBB8OCTGRTCtp+l/v9nbFNmCUP1BZMts3G1142MsZfn6eeUKrr4PD1Q==}
    engines: {node: '>=18'}

  xxhash-wasm@1.1.0:
    resolution: {integrity: sha512-147y/6YNh+tlp6nd/2pWq38i9h6mz/EuQ6njIrmW8D1BS5nCqs0P6DG+m6zTGnNz5I+uhZ0SHxBs9BsPrwcKDA==}

  y18n@5.0.8:
    resolution: {integrity: sha512-0pfFzegeDWJHJIAmTLRP2DwHjdF5s7jo9tuztdQxAhINCdvS+3nGINqPd00AphqJR/0LhANUS6/+7SCb98YOfA==}
    engines: {node: '>=10'}

  yallist@3.1.1:
    resolution: {integrity: sha512-a4UGQaWPH59mOXUYnAG2ewncQS4i4F43Tv3JoAM+s2VDAmS9NsK8GpDMLrCHPksFT7h3K6TOoUNn2pb7RoXx4g==}

  yaml-language-server@1.15.0:
    resolution: {integrity: sha512-N47AqBDCMQmh6mBLmI6oqxryHRzi33aPFPsJhYy3VTUGCdLHYjGh4FZzpUjRlphaADBBkDmnkM/++KNIOHi5Rw==}
    hasBin: true

  yaml@1.10.2:
    resolution: {integrity: sha512-r3vXyErRCYJ7wg28yvBY5VSoAF8ZvlcW9/BwUzEtUsjvX/DKs24dIkuwjtuprwJJHsbyUbLApepYTR1BN4uHrg==}
    engines: {node: '>= 6'}

  yaml@2.2.2:
    resolution: {integrity: sha512-CBKFWExMn46Foo4cldiChEzn7S7SRV+wqiluAb6xmueD/fGyRHIhX8m14vVGgeFWjN540nKCNVj6P21eQjgTuA==}
    engines: {node: '>= 14'}

  yaml@2.7.1:
    resolution: {integrity: sha512-10ULxpnOCQXxJvBgxsn9ptjq6uviG/htZKk9veJGhlqn3w/DxQ631zFF+nlQXLwmImeS5amR2dl2U8sg6U9jsQ==}
    engines: {node: '>= 14'}
    hasBin: true

  yargs-parser@21.1.1:
    resolution: {integrity: sha512-tVpsJW7DdjecAiFpbIB1e3qxIQsE6NoPc5/eTdrbbIC4h0LVsWhnoa3g+m2HclBIujHzsxZ4VJVA+GUuc2/LBw==}
    engines: {node: '>=12'}

  yargs@17.7.2:
    resolution: {integrity: sha512-7dSzzRQ++CKnNI/krKnYRV7JKKPUXMEh61soaHKg9mrWEhzFWhFnxPxGl+69cD1Ou63C13NUPCnmIcrvqCuM6w==}
    engines: {node: '>=12'}

  yocto-queue@1.2.1:
    resolution: {integrity: sha512-AyeEbWOu/TAXdxlV9wmGcR0+yh2j3vYPGOECcIj2S7MkrLyC7ne+oye2BKTItt0ii2PHk4cDy+95+LshzbXnGg==}
    engines: {node: '>=12.20'}

  yocto-spinner@0.2.2:
    resolution: {integrity: sha512-21rPcM3e4vCpOXThiFRByX8amU5By1R0wNS8Oex+DP3YgC8xdU0vEJ/K8cbPLiIJVosSSysgcFof6s6MSD5/Vw==}
    engines: {node: '>=18.19'}

  yoctocolors@2.1.1:
    resolution: {integrity: sha512-GQHQqAopRhwU8Kt1DDM8NjibDXHC8eoh1erhGAJPEyveY9qqVeXvVikNKrDz69sHowPMorbPUrH/mx8c50eiBQ==}
    engines: {node: '>=18'}

  zarrita@0.5.1:
    resolution: {integrity: sha512-cyujP70BOl5DiXuLtM+0j9nq/pAov4SKXRYIQQOVnk2TfBg/jopX+FXLbqkq3ULOxFLB5AwkPbSp5KvZXoJrbQ==}

  zod-to-json-schema@3.24.5:
    resolution: {integrity: sha512-/AuWwMP+YqiPbsJx5D6TfgRTc4kTLjsh5SOcd4bLsfUg2RcEXrFMJl1DGgdHy2aCfsIA/cr/1JM0xcB2GZji8g==}
    peerDependencies:
      zod: ^3.24.1

  zod-to-ts@1.2.0:
    resolution: {integrity: sha512-x30XE43V+InwGpvTySRNz9kB7qFU8DlyEy7BsSTCHPH1R0QasMmHWZDCzYm6bVXtj/9NNJAZF3jW8rzFvH5OFA==}
    peerDependencies:
      typescript: ^4.9.4 || ^5.0.2
      zod: ^3

  zod@3.24.3:
    resolution: {integrity: sha512-HhY1oqzWCQWuUqvBFnsyrtZRhyPeR7SUGv+C4+MsisMuVfSPx8HpwWqH8tRahSlt6M3PiFAcoeFhZAqIXTxoSg==}

  zwitch@2.0.4:
    resolution: {integrity: sha512-bXE4cR/kVZhKZX/RjPEflHaKVhUVl85noU3v6b8apfQEc1x4A+zBxjZ4lN8LqGd6WZ3dl98pY4o717VFmoPp+A==}

snapshots:

  '@ampproject/remapping@2.3.0':
    dependencies:
      '@jridgewell/gen-mapping': 0.3.8
      '@jridgewell/trace-mapping': 0.3.25

  '@astrojs/check@0.9.4(typescript@5.8.3)':
    dependencies:
      '@astrojs/language-server': 2.15.4(typescript@5.8.3)
      chokidar: 4.0.3
      kleur: 4.1.5
      typescript: 5.8.3
      yargs: 17.7.2
    transitivePeerDependencies:
      - prettier
      - prettier-plugin-astro

  '@astrojs/compiler@2.12.0': {}

  '@astrojs/internal-helpers@0.6.1': {}

  '@astrojs/language-server@2.15.4(typescript@5.8.3)':
    dependencies:
      '@astrojs/compiler': 2.12.0
      '@astrojs/yaml2ts': 0.2.2
      '@jridgewell/sourcemap-codec': 1.5.0
      '@volar/kit': 2.4.13(typescript@5.8.3)
      '@volar/language-core': 2.4.13
      '@volar/language-server': 2.4.13
      '@volar/language-service': 2.4.13
      fast-glob: 3.3.3
      muggle-string: 0.4.1
      volar-service-css: 0.0.62(@volar/language-service@2.4.13)
      volar-service-emmet: 0.0.62(@volar/language-service@2.4.13)
      volar-service-html: 0.0.62(@volar/language-service@2.4.13)
      volar-service-prettier: 0.0.62(@volar/language-service@2.4.13)
      volar-service-typescript: 0.0.62(@volar/language-service@2.4.13)
      volar-service-typescript-twoslash-queries: 0.0.62(@volar/language-service@2.4.13)
      volar-service-yaml: 0.0.62(@volar/language-service@2.4.13)
      vscode-html-languageservice: 5.4.0
      vscode-uri: 3.1.0
    transitivePeerDependencies:
      - typescript

  '@astrojs/markdown-remark@6.3.1':
    dependencies:
      '@astrojs/internal-helpers': 0.6.1
      '@astrojs/prism': 3.2.0
      github-slugger: 2.0.0
      hast-util-from-html: 2.0.3
      hast-util-to-text: 4.0.2
      import-meta-resolve: 4.1.0
      js-yaml: 4.1.0
      mdast-util-definitions: 6.0.0
      rehype-raw: 7.0.0
      rehype-stringify: 10.0.1
      remark-gfm: 4.0.1
      remark-parse: 11.0.0
      remark-rehype: 11.1.2
      remark-smartypants: 3.0.2
      shiki: 3.4.0
      smol-toml: 1.3.4
      unified: 11.0.5
      unist-util-remove-position: 5.0.0
      unist-util-visit: 5.0.0
      unist-util-visit-parents: 6.0.1
      vfile: 6.0.3
    transitivePeerDependencies:
      - supports-color

  '@astrojs/markdown-remark@6.3.2':
    dependencies:
      '@astrojs/internal-helpers': 0.6.1
      '@astrojs/prism': 3.3.0
      github-slugger: 2.0.0
      hast-util-from-html: 2.0.3
      hast-util-to-text: 4.0.2
      import-meta-resolve: 4.1.0
      js-yaml: 4.1.0
      mdast-util-definitions: 6.0.0
      rehype-raw: 7.0.0
      rehype-stringify: 10.0.1
      remark-gfm: 4.0.1
      remark-parse: 11.0.0
      remark-rehype: 11.1.2
      remark-smartypants: 3.0.2
      shiki: 3.4.0
      smol-toml: 1.3.4
      unified: 11.0.5
      unist-util-remove-position: 5.0.0
      unist-util-visit: 5.0.0
      unist-util-visit-parents: 6.0.1
      vfile: 6.0.3
    transitivePeerDependencies:
      - supports-color

  '@astrojs/mdx@4.3.0(astro@5.8.0(@types/node@22.1.0)(lightningcss@1.30.1)(rollup@4.40.2)(typescript@5.8.3)(yaml@2.7.1))':
    dependencies:
      '@astrojs/markdown-remark': 6.3.2
      '@mdx-js/mdx': 3.1.0(acorn@8.14.1)
      acorn: 8.14.1
      astro: 5.8.0(@types/node@22.1.0)(lightningcss@1.30.1)(rollup@4.40.2)(typescript@5.8.3)(yaml@2.7.1)
      es-module-lexer: 1.7.0
      estree-util-visit: 2.0.0
      hast-util-to-html: 9.0.5
      kleur: 4.1.5
      rehype-raw: 7.0.0
      remark-gfm: 4.0.1
      remark-smartypants: 3.0.2
      source-map: 0.7.4
      unist-util-visit: 5.0.0
      vfile: 6.0.3
    transitivePeerDependencies:
      - supports-color

  '@astrojs/prism@3.2.0':
    dependencies:
      prismjs: 1.30.0

  '@astrojs/prism@3.3.0':
    dependencies:
      prismjs: 1.30.0

  '@astrojs/react@4.3.0(@types/node@22.1.0)(@types/react-dom@19.1.3(@types/react@19.1.3))(@types/react@19.1.3)(lightningcss@1.30.1)(react-dom@19.1.0(react@19.1.0))(react@19.1.0)(yaml@2.7.1)':
    dependencies:
      '@types/react': 19.1.3
      '@types/react-dom': 19.1.3(@types/react@19.1.3)
      '@vitejs/plugin-react': 4.4.1(vite@6.3.5(@types/node@22.1.0)(lightningcss@1.30.1)(yaml@2.7.1))
      react: 19.1.0
      react-dom: 19.1.0(react@19.1.0)
      ultrahtml: 1.6.0
      vite: 6.3.5(@types/node@22.1.0)(lightningcss@1.30.1)(yaml@2.7.1)
    transitivePeerDependencies:
      - '@types/node'
      - jiti
      - less
      - lightningcss
      - sass
      - sass-embedded
      - stylus
      - sugarss
      - supports-color
      - terser
      - tsx
      - yaml

  '@astrojs/sitemap@3.3.1':
    dependencies:
      sitemap: 8.0.0
      stream-replace-string: 2.0.0
      zod: 3.24.3

  '@astrojs/starlight@0.34.3(astro@5.8.0(@types/node@22.1.0)(lightningcss@1.30.1)(rollup@4.40.2)(typescript@5.8.3)(yaml@2.7.1))':
    dependencies:
      '@astrojs/markdown-remark': 6.3.1
      '@astrojs/mdx': 4.3.0(astro@5.8.0(@types/node@22.1.0)(lightningcss@1.30.1)(rollup@4.40.2)(typescript@5.8.3)(yaml@2.7.1))
      '@astrojs/sitemap': 3.3.1
      '@pagefind/default-ui': 1.3.0
      '@types/hast': 3.0.4
      '@types/js-yaml': 4.0.9
      '@types/mdast': 4.0.4
      astro: 5.8.0(@types/node@22.1.0)(lightningcss@1.30.1)(rollup@4.40.2)(typescript@5.8.3)(yaml@2.7.1)
      astro-expressive-code: 0.41.2(astro@5.8.0(@types/node@22.1.0)(lightningcss@1.30.1)(rollup@4.40.2)(typescript@5.8.3)(yaml@2.7.1))
      bcp-47: 2.1.0
      hast-util-from-html: 2.0.3
      hast-util-select: 6.0.4
      hast-util-to-string: 3.0.1
      hastscript: 9.0.1
      i18next: 23.16.8
      js-yaml: 4.1.0
      klona: 2.0.6
      mdast-util-directive: 3.1.0
      mdast-util-to-markdown: 2.1.2
      mdast-util-to-string: 4.0.0
      pagefind: 1.3.0
      rehype: 13.0.2
      rehype-format: 5.0.1
      remark-directive: 3.0.1
      ultrahtml: 1.6.0
      unified: 11.0.5
      unist-util-visit: 5.0.0
      vfile: 6.0.3
    transitivePeerDependencies:
      - supports-color

  '@astrojs/telemetry@3.3.0':
    dependencies:
      ci-info: 4.2.0
      debug: 4.4.0
      dlv: 1.1.3
      dset: 3.1.4
      is-docker: 3.0.0
      is-wsl: 3.1.0
      which-pm-runs: 1.1.0
    transitivePeerDependencies:
      - supports-color

  '@astrojs/yaml2ts@0.2.2':
    dependencies:
      yaml: 2.7.1

  '@babel/code-frame@7.27.1':
    dependencies:
      '@babel/helper-validator-identifier': 7.27.1
      js-tokens: 4.0.0
      picocolors: 1.1.1

  '@babel/compat-data@7.27.1': {}

  '@babel/compat-data@7.27.3': {}

  '@babel/core@7.27.1':
    dependencies:
      '@ampproject/remapping': 2.3.0
      '@babel/code-frame': 7.27.1
      '@babel/generator': 7.27.1
      '@babel/helper-compilation-targets': 7.27.1
      '@babel/helper-module-transforms': 7.27.1(@babel/core@7.27.1)
      '@babel/helpers': 7.27.1
      '@babel/parser': 7.27.1
      '@babel/template': 7.27.1
      '@babel/traverse': 7.27.1
      '@babel/types': 7.27.1
      convert-source-map: 2.0.0
      debug: 4.4.1
      gensync: 1.0.0-beta.2
      json5: 2.2.3
      semver: 6.3.1
    transitivePeerDependencies:
      - supports-color

  '@babel/core@7.27.4':
    dependencies:
      '@ampproject/remapping': 2.3.0
      '@babel/code-frame': 7.27.1
      '@babel/generator': 7.27.3
      '@babel/helper-compilation-targets': 7.27.2
      '@babel/helper-module-transforms': 7.27.3(@babel/core@7.27.4)
      '@babel/helpers': 7.27.4
      '@babel/parser': 7.27.4
      '@babel/template': 7.27.2
      '@babel/traverse': 7.27.4
      '@babel/types': 7.27.3
      convert-source-map: 2.0.0
      debug: 4.4.1
      gensync: 1.0.0-beta.2
      json5: 2.2.3
      semver: 6.3.1
    transitivePeerDependencies:
      - supports-color

  '@babel/generator@7.27.1':
    dependencies:
      '@babel/parser': 7.27.4
      '@babel/types': 7.27.1
      '@jridgewell/gen-mapping': 0.3.8
      '@jridgewell/trace-mapping': 0.3.25
      jsesc: 3.1.0

  '@babel/generator@7.27.3':
    dependencies:
      '@babel/parser': 7.27.4
      '@babel/types': 7.27.3
      '@jridgewell/gen-mapping': 0.3.8
      '@jridgewell/trace-mapping': 0.3.25
      jsesc: 3.1.0

  '@babel/helper-compilation-targets@7.27.1':
    dependencies:
      '@babel/compat-data': 7.27.1
      '@babel/helper-validator-option': 7.27.1
      browserslist: 4.24.5
      lru-cache: 5.1.1
      semver: 6.3.1

  '@babel/helper-compilation-targets@7.27.2':
    dependencies:
      '@babel/compat-data': 7.27.3
      '@babel/helper-validator-option': 7.27.1
      browserslist: 4.25.0
      lru-cache: 5.1.1
      semver: 6.3.1

  '@babel/helper-module-imports@7.27.1':
    dependencies:
      '@babel/traverse': 7.27.1
      '@babel/types': 7.27.1
    transitivePeerDependencies:
      - supports-color

  '@babel/helper-module-transforms@7.27.1(@babel/core@7.27.1)':
    dependencies:
      '@babel/core': 7.27.1
      '@babel/helper-module-imports': 7.27.1
      '@babel/helper-validator-identifier': 7.27.1
      '@babel/traverse': 7.27.1
    transitivePeerDependencies:
      - supports-color

  '@babel/helper-module-transforms@7.27.3(@babel/core@7.27.4)':
    dependencies:
      '@babel/core': 7.27.4
      '@babel/helper-module-imports': 7.27.1
      '@babel/helper-validator-identifier': 7.27.1
      '@babel/traverse': 7.27.4
    transitivePeerDependencies:
      - supports-color

  '@babel/helper-plugin-utils@7.27.1': {}

  '@babel/helper-string-parser@7.27.1': {}

  '@babel/helper-validator-identifier@7.27.1': {}

  '@babel/helper-validator-option@7.27.1': {}

  '@babel/helpers@7.27.1':
    dependencies:
      '@babel/template': 7.27.1
      '@babel/types': 7.27.1

  '@babel/helpers@7.27.4':
    dependencies:
      '@babel/template': 7.27.2
      '@babel/types': 7.27.3

  '@babel/parser@7.27.1':
    dependencies:
      '@babel/types': 7.27.1

  '@babel/parser@7.27.4':
    dependencies:
      '@babel/types': 7.27.3

  '@babel/plugin-transform-react-jsx-self@7.27.1(@babel/core@7.27.1)':
    dependencies:
      '@babel/core': 7.27.1
      '@babel/helper-plugin-utils': 7.27.1

  '@babel/plugin-transform-react-jsx-source@7.27.1(@babel/core@7.27.1)':
    dependencies:
      '@babel/core': 7.27.1
      '@babel/helper-plugin-utils': 7.27.1

  '@babel/runtime@7.27.0':
    dependencies:
      regenerator-runtime: 0.14.1

  '@babel/template@7.27.1':
    dependencies:
      '@babel/code-frame': 7.27.1
      '@babel/parser': 7.27.4
      '@babel/types': 7.27.1

  '@babel/template@7.27.2':
    dependencies:
      '@babel/code-frame': 7.27.1
      '@babel/parser': 7.27.4
      '@babel/types': 7.27.3

  '@babel/traverse@7.27.1':
    dependencies:
      '@babel/code-frame': 7.27.1
      '@babel/generator': 7.27.1
      '@babel/parser': 7.27.4
      '@babel/template': 7.27.1
      '@babel/types': 7.27.1
      debug: 4.4.1
      globals: 11.12.0
    transitivePeerDependencies:
      - supports-color

  '@babel/traverse@7.27.4':
    dependencies:
      '@babel/code-frame': 7.27.1
      '@babel/generator': 7.27.3
      '@babel/parser': 7.27.4
      '@babel/template': 7.27.2
      '@babel/types': 7.27.3
      debug: 4.4.1
      globals: 11.12.0
    transitivePeerDependencies:
      - supports-color

  '@babel/types@7.27.1':
    dependencies:
      '@babel/helper-string-parser': 7.27.1
      '@babel/helper-validator-identifier': 7.27.1

  '@babel/types@7.27.3':
    dependencies:
      '@babel/helper-string-parser': 7.27.1
      '@babel/helper-validator-identifier': 7.27.1

  '@biomejs/biome@1.9.4':
    optionalDependencies:
      '@biomejs/cli-darwin-arm64': 1.9.4
      '@biomejs/cli-darwin-x64': 1.9.4
      '@biomejs/cli-linux-arm64': 1.9.4
      '@biomejs/cli-linux-arm64-musl': 1.9.4
      '@biomejs/cli-linux-x64': 1.9.4
      '@biomejs/cli-linux-x64-musl': 1.9.4
      '@biomejs/cli-win32-arm64': 1.9.4
      '@biomejs/cli-win32-x64': 1.9.4

  '@biomejs/cli-darwin-arm64@1.9.4':
    optional: true

  '@biomejs/cli-darwin-x64@1.9.4':
    optional: true

  '@biomejs/cli-linux-arm64-musl@1.9.4':
    optional: true

  '@biomejs/cli-linux-arm64@1.9.4':
    optional: true

  '@biomejs/cli-linux-x64-musl@1.9.4':
    optional: true

  '@biomejs/cli-linux-x64@1.9.4':
    optional: true

  '@biomejs/cli-win32-arm64@1.9.4':
    optional: true

  '@biomejs/cli-win32-x64@1.9.4':
    optional: true

  '@capsizecss/unpack@2.4.0':
    dependencies:
      blob-to-buffer: 1.2.9
      cross-fetch: 3.2.0
      fontkit: 2.0.4
    transitivePeerDependencies:
      - encoding

  '@ctrl/tinycolor@4.1.0': {}

  '@czi-sds/components@20.0.1(yhvdhk7sonewaw25ryh4hrzn6m)':
    dependencies:
      '@emotion/core': 11.0.0
      '@emotion/css': 11.11.2
      '@emotion/react': 11.11.4(@types/react@19.1.3)(react@19.1.0)
      '@emotion/styled': 11.11.5(@emotion/react@11.11.4(@types/react@19.1.3)(react@19.1.0))(@types/react@19.1.3)(react@19.1.0)
      '@mui/base': 5.0.0-beta.40(@types/react@19.1.3)(react-dom@19.1.0(react@19.1.0))(react@19.1.0)
      '@mui/icons-material': 5.15.15(@mui/material@5.15.15(@emotion/react@11.11.4(@types/react@19.1.3)(react@19.1.0))(@emotion/styled@11.11.5(@emotion/react@11.11.4(@types/react@19.1.3)(react@19.1.0))(@types/react@19.1.3)(react@19.1.0))(@types/react@19.1.3)(react-dom@19.1.0(react@19.1.0))(react@19.1.0))(@types/react@19.1.3)(react@19.1.0)
      '@mui/lab': 5.0.0-alpha.175(@emotion/react@11.11.4(@types/react@19.1.3)(react@19.1.0))(@emotion/styled@11.11.5(@emotion/react@11.11.4(@types/react@19.1.3)(react@19.1.0))(@types/react@19.1.3)(react@19.1.0))(@mui/material@5.15.15(@emotion/react@11.11.4(@types/react@19.1.3)(react@19.1.0))(@emotion/styled@11.11.5(@emotion/react@11.11.4(@types/react@19.1.3)(react@19.1.0))(@types/react@19.1.3)(react@19.1.0))(@types/react@19.1.3)(react-dom@19.1.0(react@19.1.0))(react@19.1.0))(@types/react@19.1.3)(react-dom@19.1.0(react@19.1.0))(react@19.1.0)
      '@mui/material': 5.15.15(@emotion/react@11.11.4(@types/react@19.1.3)(react@19.1.0))(@emotion/styled@11.11.5(@emotion/react@11.11.4(@types/react@19.1.3)(react@19.1.0))(@types/react@19.1.3)(react@19.1.0))(@types/react@19.1.3)(react-dom@19.1.0(react@19.1.0))(react@19.1.0)
      react: 19.1.0
      react-dom: 19.1.0(react@19.1.0)

  '@emmetio/abbreviation@2.3.3':
    dependencies:
      '@emmetio/scanner': 1.0.4

  '@emmetio/css-abbreviation@2.1.8':
    dependencies:
      '@emmetio/scanner': 1.0.4

  '@emmetio/css-parser@0.4.0':
    dependencies:
      '@emmetio/stream-reader': 2.2.0
      '@emmetio/stream-reader-utils': 0.1.0

  '@emmetio/html-matcher@1.3.0':
    dependencies:
      '@emmetio/scanner': 1.0.4

  '@emmetio/scanner@1.0.4': {}

  '@emmetio/stream-reader-utils@0.1.0': {}

  '@emmetio/stream-reader@2.2.0': {}

  '@emnapi/runtime@1.4.3':
    dependencies:
      tslib: 2.6.2
    optional: true

  '@emotion/babel-plugin@11.11.0':
    dependencies:
      '@babel/helper-module-imports': 7.27.1
      '@babel/runtime': 7.27.0
      '@emotion/hash': 0.9.1
      '@emotion/memoize': 0.8.1
      '@emotion/serialize': 1.1.4
      babel-plugin-macros: 3.1.0
      convert-source-map: 1.9.0
      escape-string-regexp: 4.0.0
      find-root: 1.1.0
      source-map: 0.5.7
      stylis: 4.2.0
    transitivePeerDependencies:
      - supports-color

  '@emotion/cache@11.14.0':
    dependencies:
      '@emotion/memoize': 0.9.0
      '@emotion/sheet': 1.4.0
      '@emotion/utils': 1.4.2
      '@emotion/weak-memoize': 0.4.0
      stylis: 4.2.0

  '@emotion/core@11.0.0': {}

  '@emotion/css@11.11.2':
    dependencies:
      '@emotion/babel-plugin': 11.11.0
      '@emotion/cache': 11.14.0
      '@emotion/serialize': 1.1.4
      '@emotion/sheet': 1.4.0
      '@emotion/utils': 1.4.2
    transitivePeerDependencies:
      - supports-color

  '@emotion/hash@0.9.1': {}

  '@emotion/is-prop-valid@1.2.2':
    dependencies:
      '@emotion/memoize': 0.8.1

  '@emotion/memoize@0.8.1': {}

  '@emotion/memoize@0.9.0': {}

  '@emotion/react@11.11.4(@types/react@19.1.3)(react@19.1.0)':
    dependencies:
      '@babel/runtime': 7.27.0
      '@emotion/babel-plugin': 11.11.0
      '@emotion/cache': 11.14.0
      '@emotion/serialize': 1.1.4
      '@emotion/use-insertion-effect-with-fallbacks': 1.0.1(react@19.1.0)
      '@emotion/utils': 1.4.2
      '@emotion/weak-memoize': 0.3.1
      hoist-non-react-statics: 3.3.2
      react: 19.1.0
    optionalDependencies:
      '@types/react': 19.1.3
    transitivePeerDependencies:
      - supports-color

  '@emotion/serialize@1.1.4':
    dependencies:
      '@emotion/hash': 0.9.1
      '@emotion/memoize': 0.8.1
      '@emotion/unitless': 0.8.1
      '@emotion/utils': 1.4.2
      csstype: 3.1.3

  '@emotion/sheet@1.4.0': {}

  '@emotion/styled@11.11.5(@emotion/react@11.11.4(@types/react@19.1.3)(react@19.1.0))(@types/react@19.1.3)(react@19.1.0)':
    dependencies:
      '@babel/runtime': 7.27.0
      '@emotion/babel-plugin': 11.11.0
      '@emotion/is-prop-valid': 1.2.2
      '@emotion/react': 11.11.4(@types/react@19.1.3)(react@19.1.0)
      '@emotion/serialize': 1.1.4
      '@emotion/use-insertion-effect-with-fallbacks': 1.0.1(react@19.1.0)
      '@emotion/utils': 1.4.2
      react: 19.1.0
    optionalDependencies:
      '@types/react': 19.1.3
    transitivePeerDependencies:
      - supports-color

  '@emotion/unitless@0.8.1': {}

  '@emotion/use-insertion-effect-with-fallbacks@1.0.1(react@19.1.0)':
    dependencies:
      react: 19.1.0

  '@emotion/utils@1.4.2': {}

  '@emotion/weak-memoize@0.3.1': {}

  '@emotion/weak-memoize@0.4.0': {}

  '@esbuild/aix-ppc64@0.25.4':
    optional: true

  '@esbuild/android-arm64@0.25.4':
    optional: true

  '@esbuild/android-arm@0.25.4':
    optional: true

  '@esbuild/android-x64@0.25.4':
    optional: true

  '@esbuild/darwin-arm64@0.25.4':
    optional: true

  '@esbuild/darwin-x64@0.25.4':
    optional: true

  '@esbuild/freebsd-arm64@0.25.4':
    optional: true

  '@esbuild/freebsd-x64@0.25.4':
    optional: true

  '@esbuild/linux-arm64@0.25.4':
    optional: true

  '@esbuild/linux-arm@0.25.4':
    optional: true

  '@esbuild/linux-ia32@0.25.4':
    optional: true

  '@esbuild/linux-loong64@0.25.4':
    optional: true

  '@esbuild/linux-mips64el@0.25.4':
    optional: true

  '@esbuild/linux-ppc64@0.25.4':
    optional: true

  '@esbuild/linux-riscv64@0.25.4':
    optional: true

  '@esbuild/linux-s390x@0.25.4':
    optional: true

  '@esbuild/linux-x64@0.25.4':
    optional: true

  '@esbuild/netbsd-arm64@0.25.4':
    optional: true

  '@esbuild/netbsd-x64@0.25.4':
    optional: true

  '@esbuild/openbsd-arm64@0.25.4':
    optional: true

  '@esbuild/openbsd-x64@0.25.4':
    optional: true

  '@esbuild/sunos-x64@0.25.4':
    optional: true

  '@esbuild/win32-arm64@0.25.4':
    optional: true

  '@esbuild/win32-ia32@0.25.4':
    optional: true

  '@esbuild/win32-x64@0.25.4':
    optional: true

  '@expressive-code/core@0.41.2':
    dependencies:
      '@ctrl/tinycolor': 4.1.0
      hast-util-select: 6.0.4
      hast-util-to-html: 9.0.5
      hast-util-to-text: 4.0.2
      hastscript: 9.0.1
      postcss: 8.5.3
      postcss-nested: 6.2.0(postcss@8.5.3)
      unist-util-visit: 5.0.0
      unist-util-visit-parents: 6.0.1

  '@expressive-code/plugin-frames@0.41.2':
    dependencies:
      '@expressive-code/core': 0.41.2

  '@expressive-code/plugin-shiki@0.41.2':
    dependencies:
      '@expressive-code/core': 0.41.2
      shiki: 3.4.0

  '@expressive-code/plugin-text-markers@0.41.2':
    dependencies:
      '@expressive-code/core': 0.41.2

  '@floating-ui/core@1.6.1':
    dependencies:
      '@floating-ui/utils': 0.2.2

  '@floating-ui/dom@1.6.4':
    dependencies:
      '@floating-ui/core': 1.6.1
      '@floating-ui/utils': 0.2.2

  '@floating-ui/react-dom@2.0.9(react-dom@19.1.0(react@19.1.0))(react@19.1.0)':
    dependencies:
      '@floating-ui/dom': 1.6.4
      react: 19.1.0
      react-dom: 19.1.0(react@19.1.0)

  '@floating-ui/utils@0.2.2': {}

  '@img/sharp-darwin-arm64@0.33.5':
    optionalDependencies:
      '@img/sharp-libvips-darwin-arm64': 1.0.4
    optional: true

  '@img/sharp-darwin-arm64@0.34.1':
    optionalDependencies:
      '@img/sharp-libvips-darwin-arm64': 1.1.0
    optional: true

  '@img/sharp-darwin-x64@0.33.5':
    optionalDependencies:
      '@img/sharp-libvips-darwin-x64': 1.0.4
    optional: true

  '@img/sharp-darwin-x64@0.34.1':
    optionalDependencies:
      '@img/sharp-libvips-darwin-x64': 1.1.0
    optional: true

  '@img/sharp-libvips-darwin-arm64@1.0.4':
    optional: true

  '@img/sharp-libvips-darwin-arm64@1.1.0':
    optional: true

  '@img/sharp-libvips-darwin-x64@1.0.4':
    optional: true

  '@img/sharp-libvips-darwin-x64@1.1.0':
    optional: true

  '@img/sharp-libvips-linux-arm64@1.0.4':
    optional: true

  '@img/sharp-libvips-linux-arm64@1.1.0':
    optional: true

  '@img/sharp-libvips-linux-arm@1.0.5':
    optional: true

  '@img/sharp-libvips-linux-arm@1.1.0':
    optional: true

  '@img/sharp-libvips-linux-ppc64@1.1.0':
    optional: true

  '@img/sharp-libvips-linux-s390x@1.0.4':
    optional: true

  '@img/sharp-libvips-linux-s390x@1.1.0':
    optional: true

  '@img/sharp-libvips-linux-x64@1.0.4':
    optional: true

  '@img/sharp-libvips-linux-x64@1.1.0':
    optional: true

  '@img/sharp-libvips-linuxmusl-arm64@1.0.4':
    optional: true

  '@img/sharp-libvips-linuxmusl-arm64@1.1.0':
    optional: true

  '@img/sharp-libvips-linuxmusl-x64@1.0.4':
    optional: true

  '@img/sharp-libvips-linuxmusl-x64@1.1.0':
    optional: true

  '@img/sharp-linux-arm64@0.33.5':
    optionalDependencies:
      '@img/sharp-libvips-linux-arm64': 1.0.4
    optional: true

  '@img/sharp-linux-arm64@0.34.1':
    optionalDependencies:
      '@img/sharp-libvips-linux-arm64': 1.1.0
    optional: true

  '@img/sharp-linux-arm@0.33.5':
    optionalDependencies:
      '@img/sharp-libvips-linux-arm': 1.0.5
    optional: true

  '@img/sharp-linux-arm@0.34.1':
    optionalDependencies:
      '@img/sharp-libvips-linux-arm': 1.1.0
    optional: true

  '@img/sharp-linux-s390x@0.33.5':
    optionalDependencies:
      '@img/sharp-libvips-linux-s390x': 1.0.4
    optional: true

  '@img/sharp-linux-s390x@0.34.1':
    optionalDependencies:
      '@img/sharp-libvips-linux-s390x': 1.1.0
    optional: true

  '@img/sharp-linux-x64@0.33.5':
    optionalDependencies:
      '@img/sharp-libvips-linux-x64': 1.0.4
    optional: true

  '@img/sharp-linux-x64@0.34.1':
    optionalDependencies:
      '@img/sharp-libvips-linux-x64': 1.1.0
    optional: true

  '@img/sharp-linuxmusl-arm64@0.33.5':
    optionalDependencies:
      '@img/sharp-libvips-linuxmusl-arm64': 1.0.4
    optional: true

  '@img/sharp-linuxmusl-arm64@0.34.1':
    optionalDependencies:
      '@img/sharp-libvips-linuxmusl-arm64': 1.1.0
    optional: true

  '@img/sharp-linuxmusl-x64@0.33.5':
    optionalDependencies:
      '@img/sharp-libvips-linuxmusl-x64': 1.0.4
    optional: true

  '@img/sharp-linuxmusl-x64@0.34.1':
    optionalDependencies:
      '@img/sharp-libvips-linuxmusl-x64': 1.1.0
    optional: true

  '@img/sharp-wasm32@0.33.5':
    dependencies:
      '@emnapi/runtime': 1.4.3
    optional: true

  '@img/sharp-wasm32@0.34.1':
    dependencies:
      '@emnapi/runtime': 1.4.3
    optional: true

  '@img/sharp-win32-ia32@0.33.5':
    optional: true

  '@img/sharp-win32-ia32@0.34.1':
    optional: true

  '@img/sharp-win32-x64@0.33.5':
    optional: true

  '@img/sharp-win32-x64@0.34.1':
    optional: true

  '@isaacs/cliui@8.0.2':
    dependencies:
      string-width: 5.1.2
      string-width-cjs: string-width@4.2.3
      strip-ansi: 7.1.0
      strip-ansi-cjs: strip-ansi@6.0.1
      wrap-ansi: 8.1.0
      wrap-ansi-cjs: wrap-ansi@7.0.0

  '@istanbuljs/schema@0.1.3': {}

  '@jridgewell/gen-mapping@0.3.8':
    dependencies:
      '@jridgewell/set-array': 1.2.1
      '@jridgewell/sourcemap-codec': 1.5.0
      '@jridgewell/trace-mapping': 0.3.25

  '@jridgewell/resolve-uri@3.1.2': {}

  '@jridgewell/set-array@1.2.1': {}

  '@jridgewell/sourcemap-codec@1.5.0': {}

  '@jridgewell/trace-mapping@0.3.25':
    dependencies:
      '@jridgewell/resolve-uri': 3.1.2
      '@jridgewell/sourcemap-codec': 1.5.0

  '@lezer/common@1.2.1': {}

  '@lezer/lr@1.4.0':
    dependencies:
      '@lezer/common': 1.2.1

  '@lmdb/lmdb-darwin-arm64@2.8.5':
    optional: true

  '@lmdb/lmdb-darwin-x64@2.8.5':
    optional: true

  '@lmdb/lmdb-linux-arm64@2.8.5':
    optional: true

  '@lmdb/lmdb-linux-arm@2.8.5':
    optional: true

  '@lmdb/lmdb-linux-x64@2.8.5':
    optional: true

  '@lmdb/lmdb-win32-x64@2.8.5':
    optional: true

  '@mdx-js/mdx@3.1.0(acorn@8.14.1)':
    dependencies:
      '@types/estree': 1.0.7
      '@types/estree-jsx': 1.0.5
      '@types/hast': 3.0.4
      '@types/mdx': 2.0.13
      collapse-white-space: 2.1.0
      devlop: 1.1.0
      estree-util-is-identifier-name: 3.0.0
      estree-util-scope: 1.0.0
      estree-walker: 3.0.3
      hast-util-to-jsx-runtime: 2.3.6
      markdown-extensions: 2.0.0
      recma-build-jsx: 1.0.0
      recma-jsx: 1.0.0(acorn@8.14.1)
      recma-stringify: 1.0.0
      rehype-recma: 1.0.0
      remark-mdx: 3.1.0
      remark-parse: 11.0.0
      remark-rehype: 11.1.2
      source-map: 0.7.4
      unified: 11.0.5
      unist-util-position-from-estree: 2.0.0
      unist-util-stringify-position: 4.0.0
      unist-util-visit: 5.0.0
      vfile: 6.0.3
    transitivePeerDependencies:
      - acorn
      - supports-color

  '@mischnic/json-sourcemap@0.1.1':
    dependencies:
      '@lezer/common': 1.2.1
      '@lezer/lr': 1.4.0
      json5: 2.2.3

  '@msgpackr-extract/msgpackr-extract-darwin-arm64@3.0.2':
    optional: true

  '@msgpackr-extract/msgpackr-extract-darwin-x64@3.0.2':
    optional: true

  '@msgpackr-extract/msgpackr-extract-linux-arm64@3.0.2':
    optional: true

  '@msgpackr-extract/msgpackr-extract-linux-arm@3.0.2':
    optional: true

  '@msgpackr-extract/msgpackr-extract-linux-x64@3.0.2':
    optional: true

  '@msgpackr-extract/msgpackr-extract-win32-x64@3.0.2':
    optional: true

  '@mui/base@5.0.0-beta.40(@types/react@19.1.3)(react-dom@19.1.0(react@19.1.0))(react@19.1.0)':
    dependencies:
      '@babel/runtime': 7.27.0
      '@floating-ui/react-dom': 2.0.9(react-dom@19.1.0(react@19.1.0))(react@19.1.0)
      '@mui/types': 7.4.1(@types/react@19.1.3)
      '@mui/utils': 5.17.1(@types/react@19.1.3)(react@19.1.0)
      '@popperjs/core': 2.11.8
      clsx: 2.1.1
      prop-types: 15.8.1
      react: 19.1.0
      react-dom: 19.1.0(react@19.1.0)
    optionalDependencies:
      '@types/react': 19.1.3

  '@mui/base@5.0.0-beta.40-0(@types/react@19.1.3)(react-dom@19.1.0(react@19.1.0))(react@19.1.0)':
    dependencies:
      '@babel/runtime': 7.27.0
      '@floating-ui/react-dom': 2.0.9(react-dom@19.1.0(react@19.1.0))(react@19.1.0)
      '@mui/types': 7.4.1(@types/react@19.1.3)
      '@mui/utils': 5.17.1(@types/react@19.1.3)(react@19.1.0)
      '@popperjs/core': 2.11.8
      clsx: 2.1.1
      prop-types: 15.8.1
      react: 19.1.0
      react-dom: 19.1.0(react@19.1.0)
    optionalDependencies:
      '@types/react': 19.1.3

  '@mui/core-downloads-tracker@5.15.15': {}

  '@mui/icons-material@5.15.15(@mui/material@5.15.15(@emotion/react@11.11.4(@types/react@19.1.3)(react@19.1.0))(@emotion/styled@11.11.5(@emotion/react@11.11.4(@types/react@19.1.3)(react@19.1.0))(@types/react@19.1.3)(react@19.1.0))(@types/react@19.1.3)(react-dom@19.1.0(react@19.1.0))(react@19.1.0))(@types/react@19.1.3)(react@19.1.0)':
    dependencies:
      '@babel/runtime': 7.27.0
      '@mui/material': 5.15.15(@emotion/react@11.11.4(@types/react@19.1.3)(react@19.1.0))(@emotion/styled@11.11.5(@emotion/react@11.11.4(@types/react@19.1.3)(react@19.1.0))(@types/react@19.1.3)(react@19.1.0))(@types/react@19.1.3)(react-dom@19.1.0(react@19.1.0))(react@19.1.0)
      react: 19.1.0
    optionalDependencies:
      '@types/react': 19.1.3

  '@mui/lab@5.0.0-alpha.175(@emotion/react@11.11.4(@types/react@19.1.3)(react@19.1.0))(@emotion/styled@11.11.5(@emotion/react@11.11.4(@types/react@19.1.3)(react@19.1.0))(@types/react@19.1.3)(react@19.1.0))(@mui/material@5.15.15(@emotion/react@11.11.4(@types/react@19.1.3)(react@19.1.0))(@emotion/styled@11.11.5(@emotion/react@11.11.4(@types/react@19.1.3)(react@19.1.0))(@types/react@19.1.3)(react@19.1.0))(@types/react@19.1.3)(react-dom@19.1.0(react@19.1.0))(react@19.1.0))(@types/react@19.1.3)(react-dom@19.1.0(react@19.1.0))(react@19.1.0)':
    dependencies:
      '@babel/runtime': 7.27.0
      '@mui/base': 5.0.0-beta.40-0(@types/react@19.1.3)(react-dom@19.1.0(react@19.1.0))(react@19.1.0)
      '@mui/material': 5.15.15(@emotion/react@11.11.4(@types/react@19.1.3)(react@19.1.0))(@emotion/styled@11.11.5(@emotion/react@11.11.4(@types/react@19.1.3)(react@19.1.0))(@types/react@19.1.3)(react@19.1.0))(@types/react@19.1.3)(react-dom@19.1.0(react@19.1.0))(react@19.1.0)
      '@mui/system': 5.17.1(@emotion/react@11.11.4(@types/react@19.1.3)(react@19.1.0))(@emotion/styled@11.11.5(@emotion/react@11.11.4(@types/react@19.1.3)(react@19.1.0))(@types/react@19.1.3)(react@19.1.0))(@types/react@19.1.3)(react@19.1.0)
      '@mui/types': 7.4.1(@types/react@19.1.3)
      '@mui/utils': 5.17.1(@types/react@19.1.3)(react@19.1.0)
      clsx: 2.1.1
      prop-types: 15.8.1
      react: 19.1.0
      react-dom: 19.1.0(react@19.1.0)
    optionalDependencies:
      '@emotion/react': 11.11.4(@types/react@19.1.3)(react@19.1.0)
      '@emotion/styled': 11.11.5(@emotion/react@11.11.4(@types/react@19.1.3)(react@19.1.0))(@types/react@19.1.3)(react@19.1.0)
      '@types/react': 19.1.3

  '@mui/material@5.15.15(@emotion/react@11.11.4(@types/react@19.1.3)(react@19.1.0))(@emotion/styled@11.11.5(@emotion/react@11.11.4(@types/react@19.1.3)(react@19.1.0))(@types/react@19.1.3)(react@19.1.0))(@types/react@19.1.3)(react-dom@19.1.0(react@19.1.0))(react@19.1.0)':
    dependencies:
      '@babel/runtime': 7.27.0
      '@mui/base': 5.0.0-beta.40(@types/react@19.1.3)(react-dom@19.1.0(react@19.1.0))(react@19.1.0)
      '@mui/core-downloads-tracker': 5.15.15
      '@mui/system': 5.17.1(@emotion/react@11.11.4(@types/react@19.1.3)(react@19.1.0))(@emotion/styled@11.11.5(@emotion/react@11.11.4(@types/react@19.1.3)(react@19.1.0))(@types/react@19.1.3)(react@19.1.0))(@types/react@19.1.3)(react@19.1.0)
      '@mui/types': 7.4.1(@types/react@19.1.3)
      '@mui/utils': 5.17.1(@types/react@19.1.3)(react@19.1.0)
      '@types/react-transition-group': 4.4.10
      clsx: 2.1.1
      csstype: 3.1.3
      prop-types: 15.8.1
      react: 19.1.0
      react-dom: 19.1.0(react@19.1.0)
      react-is: 18.2.0
      react-transition-group: 4.4.5(react-dom@19.1.0(react@19.1.0))(react@19.1.0)
    optionalDependencies:
      '@emotion/react': 11.11.4(@types/react@19.1.3)(react@19.1.0)
      '@emotion/styled': 11.11.5(@emotion/react@11.11.4(@types/react@19.1.3)(react@19.1.0))(@types/react@19.1.3)(react@19.1.0)
      '@types/react': 19.1.3

  '@mui/private-theming@5.17.1(@types/react@19.1.3)(react@19.1.0)':
    dependencies:
      '@babel/runtime': 7.27.0
      '@mui/utils': 5.17.1(@types/react@19.1.3)(react@19.1.0)
      prop-types: 15.8.1
      react: 19.1.0
    optionalDependencies:
      '@types/react': 19.1.3

  '@mui/styled-engine@5.16.14(@emotion/react@11.11.4(@types/react@19.1.3)(react@19.1.0))(@emotion/styled@11.11.5(@emotion/react@11.11.4(@types/react@19.1.3)(react@19.1.0))(@types/react@19.1.3)(react@19.1.0))(react@19.1.0)':
    dependencies:
      '@babel/runtime': 7.27.0
      '@emotion/cache': 11.14.0
      csstype: 3.1.3
      prop-types: 15.8.1
      react: 19.1.0
    optionalDependencies:
      '@emotion/react': 11.11.4(@types/react@19.1.3)(react@19.1.0)
      '@emotion/styled': 11.11.5(@emotion/react@11.11.4(@types/react@19.1.3)(react@19.1.0))(@types/react@19.1.3)(react@19.1.0)

  '@mui/system@5.17.1(@emotion/react@11.11.4(@types/react@19.1.3)(react@19.1.0))(@emotion/styled@11.11.5(@emotion/react@11.11.4(@types/react@19.1.3)(react@19.1.0))(@types/react@19.1.3)(react@19.1.0))(@types/react@19.1.3)(react@19.1.0)':
    dependencies:
      '@babel/runtime': 7.27.0
      '@mui/private-theming': 5.17.1(@types/react@19.1.3)(react@19.1.0)
      '@mui/styled-engine': 5.16.14(@emotion/react@11.11.4(@types/react@19.1.3)(react@19.1.0))(@emotion/styled@11.11.5(@emotion/react@11.11.4(@types/react@19.1.3)(react@19.1.0))(@types/react@19.1.3)(react@19.1.0))(react@19.1.0)
      '@mui/types': 7.2.24(@types/react@19.1.3)
      '@mui/utils': 5.17.1(@types/react@19.1.3)(react@19.1.0)
      clsx: 2.1.1
      csstype: 3.1.3
      prop-types: 15.8.1
      react: 19.1.0
    optionalDependencies:
      '@emotion/react': 11.11.4(@types/react@19.1.3)(react@19.1.0)
      '@emotion/styled': 11.11.5(@emotion/react@11.11.4(@types/react@19.1.3)(react@19.1.0))(@types/react@19.1.3)(react@19.1.0)
      '@types/react': 19.1.3

  '@mui/types@7.2.24(@types/react@19.1.3)':
    optionalDependencies:
      '@types/react': 19.1.3

  '@mui/types@7.4.1(@types/react@19.1.3)':
    dependencies:
      '@babel/runtime': 7.27.0
    optionalDependencies:
      '@types/react': 19.1.3

  '@mui/utils@5.17.1(@types/react@19.1.3)(react@19.1.0)':
    dependencies:
      '@babel/runtime': 7.27.0
      '@mui/types': 7.2.24(@types/react@19.1.3)
      '@types/prop-types': 15.7.12
      clsx: 2.1.1
      prop-types: 15.8.1
      react: 19.1.0
      react-is: 19.1.0
    optionalDependencies:
      '@types/react': 19.1.3

  '@nodelib/fs.scandir@2.1.5':
    dependencies:
      '@nodelib/fs.stat': 2.0.5
      run-parallel: 1.2.0

  '@nodelib/fs.stat@2.0.5': {}

  '@nodelib/fs.walk@1.2.8':
    dependencies:
      '@nodelib/fs.scandir': 2.1.5
      fastq: 1.19.1

  '@oslojs/encoding@1.1.0': {}

  '@pagefind/darwin-arm64@1.3.0':
    optional: true

  '@pagefind/darwin-x64@1.3.0':
    optional: true

  '@pagefind/default-ui@1.3.0': {}

  '@pagefind/linux-arm64@1.3.0':
    optional: true

  '@pagefind/linux-x64@1.3.0':
    optional: true

  '@pagefind/windows-x64@1.3.0':
    optional: true

  '@parcel/bundler-default@2.15.2(@parcel/core@2.15.2(@swc/helpers@0.5.17))':
    dependencies:
      '@parcel/diagnostic': 2.15.2
      '@parcel/graph': 3.5.2
      '@parcel/plugin': 2.15.2(@parcel/core@2.15.2(@swc/helpers@0.5.17))
      '@parcel/rust': 2.15.2
      '@parcel/utils': 2.15.2
      nullthrows: 1.1.1
    transitivePeerDependencies:
      - '@parcel/core'
      - napi-wasm

  '@parcel/cache@2.15.2(@parcel/core@2.15.2(@swc/helpers@0.5.17))':
    dependencies:
      '@parcel/core': 2.15.2(@swc/helpers@0.5.17)
      '@parcel/fs': 2.15.2(@parcel/core@2.15.2(@swc/helpers@0.5.17))
      '@parcel/logger': 2.15.2
      '@parcel/utils': 2.15.2
      lmdb: 2.8.5
    transitivePeerDependencies:
      - napi-wasm

  '@parcel/codeframe@2.15.2':
    dependencies:
      chalk: 4.1.2

  '@parcel/compressor-raw@2.15.2(@parcel/core@2.15.2(@swc/helpers@0.5.17))':
    dependencies:
      '@parcel/plugin': 2.15.2(@parcel/core@2.15.2(@swc/helpers@0.5.17))
    transitivePeerDependencies:
      - '@parcel/core'
      - napi-wasm

  '@parcel/config-default@2.15.2(@parcel/core@2.15.2(@swc/helpers@0.5.17))(@swc/helpers@0.5.17)':
    dependencies:
      '@parcel/bundler-default': 2.15.2(@parcel/core@2.15.2(@swc/helpers@0.5.17))
      '@parcel/compressor-raw': 2.15.2(@parcel/core@2.15.2(@swc/helpers@0.5.17))
      '@parcel/core': 2.15.2(@swc/helpers@0.5.17)
      '@parcel/namer-default': 2.15.2(@parcel/core@2.15.2(@swc/helpers@0.5.17))
      '@parcel/optimizer-css': 2.15.2(@parcel/core@2.15.2(@swc/helpers@0.5.17))
      '@parcel/optimizer-html': 2.15.2(@parcel/core@2.15.2(@swc/helpers@0.5.17))
      '@parcel/optimizer-image': 2.15.2(@parcel/core@2.15.2(@swc/helpers@0.5.17))
      '@parcel/optimizer-svg': 2.15.2(@parcel/core@2.15.2(@swc/helpers@0.5.17))
      '@parcel/optimizer-swc': 2.15.2(@parcel/core@2.15.2(@swc/helpers@0.5.17))(@swc/helpers@0.5.17)
      '@parcel/packager-css': 2.15.2(@parcel/core@2.15.2(@swc/helpers@0.5.17))
      '@parcel/packager-html': 2.15.2(@parcel/core@2.15.2(@swc/helpers@0.5.17))
      '@parcel/packager-js': 2.15.2(@parcel/core@2.15.2(@swc/helpers@0.5.17))
      '@parcel/packager-raw': 2.15.2(@parcel/core@2.15.2(@swc/helpers@0.5.17))
      '@parcel/packager-svg': 2.15.2(@parcel/core@2.15.2(@swc/helpers@0.5.17))
      '@parcel/packager-wasm': 2.15.2(@parcel/core@2.15.2(@swc/helpers@0.5.17))
      '@parcel/reporter-dev-server': 2.15.2(@parcel/core@2.15.2(@swc/helpers@0.5.17))
      '@parcel/resolver-default': 2.15.2(@parcel/core@2.15.2(@swc/helpers@0.5.17))
      '@parcel/runtime-browser-hmr': 2.15.2(@parcel/core@2.15.2(@swc/helpers@0.5.17))
      '@parcel/runtime-js': 2.15.2(@parcel/core@2.15.2(@swc/helpers@0.5.17))
      '@parcel/runtime-rsc': 2.15.2(@parcel/core@2.15.2(@swc/helpers@0.5.17))
      '@parcel/runtime-service-worker': 2.15.2(@parcel/core@2.15.2(@swc/helpers@0.5.17))
      '@parcel/transformer-babel': 2.15.2(@parcel/core@2.15.2(@swc/helpers@0.5.17))
      '@parcel/transformer-css': 2.15.2(@parcel/core@2.15.2(@swc/helpers@0.5.17))
      '@parcel/transformer-html': 2.15.2(@parcel/core@2.15.2(@swc/helpers@0.5.17))
      '@parcel/transformer-image': 2.15.2(@parcel/core@2.15.2(@swc/helpers@0.5.17))
      '@parcel/transformer-js': 2.15.2(@parcel/core@2.15.2(@swc/helpers@0.5.17))
      '@parcel/transformer-json': 2.15.2(@parcel/core@2.15.2(@swc/helpers@0.5.17))
      '@parcel/transformer-node': 2.15.2(@parcel/core@2.15.2(@swc/helpers@0.5.17))
      '@parcel/transformer-postcss': 2.15.2(@parcel/core@2.15.2(@swc/helpers@0.5.17))
      '@parcel/transformer-posthtml': 2.15.2(@parcel/core@2.15.2(@swc/helpers@0.5.17))
      '@parcel/transformer-raw': 2.15.2(@parcel/core@2.15.2(@swc/helpers@0.5.17))
      '@parcel/transformer-react-refresh-wrap': 2.15.2(@parcel/core@2.15.2(@swc/helpers@0.5.17))
      '@parcel/transformer-svg': 2.15.2(@parcel/core@2.15.2(@swc/helpers@0.5.17))
    transitivePeerDependencies:
      - '@swc/helpers'
      - napi-wasm

  '@parcel/core@2.15.2(@swc/helpers@0.5.17)':
    dependencies:
      '@mischnic/json-sourcemap': 0.1.1
      '@parcel/cache': 2.15.2(@parcel/core@2.15.2(@swc/helpers@0.5.17))
      '@parcel/diagnostic': 2.15.2
      '@parcel/events': 2.15.2
      '@parcel/feature-flags': 2.15.2
      '@parcel/fs': 2.15.2(@parcel/core@2.15.2(@swc/helpers@0.5.17))
      '@parcel/graph': 3.5.2
      '@parcel/logger': 2.15.2
      '@parcel/package-manager': 2.15.2(@parcel/core@2.15.2(@swc/helpers@0.5.17))(@swc/helpers@0.5.17)
      '@parcel/plugin': 2.15.2(@parcel/core@2.15.2(@swc/helpers@0.5.17))
      '@parcel/profiler': 2.15.2
      '@parcel/rust': 2.15.2
      '@parcel/source-map': 2.1.1
      '@parcel/types': 2.15.2(@parcel/core@2.15.2(@swc/helpers@0.5.17))
      '@parcel/utils': 2.15.2
      '@parcel/workers': 2.15.2(@parcel/core@2.15.2(@swc/helpers@0.5.17))
      base-x: 3.0.11
      browserslist: 4.24.5
      clone: 2.1.2
      dotenv: 16.5.0
      dotenv-expand: 11.0.7
      json5: 2.2.3
      msgpackr: 1.11.4
      nullthrows: 1.1.1
      semver: 7.7.1
    transitivePeerDependencies:
      - '@swc/helpers'
      - napi-wasm

  '@parcel/diagnostic@2.15.2':
    dependencies:
      '@mischnic/json-sourcemap': 0.1.1
      nullthrows: 1.1.1

  '@parcel/error-overlay@2.15.2': {}

  '@parcel/events@2.15.2': {}

  '@parcel/feature-flags@2.15.2': {}

  '@parcel/fs@2.15.2(@parcel/core@2.15.2(@swc/helpers@0.5.17))':
    dependencies:
      '@parcel/core': 2.15.2(@swc/helpers@0.5.17)
      '@parcel/feature-flags': 2.15.2
      '@parcel/rust': 2.15.2
      '@parcel/types-internal': 2.15.2
      '@parcel/utils': 2.15.2
      '@parcel/watcher': 2.4.1
      '@parcel/workers': 2.15.2(@parcel/core@2.15.2(@swc/helpers@0.5.17))
    transitivePeerDependencies:
      - napi-wasm

  '@parcel/graph@3.5.2':
    dependencies:
      '@parcel/feature-flags': 2.15.2
      nullthrows: 1.1.1

  '@parcel/logger@2.15.2':
    dependencies:
      '@parcel/diagnostic': 2.15.2
      '@parcel/events': 2.15.2

  '@parcel/markdown-ansi@2.15.2':
    dependencies:
      chalk: 4.1.2

  '@parcel/namer-default@2.15.2(@parcel/core@2.15.2(@swc/helpers@0.5.17))':
    dependencies:
      '@parcel/diagnostic': 2.15.2
      '@parcel/plugin': 2.15.2(@parcel/core@2.15.2(@swc/helpers@0.5.17))
      nullthrows: 1.1.1
    transitivePeerDependencies:
      - '@parcel/core'
      - napi-wasm

  '@parcel/node-resolver-core@3.6.2(@parcel/core@2.15.2(@swc/helpers@0.5.17))':
    dependencies:
      '@mischnic/json-sourcemap': 0.1.1
      '@parcel/diagnostic': 2.15.2
      '@parcel/fs': 2.15.2(@parcel/core@2.15.2(@swc/helpers@0.5.17))
      '@parcel/rust': 2.15.2
      '@parcel/utils': 2.15.2
      nullthrows: 1.1.1
      semver: 7.7.2
    transitivePeerDependencies:
      - '@parcel/core'
      - napi-wasm

  '@parcel/optimizer-css@2.15.2(@parcel/core@2.15.2(@swc/helpers@0.5.17))':
    dependencies:
      '@parcel/diagnostic': 2.15.2
      '@parcel/plugin': 2.15.2(@parcel/core@2.15.2(@swc/helpers@0.5.17))
      '@parcel/source-map': 2.1.1
      '@parcel/utils': 2.15.2
      browserslist: 4.24.5
      lightningcss: 1.30.1
      nullthrows: 1.1.1
    transitivePeerDependencies:
      - '@parcel/core'
      - napi-wasm

  '@parcel/optimizer-html@2.15.2(@parcel/core@2.15.2(@swc/helpers@0.5.17))':
    dependencies:
      '@parcel/plugin': 2.15.2(@parcel/core@2.15.2(@swc/helpers@0.5.17))
      '@parcel/rust': 2.15.2
      '@parcel/utils': 2.15.2
    transitivePeerDependencies:
      - '@parcel/core'
      - napi-wasm

  '@parcel/optimizer-image@2.15.2(@parcel/core@2.15.2(@swc/helpers@0.5.17))':
    dependencies:
      '@parcel/core': 2.15.2(@swc/helpers@0.5.17)
      '@parcel/diagnostic': 2.15.2
      '@parcel/plugin': 2.15.2(@parcel/core@2.15.2(@swc/helpers@0.5.17))
      '@parcel/rust': 2.15.2
      '@parcel/utils': 2.15.2
      '@parcel/workers': 2.15.2(@parcel/core@2.15.2(@swc/helpers@0.5.17))
    transitivePeerDependencies:
      - napi-wasm

  '@parcel/optimizer-svg@2.15.2(@parcel/core@2.15.2(@swc/helpers@0.5.17))':
    dependencies:
      '@parcel/plugin': 2.15.2(@parcel/core@2.15.2(@swc/helpers@0.5.17))
      '@parcel/rust': 2.15.2
      '@parcel/utils': 2.15.2
    transitivePeerDependencies:
      - '@parcel/core'
      - napi-wasm

  '@parcel/optimizer-swc@2.15.2(@parcel/core@2.15.2(@swc/helpers@0.5.17))(@swc/helpers@0.5.17)':
    dependencies:
      '@parcel/diagnostic': 2.15.2
      '@parcel/plugin': 2.15.2(@parcel/core@2.15.2(@swc/helpers@0.5.17))
      '@parcel/source-map': 2.1.1
      '@parcel/utils': 2.15.2
      '@swc/core': 1.11.29(@swc/helpers@0.5.17)
      nullthrows: 1.1.1
    transitivePeerDependencies:
      - '@parcel/core'
      - '@swc/helpers'
      - napi-wasm

  '@parcel/package-manager@2.15.2(@parcel/core@2.15.2(@swc/helpers@0.5.17))(@swc/helpers@0.5.17)':
    dependencies:
      '@parcel/core': 2.15.2(@swc/helpers@0.5.17)
      '@parcel/diagnostic': 2.15.2
      '@parcel/fs': 2.15.2(@parcel/core@2.15.2(@swc/helpers@0.5.17))
      '@parcel/logger': 2.15.2
      '@parcel/node-resolver-core': 3.6.2(@parcel/core@2.15.2(@swc/helpers@0.5.17))
      '@parcel/types': 2.15.2(@parcel/core@2.15.2(@swc/helpers@0.5.17))
      '@parcel/utils': 2.15.2
      '@parcel/workers': 2.15.2(@parcel/core@2.15.2(@swc/helpers@0.5.17))
      '@swc/core': 1.11.29(@swc/helpers@0.5.17)
      semver: 7.7.1
    transitivePeerDependencies:
      - '@swc/helpers'
      - napi-wasm

  '@parcel/packager-css@2.15.2(@parcel/core@2.15.2(@swc/helpers@0.5.17))':
    dependencies:
      '@parcel/diagnostic': 2.15.2
      '@parcel/plugin': 2.15.2(@parcel/core@2.15.2(@swc/helpers@0.5.17))
      '@parcel/source-map': 2.1.1
      '@parcel/utils': 2.15.2
      lightningcss: 1.30.1
      nullthrows: 1.1.1
    transitivePeerDependencies:
      - '@parcel/core'
      - napi-wasm

  '@parcel/packager-html@2.15.2(@parcel/core@2.15.2(@swc/helpers@0.5.17))':
    dependencies:
      '@parcel/plugin': 2.15.2(@parcel/core@2.15.2(@swc/helpers@0.5.17))
      '@parcel/rust': 2.15.2
      '@parcel/types': 2.15.2(@parcel/core@2.15.2(@swc/helpers@0.5.17))
      '@parcel/utils': 2.15.2
    transitivePeerDependencies:
      - '@parcel/core'
      - napi-wasm

  '@parcel/packager-js@2.15.2(@parcel/core@2.15.2(@swc/helpers@0.5.17))':
    dependencies:
      '@parcel/diagnostic': 2.15.2
      '@parcel/plugin': 2.15.2(@parcel/core@2.15.2(@swc/helpers@0.5.17))
      '@parcel/rust': 2.15.2
      '@parcel/source-map': 2.1.1
      '@parcel/types': 2.15.2(@parcel/core@2.15.2(@swc/helpers@0.5.17))
      '@parcel/utils': 2.15.2
      globals: 13.24.0
      nullthrows: 1.1.1
    transitivePeerDependencies:
      - '@parcel/core'
      - napi-wasm

  '@parcel/packager-raw@2.15.2(@parcel/core@2.15.2(@swc/helpers@0.5.17))':
    dependencies:
      '@parcel/plugin': 2.15.2(@parcel/core@2.15.2(@swc/helpers@0.5.17))
    transitivePeerDependencies:
      - '@parcel/core'
      - napi-wasm

  '@parcel/packager-svg@2.15.2(@parcel/core@2.15.2(@swc/helpers@0.5.17))':
    dependencies:
      '@parcel/plugin': 2.15.2(@parcel/core@2.15.2(@swc/helpers@0.5.17))
      '@parcel/rust': 2.15.2
      '@parcel/types': 2.15.2(@parcel/core@2.15.2(@swc/helpers@0.5.17))
      '@parcel/utils': 2.15.2
    transitivePeerDependencies:
      - '@parcel/core'
      - napi-wasm

  '@parcel/packager-ts@2.15.2(@parcel/core@2.15.2(@swc/helpers@0.5.17))':
    dependencies:
      '@parcel/plugin': 2.15.2(@parcel/core@2.15.2(@swc/helpers@0.5.17))
    transitivePeerDependencies:
      - '@parcel/core'
      - napi-wasm

  '@parcel/packager-wasm@2.15.2(@parcel/core@2.15.2(@swc/helpers@0.5.17))':
    dependencies:
      '@parcel/plugin': 2.15.2(@parcel/core@2.15.2(@swc/helpers@0.5.17))
    transitivePeerDependencies:
      - '@parcel/core'
      - napi-wasm

  '@parcel/plugin@2.15.2(@parcel/core@2.15.2(@swc/helpers@0.5.17))':
    dependencies:
      '@parcel/types': 2.15.2(@parcel/core@2.15.2(@swc/helpers@0.5.17))
    transitivePeerDependencies:
      - '@parcel/core'
      - napi-wasm

  '@parcel/profiler@2.15.2':
    dependencies:
      '@parcel/diagnostic': 2.15.2
      '@parcel/events': 2.15.2
      '@parcel/types-internal': 2.15.2
      chrome-trace-event: 1.0.3

  '@parcel/reporter-cli@2.15.2(@parcel/core@2.15.2(@swc/helpers@0.5.17))':
    dependencies:
      '@parcel/plugin': 2.15.2(@parcel/core@2.15.2(@swc/helpers@0.5.17))
      '@parcel/types': 2.15.2(@parcel/core@2.15.2(@swc/helpers@0.5.17))
      '@parcel/utils': 2.15.2
      chalk: 4.1.2
      term-size: 2.2.1
    transitivePeerDependencies:
      - '@parcel/core'
      - napi-wasm

  '@parcel/reporter-dev-server@2.15.2(@parcel/core@2.15.2(@swc/helpers@0.5.17))':
    dependencies:
      '@parcel/codeframe': 2.15.2
      '@parcel/plugin': 2.15.2(@parcel/core@2.15.2(@swc/helpers@0.5.17))
      '@parcel/source-map': 2.1.1
      '@parcel/utils': 2.15.2
    transitivePeerDependencies:
      - '@parcel/core'
      - napi-wasm

  '@parcel/reporter-tracer@2.15.2(@parcel/core@2.15.2(@swc/helpers@0.5.17))':
    dependencies:
      '@parcel/plugin': 2.15.2(@parcel/core@2.15.2(@swc/helpers@0.5.17))
      '@parcel/utils': 2.15.2
      chrome-trace-event: 1.0.3
      nullthrows: 1.1.1
    transitivePeerDependencies:
      - '@parcel/core'
      - napi-wasm

  '@parcel/resolver-default@2.15.2(@parcel/core@2.15.2(@swc/helpers@0.5.17))':
    dependencies:
      '@parcel/node-resolver-core': 3.6.2(@parcel/core@2.15.2(@swc/helpers@0.5.17))
      '@parcel/plugin': 2.15.2(@parcel/core@2.15.2(@swc/helpers@0.5.17))
    transitivePeerDependencies:
      - '@parcel/core'
      - napi-wasm

  '@parcel/runtime-browser-hmr@2.15.2(@parcel/core@2.15.2(@swc/helpers@0.5.17))':
    dependencies:
      '@parcel/plugin': 2.15.2(@parcel/core@2.15.2(@swc/helpers@0.5.17))
      '@parcel/utils': 2.15.2
    transitivePeerDependencies:
      - '@parcel/core'
      - napi-wasm

  '@parcel/runtime-js@2.15.2(@parcel/core@2.15.2(@swc/helpers@0.5.17))':
    dependencies:
      '@parcel/diagnostic': 2.15.2
      '@parcel/plugin': 2.15.2(@parcel/core@2.15.2(@swc/helpers@0.5.17))
      '@parcel/utils': 2.15.2
      nullthrows: 1.1.1
    transitivePeerDependencies:
      - '@parcel/core'
      - napi-wasm

  '@parcel/runtime-rsc@2.15.2(@parcel/core@2.15.2(@swc/helpers@0.5.17))':
    dependencies:
      '@parcel/plugin': 2.15.2(@parcel/core@2.15.2(@swc/helpers@0.5.17))
      '@parcel/rust': 2.15.2
      '@parcel/utils': 2.15.2
      nullthrows: 1.1.1
    transitivePeerDependencies:
      - '@parcel/core'
      - napi-wasm

  '@parcel/runtime-service-worker@2.15.2(@parcel/core@2.15.2(@swc/helpers@0.5.17))':
    dependencies:
      '@parcel/plugin': 2.15.2(@parcel/core@2.15.2(@swc/helpers@0.5.17))
      '@parcel/utils': 2.15.2
      nullthrows: 1.1.1
    transitivePeerDependencies:
      - '@parcel/core'
      - napi-wasm

  '@parcel/rust-darwin-arm64@2.15.2':
    optional: true

  '@parcel/rust-darwin-x64@2.15.2':
    optional: true

  '@parcel/rust-linux-arm-gnueabihf@2.15.2':
    optional: true

  '@parcel/rust-linux-arm64-gnu@2.15.2':
    optional: true

  '@parcel/rust-linux-arm64-musl@2.15.2':
    optional: true

  '@parcel/rust-linux-x64-gnu@2.15.2':
    optional: true

  '@parcel/rust-linux-x64-musl@2.15.2':
    optional: true

  '@parcel/rust-win32-x64-msvc@2.15.2':
    optional: true

  '@parcel/rust@2.15.2':
    optionalDependencies:
      '@parcel/rust-darwin-arm64': 2.15.2
      '@parcel/rust-darwin-x64': 2.15.2
      '@parcel/rust-linux-arm-gnueabihf': 2.15.2
      '@parcel/rust-linux-arm64-gnu': 2.15.2
      '@parcel/rust-linux-arm64-musl': 2.15.2
      '@parcel/rust-linux-x64-gnu': 2.15.2
      '@parcel/rust-linux-x64-musl': 2.15.2
      '@parcel/rust-win32-x64-msvc': 2.15.2

  '@parcel/source-map@2.1.1':
    dependencies:
      detect-libc: 1.0.3

  '@parcel/transformer-babel@2.15.2(@parcel/core@2.15.2(@swc/helpers@0.5.17))':
    dependencies:
      '@parcel/diagnostic': 2.15.2
      '@parcel/plugin': 2.15.2(@parcel/core@2.15.2(@swc/helpers@0.5.17))
      '@parcel/source-map': 2.1.1
      '@parcel/utils': 2.15.2
      browserslist: 4.24.5
      json5: 2.2.3
      nullthrows: 1.1.1
      semver: 7.7.2
    transitivePeerDependencies:
      - '@parcel/core'
      - napi-wasm

  '@parcel/transformer-css@2.15.2(@parcel/core@2.15.2(@swc/helpers@0.5.17))':
    dependencies:
      '@parcel/diagnostic': 2.15.2
      '@parcel/plugin': 2.15.2(@parcel/core@2.15.2(@swc/helpers@0.5.17))
      '@parcel/source-map': 2.1.1
      '@parcel/utils': 2.15.2
      browserslist: 4.24.5
      lightningcss: 1.30.1
      nullthrows: 1.1.1
    transitivePeerDependencies:
      - '@parcel/core'
      - napi-wasm

  '@parcel/transformer-html@2.15.2(@parcel/core@2.15.2(@swc/helpers@0.5.17))':
    dependencies:
<<<<<<< HEAD
      '@parcel/diagnostic': 2.15.2
      '@parcel/plugin': 2.15.2(@parcel/core@2.15.2(@swc/helpers@0.5.17))
      '@parcel/rust': 2.15.2
=======
      '@parcel/diagnostic': 2.14.4
      '@parcel/plugin': 2.14.4(@parcel/core@2.14.4(@swc/helpers@0.5.17))
      '@parcel/rust': 2.14.4
      nullthrows: 1.1.1
      posthtml: 0.16.6
      posthtml-parser: 0.12.1
      posthtml-render: 3.0.0
      semver: 7.7.2
      srcset: 4.0.0
>>>>>>> 0f5c5c58
    transitivePeerDependencies:
      - '@parcel/core'
      - napi-wasm

  '@parcel/transformer-image@2.15.2(@parcel/core@2.15.2(@swc/helpers@0.5.17))':
    dependencies:
      '@parcel/core': 2.15.2(@swc/helpers@0.5.17)
      '@parcel/plugin': 2.15.2(@parcel/core@2.15.2(@swc/helpers@0.5.17))
      '@parcel/utils': 2.15.2
      '@parcel/workers': 2.15.2(@parcel/core@2.15.2(@swc/helpers@0.5.17))
      nullthrows: 1.1.1
    transitivePeerDependencies:
      - napi-wasm

  '@parcel/transformer-js@2.15.2(@parcel/core@2.15.2(@swc/helpers@0.5.17))':
    dependencies:
      '@parcel/core': 2.15.2(@swc/helpers@0.5.17)
      '@parcel/diagnostic': 2.15.2
      '@parcel/plugin': 2.15.2(@parcel/core@2.15.2(@swc/helpers@0.5.17))
      '@parcel/rust': 2.15.2
      '@parcel/source-map': 2.1.1
      '@parcel/utils': 2.15.2
      '@parcel/workers': 2.15.2(@parcel/core@2.15.2(@swc/helpers@0.5.17))
      '@swc/helpers': 0.5.17
      browserslist: 4.24.5
      nullthrows: 1.1.1
      regenerator-runtime: 0.14.1
      semver: 7.7.2
    transitivePeerDependencies:
      - napi-wasm

  '@parcel/transformer-json@2.15.2(@parcel/core@2.15.2(@swc/helpers@0.5.17))':
    dependencies:
      '@parcel/plugin': 2.15.2(@parcel/core@2.15.2(@swc/helpers@0.5.17))
      json5: 2.2.3
    transitivePeerDependencies:
      - '@parcel/core'
      - napi-wasm

  '@parcel/transformer-node@2.15.2(@parcel/core@2.15.2(@swc/helpers@0.5.17))':
    dependencies:
      '@parcel/plugin': 2.15.2(@parcel/core@2.15.2(@swc/helpers@0.5.17))
    transitivePeerDependencies:
      - '@parcel/core'
      - napi-wasm

  '@parcel/transformer-postcss@2.15.2(@parcel/core@2.15.2(@swc/helpers@0.5.17))':
    dependencies:
      '@parcel/diagnostic': 2.15.2
      '@parcel/plugin': 2.15.2(@parcel/core@2.15.2(@swc/helpers@0.5.17))
      '@parcel/rust': 2.15.2
      '@parcel/utils': 2.15.2
      clone: 2.1.2
      nullthrows: 1.1.1
      postcss-value-parser: 4.2.0
      semver: 7.7.2
    transitivePeerDependencies:
      - '@parcel/core'
      - napi-wasm

  '@parcel/transformer-posthtml@2.15.2(@parcel/core@2.15.2(@swc/helpers@0.5.17))':
    dependencies:
<<<<<<< HEAD
      '@parcel/plugin': 2.15.2(@parcel/core@2.15.2(@swc/helpers@0.5.17))
      '@parcel/utils': 2.15.2
=======
      '@parcel/plugin': 2.14.4(@parcel/core@2.14.4(@swc/helpers@0.5.17))
      '@parcel/utils': 2.14.4
      nullthrows: 1.1.1
      posthtml: 0.16.6
      posthtml-parser: 0.12.1
      posthtml-render: 3.0.0
      semver: 7.7.2
>>>>>>> 0f5c5c58
    transitivePeerDependencies:
      - '@parcel/core'
      - napi-wasm

  '@parcel/transformer-raw@2.15.2(@parcel/core@2.15.2(@swc/helpers@0.5.17))':
    dependencies:
      '@parcel/plugin': 2.15.2(@parcel/core@2.15.2(@swc/helpers@0.5.17))
    transitivePeerDependencies:
      - '@parcel/core'
      - napi-wasm

  '@parcel/transformer-react-refresh-wrap@2.15.2(@parcel/core@2.15.2(@swc/helpers@0.5.17))':
    dependencies:
      '@parcel/error-overlay': 2.15.2
      '@parcel/plugin': 2.15.2(@parcel/core@2.15.2(@swc/helpers@0.5.17))
      '@parcel/utils': 2.15.2
      react-refresh: 0.16.0
    transitivePeerDependencies:
      - '@parcel/core'
      - napi-wasm

  '@parcel/transformer-svg@2.15.2(@parcel/core@2.15.2(@swc/helpers@0.5.17))':
    dependencies:
<<<<<<< HEAD
      '@parcel/diagnostic': 2.15.2
      '@parcel/plugin': 2.15.2(@parcel/core@2.15.2(@swc/helpers@0.5.17))
      '@parcel/rust': 2.15.2
=======
      '@parcel/diagnostic': 2.14.4
      '@parcel/plugin': 2.14.4(@parcel/core@2.14.4(@swc/helpers@0.5.17))
      '@parcel/rust': 2.14.4
      nullthrows: 1.1.1
      posthtml: 0.16.6
      posthtml-parser: 0.12.1
      posthtml-render: 3.0.0
      semver: 7.7.2
>>>>>>> 0f5c5c58
    transitivePeerDependencies:
      - '@parcel/core'
      - napi-wasm

  '@parcel/transformer-typescript-types@2.15.2(@parcel/core@2.15.2(@swc/helpers@0.5.17))(typescript@5.8.3)':
    dependencies:
      '@parcel/diagnostic': 2.15.2
      '@parcel/plugin': 2.15.2(@parcel/core@2.15.2(@swc/helpers@0.5.17))
      '@parcel/source-map': 2.1.1
      '@parcel/ts-utils': 2.15.2(typescript@5.8.3)
      '@parcel/utils': 2.15.2
      nullthrows: 1.1.1
      typescript: 5.8.3
    transitivePeerDependencies:
      - '@parcel/core'
      - napi-wasm

  '@parcel/ts-utils@2.15.2(typescript@5.8.3)':
    dependencies:
      nullthrows: 1.1.1
      typescript: 5.8.3

  '@parcel/types-internal@2.15.2':
    dependencies:
      '@parcel/diagnostic': 2.15.2
      '@parcel/feature-flags': 2.15.2
      '@parcel/source-map': 2.1.1
      utility-types: 3.11.0

  '@parcel/types@2.15.2(@parcel/core@2.15.2(@swc/helpers@0.5.17))':
    dependencies:
      '@parcel/types-internal': 2.15.2
      '@parcel/workers': 2.15.2(@parcel/core@2.15.2(@swc/helpers@0.5.17))
    transitivePeerDependencies:
      - '@parcel/core'
      - napi-wasm

  '@parcel/utils@2.15.2':
    dependencies:
      '@parcel/codeframe': 2.15.2
      '@parcel/diagnostic': 2.15.2
      '@parcel/logger': 2.15.2
      '@parcel/markdown-ansi': 2.15.2
      '@parcel/rust': 2.15.2
      '@parcel/source-map': 2.1.1
      chalk: 4.1.2
      nullthrows: 1.1.1
    transitivePeerDependencies:
      - napi-wasm

  '@parcel/watcher-android-arm64@2.4.1':
    optional: true

  '@parcel/watcher-darwin-arm64@2.4.1':
    optional: true

  '@parcel/watcher-darwin-x64@2.4.1':
    optional: true

  '@parcel/watcher-freebsd-x64@2.4.1':
    optional: true

  '@parcel/watcher-linux-arm-glibc@2.4.1':
    optional: true

  '@parcel/watcher-linux-arm64-glibc@2.4.1':
    optional: true

  '@parcel/watcher-linux-arm64-musl@2.4.1':
    optional: true

  '@parcel/watcher-linux-x64-glibc@2.4.1':
    optional: true

  '@parcel/watcher-linux-x64-musl@2.4.1':
    optional: true

  '@parcel/watcher-win32-arm64@2.4.1':
    optional: true

  '@parcel/watcher-win32-ia32@2.4.1':
    optional: true

  '@parcel/watcher-win32-x64@2.4.1':
    optional: true

  '@parcel/watcher@2.4.1':
    dependencies:
      detect-libc: 1.0.3
      is-glob: 4.0.3
      micromatch: 4.0.8
      node-addon-api: 7.1.0
    optionalDependencies:
      '@parcel/watcher-android-arm64': 2.4.1
      '@parcel/watcher-darwin-arm64': 2.4.1
      '@parcel/watcher-darwin-x64': 2.4.1
      '@parcel/watcher-freebsd-x64': 2.4.1
      '@parcel/watcher-linux-arm-glibc': 2.4.1
      '@parcel/watcher-linux-arm64-glibc': 2.4.1
      '@parcel/watcher-linux-arm64-musl': 2.4.1
      '@parcel/watcher-linux-x64-glibc': 2.4.1
      '@parcel/watcher-linux-x64-musl': 2.4.1
      '@parcel/watcher-win32-arm64': 2.4.1
      '@parcel/watcher-win32-ia32': 2.4.1
      '@parcel/watcher-win32-x64': 2.4.1

  '@parcel/workers@2.15.2(@parcel/core@2.15.2(@swc/helpers@0.5.17))':
    dependencies:
      '@parcel/core': 2.15.2(@swc/helpers@0.5.17)
      '@parcel/diagnostic': 2.15.2
      '@parcel/logger': 2.15.2
      '@parcel/profiler': 2.15.2
      '@parcel/types-internal': 2.15.2
      '@parcel/utils': 2.15.2
      nullthrows: 1.1.1
    transitivePeerDependencies:
      - napi-wasm

  '@pkgjs/parseargs@0.11.0':
    optional: true

  '@popperjs/core@2.11.8': {}

  '@rollup/pluginutils@5.1.4(rollup@4.40.2)':
    dependencies:
      '@types/estree': 1.0.7
      estree-walker: 2.0.2
      picomatch: 4.0.2
    optionalDependencies:
      rollup: 4.40.2

  '@rollup/rollup-android-arm-eabi@4.40.2':
    optional: true

  '@rollup/rollup-android-arm64@4.40.2':
    optional: true

  '@rollup/rollup-darwin-arm64@4.40.2':
    optional: true

  '@rollup/rollup-darwin-x64@4.40.2':
    optional: true

  '@rollup/rollup-freebsd-arm64@4.40.2':
    optional: true

  '@rollup/rollup-freebsd-x64@4.40.2':
    optional: true

  '@rollup/rollup-linux-arm-gnueabihf@4.40.2':
    optional: true

  '@rollup/rollup-linux-arm-musleabihf@4.40.2':
    optional: true

  '@rollup/rollup-linux-arm64-gnu@4.40.2':
    optional: true

  '@rollup/rollup-linux-arm64-musl@4.40.2':
    optional: true

  '@rollup/rollup-linux-loongarch64-gnu@4.40.2':
    optional: true

  '@rollup/rollup-linux-powerpc64le-gnu@4.40.2':
    optional: true

  '@rollup/rollup-linux-riscv64-gnu@4.40.2':
    optional: true

  '@rollup/rollup-linux-riscv64-musl@4.40.2':
    optional: true

  '@rollup/rollup-linux-s390x-gnu@4.40.2':
    optional: true

  '@rollup/rollup-linux-x64-gnu@4.40.2':
    optional: true

  '@rollup/rollup-linux-x64-musl@4.40.2':
    optional: true

  '@rollup/rollup-win32-arm64-msvc@4.40.2':
    optional: true

  '@rollup/rollup-win32-ia32-msvc@4.40.2':
    optional: true

  '@rollup/rollup-win32-x64-msvc@4.40.2':
    optional: true

  '@shikijs/core@3.4.0':
    dependencies:
      '@shikijs/types': 3.4.0
      '@shikijs/vscode-textmate': 10.0.2
      '@types/hast': 3.0.4
      hast-util-to-html: 9.0.5

  '@shikijs/engine-javascript@3.4.0':
    dependencies:
      '@shikijs/types': 3.4.0
      '@shikijs/vscode-textmate': 10.0.2
      oniguruma-to-es: 4.3.3

  '@shikijs/engine-oniguruma@3.4.0':
    dependencies:
      '@shikijs/types': 3.4.0
      '@shikijs/vscode-textmate': 10.0.2

  '@shikijs/langs@3.4.0':
    dependencies:
      '@shikijs/types': 3.4.0

  '@shikijs/themes@3.4.0':
    dependencies:
      '@shikijs/types': 3.4.0

  '@shikijs/types@3.4.0':
    dependencies:
      '@shikijs/vscode-textmate': 10.0.2
      '@types/hast': 3.0.4

  '@shikijs/vscode-textmate@10.0.2': {}

  '@swc/core-darwin-arm64@1.11.29':
    optional: true

  '@swc/core-darwin-x64@1.11.29':
    optional: true

  '@swc/core-linux-arm-gnueabihf@1.11.29':
    optional: true

  '@swc/core-linux-arm64-gnu@1.11.29':
    optional: true

  '@swc/core-linux-arm64-musl@1.11.29':
    optional: true

  '@swc/core-linux-x64-gnu@1.11.29':
    optional: true

  '@swc/core-linux-x64-musl@1.11.29':
    optional: true

  '@swc/core-win32-arm64-msvc@1.11.29':
    optional: true

  '@swc/core-win32-ia32-msvc@1.11.29':
    optional: true

  '@swc/core-win32-x64-msvc@1.11.29':
    optional: true

  '@swc/core@1.11.29(@swc/helpers@0.5.17)':
    dependencies:
      '@swc/counter': 0.1.3
      '@swc/types': 0.1.21
    optionalDependencies:
      '@swc/core-darwin-arm64': 1.11.29
      '@swc/core-darwin-x64': 1.11.29
      '@swc/core-linux-arm-gnueabihf': 1.11.29
      '@swc/core-linux-arm64-gnu': 1.11.29
      '@swc/core-linux-arm64-musl': 1.11.29
      '@swc/core-linux-x64-gnu': 1.11.29
      '@swc/core-linux-x64-musl': 1.11.29
      '@swc/core-win32-arm64-msvc': 1.11.29
      '@swc/core-win32-ia32-msvc': 1.11.29
      '@swc/core-win32-x64-msvc': 1.11.29
      '@swc/helpers': 0.5.17

  '@swc/counter@0.1.3': {}

  '@swc/helpers@0.5.17':
    dependencies:
      tslib: 2.8.1

  '@swc/types@0.1.21':
    dependencies:
      '@swc/counter': 0.1.3

  '@types/babel__core@7.20.5':
    dependencies:
      '@babel/parser': 7.27.1
      '@babel/types': 7.27.1
      '@types/babel__generator': 7.27.0
      '@types/babel__template': 7.4.4
      '@types/babel__traverse': 7.20.7

  '@types/babel__generator@7.27.0':
    dependencies:
      '@babel/types': 7.27.1

  '@types/babel__template@7.4.4':
    dependencies:
      '@babel/parser': 7.27.4
      '@babel/types': 7.27.1

  '@types/babel__traverse@7.20.7':
    dependencies:
      '@babel/types': 7.27.1

  '@types/debug@4.1.12':
    dependencies:
      '@types/ms': 2.1.0

  '@types/estree-jsx@1.0.5':
    dependencies:
      '@types/estree': 1.0.7

  '@types/estree@1.0.7': {}

  '@types/file-saver@2.0.7': {}

  '@types/fontkit@2.0.8':
    dependencies:
      '@types/node': 22.1.0

  '@types/hast@3.0.4':
    dependencies:
      '@types/unist': 3.0.3

  '@types/js-yaml@4.0.9': {}

  '@types/lodash@4.17.16': {}

  '@types/lodash@4.17.17': {}

  '@types/mdast@4.0.4':
    dependencies:
      '@types/unist': 3.0.3

  '@types/mdx@2.0.13': {}

  '@types/ms@2.1.0': {}

  '@types/nlcst@2.0.3':
    dependencies:
      '@types/unist': 3.0.3

  '@types/node@17.0.45': {}

  '@types/node@22.1.0':
    dependencies:
      undici-types: 6.13.0

  '@types/parse-json@4.0.2': {}

  '@types/prop-types@15.7.12': {}

  '@types/react-dom@19.1.3(@types/react@19.1.3)':
    dependencies:
      '@types/react': 19.1.3

  '@types/react-transition-group@4.4.10':
    dependencies:
      '@types/react': 19.1.3

  '@types/react@19.1.3':
    dependencies:
      csstype: 3.1.3

  '@types/sax@1.2.7':
    dependencies:
      '@types/node': 22.1.0

  '@types/unist@2.0.11': {}

  '@types/unist@3.0.3': {}

  '@ungap/structured-clone@1.3.0': {}

  '@vitejs/plugin-react@4.4.1(vite@6.3.5(@types/node@22.1.0)(lightningcss@1.30.1)(yaml@2.7.1))':
    dependencies:
      '@babel/core': 7.27.1
      '@babel/plugin-transform-react-jsx-self': 7.27.1(@babel/core@7.27.1)
      '@babel/plugin-transform-react-jsx-source': 7.27.1(@babel/core@7.27.1)
      '@types/babel__core': 7.20.5
      react-refresh: 0.17.0
      vite: 6.3.5(@types/node@22.1.0)(lightningcss@1.30.1)(yaml@2.7.1)
    transitivePeerDependencies:
      - supports-color

<<<<<<< HEAD
  '@vitest/coverage-istanbul@3.1.2(vitest@3.1.2(@types/debug@4.1.12)(@types/node@22.1.0)(lightningcss@1.30.1)(yaml@2.7.1))':
=======
  '@vitest/coverage-istanbul@3.1.4(vitest@3.1.4(@types/debug@4.1.12)(@types/node@22.1.0)(lightningcss@1.24.0)(yaml@2.7.1))':
>>>>>>> 0f5c5c58
    dependencies:
      '@istanbuljs/schema': 0.1.3
      debug: 4.4.1
      istanbul-lib-coverage: 3.2.2
      istanbul-lib-instrument: 6.0.3
      istanbul-lib-report: 3.0.1
      istanbul-lib-source-maps: 5.0.6
      istanbul-reports: 3.1.7
      magicast: 0.3.5
      test-exclude: 7.0.1
      tinyrainbow: 2.0.0
<<<<<<< HEAD
      vitest: 3.1.2(@types/debug@4.1.12)(@types/node@22.1.0)(lightningcss@1.30.1)(yaml@2.7.1)
=======
      vitest: 3.1.4(@types/debug@4.1.12)(@types/node@22.1.0)(lightningcss@1.24.0)(yaml@2.7.1)
>>>>>>> 0f5c5c58
    transitivePeerDependencies:
      - supports-color

  '@vitest/expect@3.1.4':
    dependencies:
      '@vitest/spy': 3.1.4
      '@vitest/utils': 3.1.4
      chai: 5.2.0
      tinyrainbow: 2.0.0

<<<<<<< HEAD
  '@vitest/mocker@3.1.2(vite@5.3.5(@types/node@22.1.0)(lightningcss@1.30.1))':
=======
  '@vitest/mocker@3.1.4(vite@6.3.5(@types/node@22.1.0)(lightningcss@1.24.0)(yaml@2.7.1))':
>>>>>>> 0f5c5c58
    dependencies:
      '@vitest/spy': 3.1.4
      estree-walker: 3.0.3
      magic-string: 0.30.17
    optionalDependencies:
<<<<<<< HEAD
      vite: 5.3.5(@types/node@22.1.0)(lightningcss@1.30.1)
=======
      vite: 6.3.5(@types/node@22.1.0)(lightningcss@1.24.0)(yaml@2.7.1)
>>>>>>> 0f5c5c58

  '@vitest/pretty-format@3.1.4':
    dependencies:
      tinyrainbow: 2.0.0

  '@vitest/runner@3.1.4':
    dependencies:
      '@vitest/utils': 3.1.4
      pathe: 2.0.3

  '@vitest/snapshot@3.1.4':
    dependencies:
      '@vitest/pretty-format': 3.1.4
      magic-string: 0.30.17
      pathe: 2.0.3

  '@vitest/spy@3.1.4':
    dependencies:
      tinyspy: 3.0.2

  '@vitest/utils@3.1.4':
    dependencies:
      '@vitest/pretty-format': 3.1.4
      loupe: 3.1.3
      tinyrainbow: 2.0.0

  '@volar/kit@2.4.13(typescript@5.8.3)':
    dependencies:
      '@volar/language-service': 2.4.13
      '@volar/typescript': 2.4.13
      typesafe-path: 0.2.2
      typescript: 5.8.3
      vscode-languageserver-textdocument: 1.0.12
      vscode-uri: 3.1.0

  '@volar/language-core@2.4.13':
    dependencies:
      '@volar/source-map': 2.4.13

  '@volar/language-server@2.4.13':
    dependencies:
      '@volar/language-core': 2.4.13
      '@volar/language-service': 2.4.13
      '@volar/typescript': 2.4.13
      path-browserify: 1.0.1
      request-light: 0.7.0
      vscode-languageserver: 9.0.1
      vscode-languageserver-protocol: 3.17.5
      vscode-languageserver-textdocument: 1.0.12
      vscode-uri: 3.1.0

  '@volar/language-service@2.4.13':
    dependencies:
      '@volar/language-core': 2.4.13
      vscode-languageserver-protocol: 3.17.5
      vscode-languageserver-textdocument: 1.0.12
      vscode-uri: 3.1.0

  '@volar/source-map@2.4.13': {}

  '@volar/typescript@2.4.13':
    dependencies:
      '@volar/language-core': 2.4.13
      path-browserify: 1.0.1
      vscode-uri: 3.1.0

  '@vscode/emmet-helper@2.11.0':
    dependencies:
      emmet: 2.4.11
      jsonc-parser: 2.3.1
      vscode-languageserver-textdocument: 1.0.12
      vscode-languageserver-types: 3.17.5
      vscode-uri: 3.1.0

  '@vscode/l10n@0.0.18': {}

  '@zarrita/storage@0.1.1':
    dependencies:
      reference-spec-reader: 0.2.0
      unzipit: 1.4.3

  acorn-jsx@5.3.2(acorn@8.14.1):
    dependencies:
      acorn: 8.14.1

  acorn@8.14.1: {}

  ajv@8.17.1:
    dependencies:
      fast-deep-equal: 3.1.3
      fast-uri: 3.0.6
      json-schema-traverse: 1.0.0
      require-from-string: 2.0.2

  ansi-align@3.0.1:
    dependencies:
      string-width: 4.2.3

  ansi-regex@5.0.1: {}

  ansi-regex@6.1.0: {}

  ansi-styles@4.3.0:
    dependencies:
      color-convert: 2.0.1

  ansi-styles@6.2.1: {}

  anymatch@3.1.3:
    dependencies:
      normalize-path: 3.0.0
      picomatch: 2.3.1

  arg@5.0.2: {}

  argparse@2.0.1: {}

  aria-query@5.3.2: {}

  array-iterate@2.0.1: {}

  assertion-error@2.0.1: {}

  astring@1.9.0: {}

  astro-expressive-code@0.41.2(astro@5.8.0(@types/node@22.1.0)(lightningcss@1.30.1)(rollup@4.40.2)(typescript@5.8.3)(yaml@2.7.1)):
    dependencies:
      astro: 5.8.0(@types/node@22.1.0)(lightningcss@1.30.1)(rollup@4.40.2)(typescript@5.8.3)(yaml@2.7.1)
      rehype-expressive-code: 0.41.2

  astro@5.8.0(@types/node@22.1.0)(lightningcss@1.30.1)(rollup@4.40.2)(typescript@5.8.3)(yaml@2.7.1):
    dependencies:
      '@astrojs/compiler': 2.12.0
      '@astrojs/internal-helpers': 0.6.1
      '@astrojs/markdown-remark': 6.3.2
      '@astrojs/telemetry': 3.3.0
      '@capsizecss/unpack': 2.4.0
      '@oslojs/encoding': 1.1.0
      '@rollup/pluginutils': 5.1.4(rollup@4.40.2)
      acorn: 8.14.1
      aria-query: 5.3.2
      axobject-query: 4.1.0
      boxen: 8.0.1
      ci-info: 4.2.0
      clsx: 2.1.1
      common-ancestor-path: 1.0.1
      cookie: 1.0.2
      cssesc: 3.0.0
      debug: 4.4.0
      deterministic-object-hash: 2.0.2
      devalue: 5.1.1
      diff: 5.2.0
      dlv: 1.1.3
      dset: 3.1.4
      es-module-lexer: 1.7.0
      esbuild: 0.25.4
      estree-walker: 3.0.3
      flattie: 1.1.1
      fontace: 0.3.0
      github-slugger: 2.0.0
      html-escaper: 3.0.3
      http-cache-semantics: 4.1.1
      import-meta-resolve: 4.1.0
      js-yaml: 4.1.0
      kleur: 4.1.5
      magic-string: 0.30.17
      magicast: 0.3.5
      mrmime: 2.0.1
      neotraverse: 0.6.18
      p-limit: 6.2.0
      p-queue: 8.1.0
      package-manager-detector: 1.3.0
      picomatch: 4.0.2
      prompts: 2.4.2
      rehype: 13.0.2
      semver: 7.7.1
      shiki: 3.4.0
      tinyexec: 0.3.2
      tinyglobby: 0.2.13
      tsconfck: 3.1.5(typescript@5.8.3)
      ultrahtml: 1.6.0
      unifont: 0.5.0
      unist-util-visit: 5.0.0
      unstorage: 1.16.0
      vfile: 6.0.3
      vite: 6.3.5(@types/node@22.1.0)(lightningcss@1.30.1)(yaml@2.7.1)
      vitefu: 1.0.6(vite@6.3.5(@types/node@22.1.0)(lightningcss@1.30.1)(yaml@2.7.1))
      xxhash-wasm: 1.1.0
      yargs-parser: 21.1.1
      yocto-spinner: 0.2.2
      zod: 3.24.3
      zod-to-json-schema: 3.24.5(zod@3.24.3)
      zod-to-ts: 1.2.0(typescript@5.8.3)(zod@3.24.3)
    optionalDependencies:
      sharp: 0.33.5
    transitivePeerDependencies:
      - '@azure/app-configuration'
      - '@azure/cosmos'
      - '@azure/data-tables'
      - '@azure/identity'
      - '@azure/keyvault-secrets'
      - '@azure/storage-blob'
      - '@capacitor/preferences'
      - '@deno/kv'
      - '@netlify/blobs'
      - '@planetscale/database'
      - '@types/node'
      - '@upstash/redis'
      - '@vercel/blob'
      - '@vercel/kv'
      - aws4fetch
      - db0
      - encoding
      - idb-keyval
      - ioredis
      - jiti
      - less
      - lightningcss
      - rollup
      - sass
      - sass-embedded
      - stylus
      - sugarss
      - supports-color
      - terser
      - tsx
      - typescript
      - uploadthing
      - yaml

  axobject-query@4.1.0: {}

  babel-plugin-macros@3.1.0:
    dependencies:
      '@babel/runtime': 7.27.0
      cosmiconfig: 7.1.0
      resolve: 1.22.8

  bail@2.0.2: {}

  balanced-match@1.0.2: {}

  base-64@1.0.0: {}

  base-x@3.0.11:
    dependencies:
      safe-buffer: 5.2.1

  base64-js@1.5.1: {}

  bcp-47-match@2.0.3: {}

  bcp-47@2.1.0:
    dependencies:
      is-alphabetical: 2.0.1
      is-alphanumerical: 2.0.1
      is-decimal: 2.0.1

  blob-to-buffer@1.2.9: {}

  boolbase@1.0.0: {}

  boxen@8.0.1:
    dependencies:
      ansi-align: 3.0.1
      camelcase: 8.0.0
      chalk: 5.4.1
      cli-boxes: 3.0.0
      string-width: 7.2.0
      type-fest: 4.41.0
      widest-line: 5.0.0
      wrap-ansi: 9.0.0

  brace-expansion@2.0.1:
    dependencies:
      balanced-match: 1.0.2

  braces@3.0.3:
    dependencies:
      fill-range: 7.1.1

  brotli@1.3.3:
    dependencies:
      base64-js: 1.5.1

  browserslist@4.24.5:
    dependencies:
      caniuse-lite: 1.0.30001716
      electron-to-chromium: 1.5.149
      node-releases: 2.0.19
      update-browserslist-db: 1.1.3(browserslist@4.24.5)

  browserslist@4.25.0:
    dependencies:
      caniuse-lite: 1.0.30001720
      electron-to-chromium: 1.5.161
      node-releases: 2.0.19
      update-browserslist-db: 1.1.3(browserslist@4.25.0)

  buffer@6.0.0:
    dependencies:
      base64-js: 1.5.1
      ieee754: 1.2.1

  cac@6.7.14: {}

  callsites@3.1.0: {}

  camelcase@8.0.0: {}

  caniuse-lite@1.0.30001716: {}

  caniuse-lite@1.0.30001720: {}

  ccount@2.0.1: {}

  chai@5.2.0:
    dependencies:
      assertion-error: 2.0.1
      check-error: 2.1.1
      deep-eql: 5.0.2
      loupe: 3.1.3
      pathval: 2.0.0

  chalk@4.1.2:
    dependencies:
      ansi-styles: 4.3.0
      supports-color: 7.2.0

  chalk@5.4.1: {}

  character-entities-html4@2.1.0: {}

  character-entities-legacy@3.0.0: {}

  character-entities@2.0.2: {}

  character-reference-invalid@2.0.1: {}

  check-error@2.1.1: {}

  chokidar@4.0.3:
    dependencies:
      readdirp: 4.1.2

  chrome-trace-event@1.0.3: {}

  ci-info@4.2.0: {}

  cli-boxes@3.0.0: {}

  cliui@8.0.1:
    dependencies:
      string-width: 4.2.3
      strip-ansi: 6.0.1
      wrap-ansi: 7.0.0

  clone@2.1.2: {}

  clsx@2.1.1: {}

  collapse-white-space@2.1.0: {}

  color-convert@2.0.1:
    dependencies:
      color-name: 1.1.4

  color-name@1.1.4: {}

  color-string@1.9.1:
    dependencies:
      color-name: 1.1.4
      simple-swizzle: 0.2.2

  color@4.2.3:
    dependencies:
      color-convert: 2.0.1
      color-string: 1.9.1

  comma-separated-tokens@2.0.3: {}

  commander@12.1.0: {}

  common-ancestor-path@1.0.1: {}

  convert-source-map@1.9.0: {}

  convert-source-map@2.0.0: {}

  cookie-es@1.2.2: {}

  cookie@1.0.2: {}

  cosmiconfig@7.1.0:
    dependencies:
      '@types/parse-json': 4.0.2
      import-fresh: 3.3.0
      parse-json: 5.2.0
      path-type: 4.0.0
      yaml: 1.10.2

  cross-fetch@3.2.0:
    dependencies:
      node-fetch: 2.7.0
    transitivePeerDependencies:
      - encoding

  cross-spawn@7.0.6:
    dependencies:
      path-key: 3.1.1
      shebang-command: 2.0.0
      which: 2.0.2

  crossws@0.3.5:
    dependencies:
      uncrypto: 0.1.3

  css-selector-parser@3.1.2: {}

  css-tree@3.1.0:
    dependencies:
      mdn-data: 2.12.2
      source-map-js: 1.2.1

  cssesc@3.0.0: {}

  csstype@3.1.3: {}

  debug@4.4.0:
    dependencies:
      ms: 2.1.3

  debug@4.4.1:
    dependencies:
      ms: 2.1.3

  decode-named-character-reference@1.1.0:
    dependencies:
      character-entities: 2.0.2

  deep-eql@5.0.2: {}

  defu@6.1.4: {}

  dequal@2.0.3: {}

  destr@2.0.5: {}

  detect-libc@1.0.3: {}

  detect-libc@2.0.4: {}

  deterministic-object-hash@2.0.2:
    dependencies:
      base-64: 1.0.0

  devalue@5.1.1: {}

  devlop@1.1.0:
    dependencies:
      dequal: 2.0.3

  dfa@1.2.0: {}

  diff@5.2.0: {}

  direction@2.0.1: {}

  dlv@1.1.3: {}

  dom-helpers@5.2.1:
    dependencies:
      '@babel/runtime': 7.27.0
      csstype: 3.1.3

  dotenv-expand@11.0.7:
    dependencies:
      dotenv: 16.5.0

  dotenv@16.5.0: {}

  dset@3.1.4: {}

  eastasianwidth@0.2.0: {}

  electron-to-chromium@1.5.149: {}

  electron-to-chromium@1.5.161: {}

  emmet@2.4.11:
    dependencies:
      '@emmetio/abbreviation': 2.3.3
      '@emmetio/css-abbreviation': 2.1.8

  emoji-regex@10.4.0: {}

  emoji-regex@8.0.0: {}

  emoji-regex@9.2.2: {}

  entities@6.0.0: {}

  error-ex@1.3.2:
    dependencies:
      is-arrayish: 0.2.1

  es-module-lexer@1.7.0: {}

  esast-util-from-estree@2.0.0:
    dependencies:
      '@types/estree-jsx': 1.0.5
      devlop: 1.1.0
      estree-util-visit: 2.0.0
      unist-util-position-from-estree: 2.0.0

  esast-util-from-js@2.0.1:
    dependencies:
      '@types/estree-jsx': 1.0.5
      acorn: 8.14.1
      esast-util-from-estree: 2.0.0
      vfile-message: 4.0.2

  esbuild@0.25.4:
    optionalDependencies:
      '@esbuild/aix-ppc64': 0.25.4
      '@esbuild/android-arm': 0.25.4
      '@esbuild/android-arm64': 0.25.4
      '@esbuild/android-x64': 0.25.4
      '@esbuild/darwin-arm64': 0.25.4
      '@esbuild/darwin-x64': 0.25.4
      '@esbuild/freebsd-arm64': 0.25.4
      '@esbuild/freebsd-x64': 0.25.4
      '@esbuild/linux-arm': 0.25.4
      '@esbuild/linux-arm64': 0.25.4
      '@esbuild/linux-ia32': 0.25.4
      '@esbuild/linux-loong64': 0.25.4
      '@esbuild/linux-mips64el': 0.25.4
      '@esbuild/linux-ppc64': 0.25.4
      '@esbuild/linux-riscv64': 0.25.4
      '@esbuild/linux-s390x': 0.25.4
      '@esbuild/linux-x64': 0.25.4
      '@esbuild/netbsd-arm64': 0.25.4
      '@esbuild/netbsd-x64': 0.25.4
      '@esbuild/openbsd-arm64': 0.25.4
      '@esbuild/openbsd-x64': 0.25.4
      '@esbuild/sunos-x64': 0.25.4
      '@esbuild/win32-arm64': 0.25.4
      '@esbuild/win32-ia32': 0.25.4
      '@esbuild/win32-x64': 0.25.4

  escalade@3.2.0: {}

  escape-string-regexp@4.0.0: {}

  escape-string-regexp@5.0.0: {}

  estree-util-attach-comments@3.0.0:
    dependencies:
      '@types/estree': 1.0.7

  estree-util-build-jsx@3.0.1:
    dependencies:
      '@types/estree-jsx': 1.0.5
      devlop: 1.1.0
      estree-util-is-identifier-name: 3.0.0
      estree-walker: 3.0.3

  estree-util-is-identifier-name@3.0.0: {}

  estree-util-scope@1.0.0:
    dependencies:
      '@types/estree': 1.0.7
      devlop: 1.1.0

  estree-util-to-js@2.0.0:
    dependencies:
      '@types/estree-jsx': 1.0.5
      astring: 1.9.0
      source-map: 0.7.4

  estree-util-visit@2.0.0:
    dependencies:
      '@types/estree-jsx': 1.0.5
      '@types/unist': 3.0.3

  estree-walker@2.0.2: {}

  estree-walker@3.0.3:
    dependencies:
      '@types/estree': 1.0.7

  eventemitter3@5.0.1: {}

  expect-type@1.2.1: {}

  expressive-code@0.41.2:
    dependencies:
      '@expressive-code/core': 0.41.2
      '@expressive-code/plugin-frames': 0.41.2
      '@expressive-code/plugin-shiki': 0.41.2
      '@expressive-code/plugin-text-markers': 0.41.2

  extend@3.0.2: {}

  fast-deep-equal@3.1.3: {}

  fast-glob@3.3.3:
    dependencies:
      '@nodelib/fs.stat': 2.0.5
      '@nodelib/fs.walk': 1.2.8
      glob-parent: 5.1.2
      merge2: 1.4.1
      micromatch: 4.0.8

  fast-uri@3.0.6: {}

  fastq@1.19.1:
    dependencies:
      reusify: 1.1.0

  fdir@6.4.4(picomatch@4.0.2):
    optionalDependencies:
      picomatch: 4.0.2

  fdir@6.4.5(picomatch@4.0.2):
    optionalDependencies:
      picomatch: 4.0.2

  fflate@0.8.2: {}

  file-saver@2.0.5: {}

  fill-range@7.1.1:
    dependencies:
      to-regex-range: 5.0.1

  find-root@1.1.0: {}

  flattie@1.1.1: {}

  fontace@0.3.0:
    dependencies:
      '@types/fontkit': 2.0.8
      fontkit: 2.0.4

  fontkit@2.0.4:
    dependencies:
      '@swc/helpers': 0.5.17
      brotli: 1.3.3
      clone: 2.1.2
      dfa: 1.2.0
      fast-deep-equal: 3.1.3
      restructure: 3.0.2
      tiny-inflate: 1.0.3
      unicode-properties: 1.4.1
      unicode-trie: 2.0.0

  foreground-child@3.3.1:
    dependencies:
      cross-spawn: 7.0.6
      signal-exit: 4.1.0

  fsevents@2.3.3:
    optional: true

  function-bind@1.1.2: {}

  gensync@1.0.0-beta.2: {}

  get-caller-file@2.0.5: {}

  get-east-asian-width@1.3.0: {}

  get-port@4.2.0: {}

  github-slugger@2.0.0: {}

  glob-parent@5.1.2:
    dependencies:
      is-glob: 4.0.3

  glob@10.4.5:
    dependencies:
      foreground-child: 3.3.1
      jackspeak: 3.4.3
      minimatch: 9.0.5
      minipass: 7.1.2
      package-json-from-dist: 1.0.1
      path-scurry: 1.11.1

  globals@11.12.0: {}

  globals@13.24.0:
    dependencies:
      type-fest: 0.20.2

  h3@1.15.3:
    dependencies:
      cookie-es: 1.2.2
      crossws: 0.3.5
      defu: 6.1.4
      destr: 2.0.5
      iron-webcrypto: 1.2.1
      node-mock-http: 1.0.0
      radix3: 1.1.2
      ufo: 1.6.1
      uncrypto: 0.1.3

  has-flag@4.0.0: {}

  hasown@2.0.2:
    dependencies:
      function-bind: 1.1.2

  hast-util-embedded@3.0.0:
    dependencies:
      '@types/hast': 3.0.4
      hast-util-is-element: 3.0.0

  hast-util-format@1.1.0:
    dependencies:
      '@types/hast': 3.0.4
      hast-util-embedded: 3.0.0
      hast-util-minify-whitespace: 1.0.1
      hast-util-phrasing: 3.0.1
      hast-util-whitespace: 3.0.0
      html-whitespace-sensitive-tag-names: 3.0.1
      unist-util-visit-parents: 6.0.1

  hast-util-from-html@2.0.3:
    dependencies:
      '@types/hast': 3.0.4
      devlop: 1.1.0
      hast-util-from-parse5: 8.0.3
      parse5: 7.3.0
      vfile: 6.0.3
      vfile-message: 4.0.2

  hast-util-from-parse5@8.0.3:
    dependencies:
      '@types/hast': 3.0.4
      '@types/unist': 3.0.3
      devlop: 1.1.0
      hastscript: 9.0.1
      property-information: 7.1.0
      vfile: 6.0.3
      vfile-location: 5.0.3
      web-namespaces: 2.0.1

  hast-util-has-property@3.0.0:
    dependencies:
      '@types/hast': 3.0.4

  hast-util-is-body-ok-link@3.0.1:
    dependencies:
      '@types/hast': 3.0.4

  hast-util-is-element@3.0.0:
    dependencies:
      '@types/hast': 3.0.4

  hast-util-minify-whitespace@1.0.1:
    dependencies:
      '@types/hast': 3.0.4
      hast-util-embedded: 3.0.0
      hast-util-is-element: 3.0.0
      hast-util-whitespace: 3.0.0
      unist-util-is: 6.0.0

  hast-util-parse-selector@4.0.0:
    dependencies:
      '@types/hast': 3.0.4

  hast-util-phrasing@3.0.1:
    dependencies:
      '@types/hast': 3.0.4
      hast-util-embedded: 3.0.0
      hast-util-has-property: 3.0.0
      hast-util-is-body-ok-link: 3.0.1
      hast-util-is-element: 3.0.0

  hast-util-raw@9.1.0:
    dependencies:
      '@types/hast': 3.0.4
      '@types/unist': 3.0.3
      '@ungap/structured-clone': 1.3.0
      hast-util-from-parse5: 8.0.3
      hast-util-to-parse5: 8.0.0
      html-void-elements: 3.0.0
      mdast-util-to-hast: 13.2.0
      parse5: 7.3.0
      unist-util-position: 5.0.0
      unist-util-visit: 5.0.0
      vfile: 6.0.3
      web-namespaces: 2.0.1
      zwitch: 2.0.4

  hast-util-select@6.0.4:
    dependencies:
      '@types/hast': 3.0.4
      '@types/unist': 3.0.3
      bcp-47-match: 2.0.3
      comma-separated-tokens: 2.0.3
      css-selector-parser: 3.1.2
      devlop: 1.1.0
      direction: 2.0.1
      hast-util-has-property: 3.0.0
      hast-util-to-string: 3.0.1
      hast-util-whitespace: 3.0.0
      nth-check: 2.1.1
      property-information: 7.1.0
      space-separated-tokens: 2.0.2
      unist-util-visit: 5.0.0
      zwitch: 2.0.4

  hast-util-to-estree@3.1.3:
    dependencies:
      '@types/estree': 1.0.7
      '@types/estree-jsx': 1.0.5
      '@types/hast': 3.0.4
      comma-separated-tokens: 2.0.3
      devlop: 1.1.0
      estree-util-attach-comments: 3.0.0
      estree-util-is-identifier-name: 3.0.0
      hast-util-whitespace: 3.0.0
      mdast-util-mdx-expression: 2.0.1
      mdast-util-mdx-jsx: 3.2.0
      mdast-util-mdxjs-esm: 2.0.1
      property-information: 7.1.0
      space-separated-tokens: 2.0.2
      style-to-js: 1.1.16
      unist-util-position: 5.0.0
      zwitch: 2.0.4
    transitivePeerDependencies:
      - supports-color

  hast-util-to-html@9.0.5:
    dependencies:
      '@types/hast': 3.0.4
      '@types/unist': 3.0.3
      ccount: 2.0.1
      comma-separated-tokens: 2.0.3
      hast-util-whitespace: 3.0.0
      html-void-elements: 3.0.0
      mdast-util-to-hast: 13.2.0
      property-information: 7.1.0
      space-separated-tokens: 2.0.2
      stringify-entities: 4.0.4
      zwitch: 2.0.4

  hast-util-to-jsx-runtime@2.3.6:
    dependencies:
      '@types/estree': 1.0.7
      '@types/hast': 3.0.4
      '@types/unist': 3.0.3
      comma-separated-tokens: 2.0.3
      devlop: 1.1.0
      estree-util-is-identifier-name: 3.0.0
      hast-util-whitespace: 3.0.0
      mdast-util-mdx-expression: 2.0.1
      mdast-util-mdx-jsx: 3.2.0
      mdast-util-mdxjs-esm: 2.0.1
      property-information: 7.1.0
      space-separated-tokens: 2.0.2
      style-to-js: 1.1.16
      unist-util-position: 5.0.0
      vfile-message: 4.0.2
    transitivePeerDependencies:
      - supports-color

  hast-util-to-parse5@8.0.0:
    dependencies:
      '@types/hast': 3.0.4
      comma-separated-tokens: 2.0.3
      devlop: 1.1.0
      property-information: 6.5.0
      space-separated-tokens: 2.0.2
      web-namespaces: 2.0.1
      zwitch: 2.0.4

  hast-util-to-string@3.0.1:
    dependencies:
      '@types/hast': 3.0.4

  hast-util-to-text@4.0.2:
    dependencies:
      '@types/hast': 3.0.4
      '@types/unist': 3.0.3
      hast-util-is-element: 3.0.0
      unist-util-find-after: 5.0.0

  hast-util-whitespace@3.0.0:
    dependencies:
      '@types/hast': 3.0.4

  hastscript@9.0.1:
    dependencies:
      '@types/hast': 3.0.4
      comma-separated-tokens: 2.0.3
      hast-util-parse-selector: 4.0.0
      property-information: 7.1.0
      space-separated-tokens: 2.0.2

  hoist-non-react-statics@3.3.2:
    dependencies:
      react-is: 16.13.1

  html-escaper@2.0.2: {}

  html-escaper@3.0.3: {}

  html-void-elements@3.0.0: {}

  html-whitespace-sensitive-tag-names@3.0.1: {}

  http-cache-semantics@4.1.1: {}

  i18next@23.16.8:
    dependencies:
      '@babel/runtime': 7.27.0

  ieee754@1.2.1: {}

  import-fresh@3.3.0:
    dependencies:
      parent-module: 1.0.1
      resolve-from: 4.0.0

  import-meta-resolve@4.1.0: {}

  inline-style-parser@0.2.4: {}

  iron-webcrypto@1.2.1: {}

  is-alphabetical@2.0.1: {}

  is-alphanumerical@2.0.1:
    dependencies:
      is-alphabetical: 2.0.1
      is-decimal: 2.0.1

  is-arrayish@0.2.1: {}

  is-arrayish@0.3.2: {}

  is-core-module@2.13.1:
    dependencies:
      hasown: 2.0.2

  is-decimal@2.0.1: {}

  is-docker@3.0.0: {}

  is-extglob@2.1.1: {}

  is-fullwidth-code-point@3.0.0: {}

  is-glob@4.0.3:
    dependencies:
      is-extglob: 2.1.1

  is-hexadecimal@2.0.1: {}

  is-inside-container@1.0.0:
    dependencies:
      is-docker: 3.0.0

  is-number@7.0.0: {}

  is-plain-obj@4.1.0: {}

  is-wsl@3.1.0:
    dependencies:
      is-inside-container: 1.0.0

  isexe@2.0.0: {}

  istanbul-lib-coverage@3.2.2: {}

  istanbul-lib-instrument@6.0.3:
    dependencies:
      '@babel/core': 7.27.4
      '@babel/parser': 7.27.4
      '@istanbuljs/schema': 0.1.3
      istanbul-lib-coverage: 3.2.2
      semver: 7.7.2
    transitivePeerDependencies:
      - supports-color

  istanbul-lib-report@3.0.1:
    dependencies:
      istanbul-lib-coverage: 3.2.2
      make-dir: 4.0.0
      supports-color: 7.2.0

  istanbul-lib-source-maps@5.0.6:
    dependencies:
      '@jridgewell/trace-mapping': 0.3.25
      debug: 4.4.1
      istanbul-lib-coverage: 3.2.2
    transitivePeerDependencies:
      - supports-color

  istanbul-reports@3.1.7:
    dependencies:
      html-escaper: 2.0.2
      istanbul-lib-report: 3.0.1

  jackspeak@3.4.3:
    dependencies:
      '@isaacs/cliui': 8.0.2
    optionalDependencies:
      '@pkgjs/parseargs': 0.11.0

  js-tokens@4.0.0: {}

  js-yaml@4.1.0:
    dependencies:
      argparse: 2.0.1

  jsesc@3.1.0: {}

  json-parse-even-better-errors@2.3.1: {}

  json-schema-traverse@1.0.0: {}

  json5@2.2.3: {}

  jsonc-parser@2.3.1: {}

  jsonc-parser@3.3.1: {}

  kiwi-schema@0.5.0: {}

  kleur@3.0.3: {}

  kleur@4.1.5: {}

  klona@2.0.6: {}

  lightningcss-darwin-arm64@1.30.1:
    optional: true

  lightningcss-darwin-x64@1.30.1:
    optional: true

  lightningcss-freebsd-x64@1.30.1:
    optional: true

  lightningcss-linux-arm-gnueabihf@1.30.1:
    optional: true

  lightningcss-linux-arm64-gnu@1.30.1:
    optional: true

  lightningcss-linux-arm64-musl@1.30.1:
    optional: true

  lightningcss-linux-x64-gnu@1.30.1:
    optional: true

  lightningcss-linux-x64-musl@1.30.1:
    optional: true

  lightningcss-win32-arm64-msvc@1.30.1:
    optional: true

  lightningcss-win32-x64-msvc@1.30.1:
    optional: true

  lightningcss@1.30.1:
    dependencies:
      detect-libc: 2.0.4
    optionalDependencies:
      lightningcss-darwin-arm64: 1.30.1
      lightningcss-darwin-x64: 1.30.1
      lightningcss-freebsd-x64: 1.30.1
      lightningcss-linux-arm-gnueabihf: 1.30.1
      lightningcss-linux-arm64-gnu: 1.30.1
      lightningcss-linux-arm64-musl: 1.30.1
      lightningcss-linux-x64-gnu: 1.30.1
      lightningcss-linux-x64-musl: 1.30.1
      lightningcss-win32-arm64-msvc: 1.30.1
      lightningcss-win32-x64-msvc: 1.30.1

  lines-and-columns@1.2.4: {}

  lmdb@2.8.5:
    dependencies:
      msgpackr: 1.11.4
      node-addon-api: 6.1.0
      node-gyp-build-optional-packages: 5.1.1
      ordered-binary: 1.5.1
      weak-lru-cache: 1.2.2
    optionalDependencies:
      '@lmdb/lmdb-darwin-arm64': 2.8.5
      '@lmdb/lmdb-darwin-x64': 2.8.5
      '@lmdb/lmdb-linux-arm': 2.8.5
      '@lmdb/lmdb-linux-arm64': 2.8.5
      '@lmdb/lmdb-linux-x64': 2.8.5
      '@lmdb/lmdb-win32-x64': 2.8.5

  lodash@4.17.21: {}

  longest-streak@3.1.0: {}

  loose-envify@1.4.0:
    dependencies:
      js-tokens: 4.0.0

  loupe@3.1.3: {}

  lru-cache@10.4.3: {}

  lru-cache@5.1.1:
    dependencies:
      yallist: 3.1.1

  magic-string@0.30.17:
    dependencies:
      '@jridgewell/sourcemap-codec': 1.5.0

  magicast@0.3.5:
    dependencies:
      '@babel/parser': 7.27.1
      '@babel/types': 7.27.1
      source-map-js: 1.2.1

  make-dir@4.0.0:
    dependencies:
      semver: 7.7.2

  markdown-extensions@2.0.0: {}

  markdown-table@3.0.4: {}

  mdast-util-definitions@6.0.0:
    dependencies:
      '@types/mdast': 4.0.4
      '@types/unist': 3.0.3
      unist-util-visit: 5.0.0

  mdast-util-directive@3.1.0:
    dependencies:
      '@types/mdast': 4.0.4
      '@types/unist': 3.0.3
      ccount: 2.0.1
      devlop: 1.1.0
      mdast-util-from-markdown: 2.0.2
      mdast-util-to-markdown: 2.1.2
      parse-entities: 4.0.2
      stringify-entities: 4.0.4
      unist-util-visit-parents: 6.0.1
    transitivePeerDependencies:
      - supports-color

  mdast-util-find-and-replace@3.0.2:
    dependencies:
      '@types/mdast': 4.0.4
      escape-string-regexp: 5.0.0
      unist-util-is: 6.0.0
      unist-util-visit-parents: 6.0.1

  mdast-util-from-markdown@2.0.2:
    dependencies:
      '@types/mdast': 4.0.4
      '@types/unist': 3.0.3
      decode-named-character-reference: 1.1.0
      devlop: 1.1.0
      mdast-util-to-string: 4.0.0
      micromark: 4.0.2
      micromark-util-decode-numeric-character-reference: 2.0.2
      micromark-util-decode-string: 2.0.1
      micromark-util-normalize-identifier: 2.0.1
      micromark-util-symbol: 2.0.1
      micromark-util-types: 2.0.2
      unist-util-stringify-position: 4.0.0
    transitivePeerDependencies:
      - supports-color

  mdast-util-gfm-autolink-literal@2.0.1:
    dependencies:
      '@types/mdast': 4.0.4
      ccount: 2.0.1
      devlop: 1.1.0
      mdast-util-find-and-replace: 3.0.2
      micromark-util-character: 2.1.1

  mdast-util-gfm-footnote@2.1.0:
    dependencies:
      '@types/mdast': 4.0.4
      devlop: 1.1.0
      mdast-util-from-markdown: 2.0.2
      mdast-util-to-markdown: 2.1.2
      micromark-util-normalize-identifier: 2.0.1
    transitivePeerDependencies:
      - supports-color

  mdast-util-gfm-strikethrough@2.0.0:
    dependencies:
      '@types/mdast': 4.0.4
      mdast-util-from-markdown: 2.0.2
      mdast-util-to-markdown: 2.1.2
    transitivePeerDependencies:
      - supports-color

  mdast-util-gfm-table@2.0.0:
    dependencies:
      '@types/mdast': 4.0.4
      devlop: 1.1.0
      markdown-table: 3.0.4
      mdast-util-from-markdown: 2.0.2
      mdast-util-to-markdown: 2.1.2
    transitivePeerDependencies:
      - supports-color

  mdast-util-gfm-task-list-item@2.0.0:
    dependencies:
      '@types/mdast': 4.0.4
      devlop: 1.1.0
      mdast-util-from-markdown: 2.0.2
      mdast-util-to-markdown: 2.1.2
    transitivePeerDependencies:
      - supports-color

  mdast-util-gfm@3.1.0:
    dependencies:
      mdast-util-from-markdown: 2.0.2
      mdast-util-gfm-autolink-literal: 2.0.1
      mdast-util-gfm-footnote: 2.1.0
      mdast-util-gfm-strikethrough: 2.0.0
      mdast-util-gfm-table: 2.0.0
      mdast-util-gfm-task-list-item: 2.0.0
      mdast-util-to-markdown: 2.1.2
    transitivePeerDependencies:
      - supports-color

  mdast-util-mdx-expression@2.0.1:
    dependencies:
      '@types/estree-jsx': 1.0.5
      '@types/hast': 3.0.4
      '@types/mdast': 4.0.4
      devlop: 1.1.0
      mdast-util-from-markdown: 2.0.2
      mdast-util-to-markdown: 2.1.2
    transitivePeerDependencies:
      - supports-color

  mdast-util-mdx-jsx@3.2.0:
    dependencies:
      '@types/estree-jsx': 1.0.5
      '@types/hast': 3.0.4
      '@types/mdast': 4.0.4
      '@types/unist': 3.0.3
      ccount: 2.0.1
      devlop: 1.1.0
      mdast-util-from-markdown: 2.0.2
      mdast-util-to-markdown: 2.1.2
      parse-entities: 4.0.2
      stringify-entities: 4.0.4
      unist-util-stringify-position: 4.0.0
      vfile-message: 4.0.2
    transitivePeerDependencies:
      - supports-color

  mdast-util-mdx@3.0.0:
    dependencies:
      mdast-util-from-markdown: 2.0.2
      mdast-util-mdx-expression: 2.0.1
      mdast-util-mdx-jsx: 3.2.0
      mdast-util-mdxjs-esm: 2.0.1
      mdast-util-to-markdown: 2.1.2
    transitivePeerDependencies:
      - supports-color

  mdast-util-mdxjs-esm@2.0.1:
    dependencies:
      '@types/estree-jsx': 1.0.5
      '@types/hast': 3.0.4
      '@types/mdast': 4.0.4
      devlop: 1.1.0
      mdast-util-from-markdown: 2.0.2
      mdast-util-to-markdown: 2.1.2
    transitivePeerDependencies:
      - supports-color

  mdast-util-phrasing@4.1.0:
    dependencies:
      '@types/mdast': 4.0.4
      unist-util-is: 6.0.0

  mdast-util-to-hast@13.2.0:
    dependencies:
      '@types/hast': 3.0.4
      '@types/mdast': 4.0.4
      '@ungap/structured-clone': 1.3.0
      devlop: 1.1.0
      micromark-util-sanitize-uri: 2.0.1
      trim-lines: 3.0.1
      unist-util-position: 5.0.0
      unist-util-visit: 5.0.0
      vfile: 6.0.3

  mdast-util-to-markdown@2.1.2:
    dependencies:
      '@types/mdast': 4.0.4
      '@types/unist': 3.0.3
      longest-streak: 3.1.0
      mdast-util-phrasing: 4.1.0
      mdast-util-to-string: 4.0.0
      micromark-util-classify-character: 2.0.1
      micromark-util-decode-string: 2.0.1
      unist-util-visit: 5.0.0
      zwitch: 2.0.4

  mdast-util-to-string@4.0.0:
    dependencies:
      '@types/mdast': 4.0.4

  mdn-data@2.12.2: {}

  merge2@1.4.1: {}

  micromark-core-commonmark@2.0.3:
    dependencies:
      decode-named-character-reference: 1.1.0
      devlop: 1.1.0
      micromark-factory-destination: 2.0.1
      micromark-factory-label: 2.0.1
      micromark-factory-space: 2.0.1
      micromark-factory-title: 2.0.1
      micromark-factory-whitespace: 2.0.1
      micromark-util-character: 2.1.1
      micromark-util-chunked: 2.0.1
      micromark-util-classify-character: 2.0.1
      micromark-util-html-tag-name: 2.0.1
      micromark-util-normalize-identifier: 2.0.1
      micromark-util-resolve-all: 2.0.1
      micromark-util-subtokenize: 2.1.0
      micromark-util-symbol: 2.0.1
      micromark-util-types: 2.0.2

  micromark-extension-directive@3.0.2:
    dependencies:
      devlop: 1.1.0
      micromark-factory-space: 2.0.1
      micromark-factory-whitespace: 2.0.1
      micromark-util-character: 2.1.1
      micromark-util-symbol: 2.0.1
      micromark-util-types: 2.0.2
      parse-entities: 4.0.2

  micromark-extension-gfm-autolink-literal@2.1.0:
    dependencies:
      micromark-util-character: 2.1.1
      micromark-util-sanitize-uri: 2.0.1
      micromark-util-symbol: 2.0.1
      micromark-util-types: 2.0.2

  micromark-extension-gfm-footnote@2.1.0:
    dependencies:
      devlop: 1.1.0
      micromark-core-commonmark: 2.0.3
      micromark-factory-space: 2.0.1
      micromark-util-character: 2.1.1
      micromark-util-normalize-identifier: 2.0.1
      micromark-util-sanitize-uri: 2.0.1
      micromark-util-symbol: 2.0.1
      micromark-util-types: 2.0.2

  micromark-extension-gfm-strikethrough@2.1.0:
    dependencies:
      devlop: 1.1.0
      micromark-util-chunked: 2.0.1
      micromark-util-classify-character: 2.0.1
      micromark-util-resolve-all: 2.0.1
      micromark-util-symbol: 2.0.1
      micromark-util-types: 2.0.2

  micromark-extension-gfm-table@2.1.1:
    dependencies:
      devlop: 1.1.0
      micromark-factory-space: 2.0.1
      micromark-util-character: 2.1.1
      micromark-util-symbol: 2.0.1
      micromark-util-types: 2.0.2

  micromark-extension-gfm-tagfilter@2.0.0:
    dependencies:
      micromark-util-types: 2.0.2

  micromark-extension-gfm-task-list-item@2.1.0:
    dependencies:
      devlop: 1.1.0
      micromark-factory-space: 2.0.1
      micromark-util-character: 2.1.1
      micromark-util-symbol: 2.0.1
      micromark-util-types: 2.0.2

  micromark-extension-gfm@3.0.0:
    dependencies:
      micromark-extension-gfm-autolink-literal: 2.1.0
      micromark-extension-gfm-footnote: 2.1.0
      micromark-extension-gfm-strikethrough: 2.1.0
      micromark-extension-gfm-table: 2.1.1
      micromark-extension-gfm-tagfilter: 2.0.0
      micromark-extension-gfm-task-list-item: 2.1.0
      micromark-util-combine-extensions: 2.0.1
      micromark-util-types: 2.0.2

  micromark-extension-mdx-expression@3.0.1:
    dependencies:
      '@types/estree': 1.0.7
      devlop: 1.1.0
      micromark-factory-mdx-expression: 2.0.3
      micromark-factory-space: 2.0.1
      micromark-util-character: 2.1.1
      micromark-util-events-to-acorn: 2.0.3
      micromark-util-symbol: 2.0.1
      micromark-util-types: 2.0.2

  micromark-extension-mdx-jsx@3.0.2:
    dependencies:
      '@types/estree': 1.0.7
      devlop: 1.1.0
      estree-util-is-identifier-name: 3.0.0
      micromark-factory-mdx-expression: 2.0.3
      micromark-factory-space: 2.0.1
      micromark-util-character: 2.1.1
      micromark-util-events-to-acorn: 2.0.3
      micromark-util-symbol: 2.0.1
      micromark-util-types: 2.0.2
      vfile-message: 4.0.2

  micromark-extension-mdx-md@2.0.0:
    dependencies:
      micromark-util-types: 2.0.2

  micromark-extension-mdxjs-esm@3.0.0:
    dependencies:
      '@types/estree': 1.0.7
      devlop: 1.1.0
      micromark-core-commonmark: 2.0.3
      micromark-util-character: 2.1.1
      micromark-util-events-to-acorn: 2.0.3
      micromark-util-symbol: 2.0.1
      micromark-util-types: 2.0.2
      unist-util-position-from-estree: 2.0.0
      vfile-message: 4.0.2

  micromark-extension-mdxjs@3.0.0:
    dependencies:
      acorn: 8.14.1
      acorn-jsx: 5.3.2(acorn@8.14.1)
      micromark-extension-mdx-expression: 3.0.1
      micromark-extension-mdx-jsx: 3.0.2
      micromark-extension-mdx-md: 2.0.0
      micromark-extension-mdxjs-esm: 3.0.0
      micromark-util-combine-extensions: 2.0.1
      micromark-util-types: 2.0.2

  micromark-factory-destination@2.0.1:
    dependencies:
      micromark-util-character: 2.1.1
      micromark-util-symbol: 2.0.1
      micromark-util-types: 2.0.2

  micromark-factory-label@2.0.1:
    dependencies:
      devlop: 1.1.0
      micromark-util-character: 2.1.1
      micromark-util-symbol: 2.0.1
      micromark-util-types: 2.0.2

  micromark-factory-mdx-expression@2.0.3:
    dependencies:
      '@types/estree': 1.0.7
      devlop: 1.1.0
      micromark-factory-space: 2.0.1
      micromark-util-character: 2.1.1
      micromark-util-events-to-acorn: 2.0.3
      micromark-util-symbol: 2.0.1
      micromark-util-types: 2.0.2
      unist-util-position-from-estree: 2.0.0
      vfile-message: 4.0.2

  micromark-factory-space@2.0.1:
    dependencies:
      micromark-util-character: 2.1.1
      micromark-util-types: 2.0.2

  micromark-factory-title@2.0.1:
    dependencies:
      micromark-factory-space: 2.0.1
      micromark-util-character: 2.1.1
      micromark-util-symbol: 2.0.1
      micromark-util-types: 2.0.2

  micromark-factory-whitespace@2.0.1:
    dependencies:
      micromark-factory-space: 2.0.1
      micromark-util-character: 2.1.1
      micromark-util-symbol: 2.0.1
      micromark-util-types: 2.0.2

  micromark-util-character@2.1.1:
    dependencies:
      micromark-util-symbol: 2.0.1
      micromark-util-types: 2.0.2

  micromark-util-chunked@2.0.1:
    dependencies:
      micromark-util-symbol: 2.0.1

  micromark-util-classify-character@2.0.1:
    dependencies:
      micromark-util-character: 2.1.1
      micromark-util-symbol: 2.0.1
      micromark-util-types: 2.0.2

  micromark-util-combine-extensions@2.0.1:
    dependencies:
      micromark-util-chunked: 2.0.1
      micromark-util-types: 2.0.2

  micromark-util-decode-numeric-character-reference@2.0.2:
    dependencies:
      micromark-util-symbol: 2.0.1

  micromark-util-decode-string@2.0.1:
    dependencies:
      decode-named-character-reference: 1.1.0
      micromark-util-character: 2.1.1
      micromark-util-decode-numeric-character-reference: 2.0.2
      micromark-util-symbol: 2.0.1

  micromark-util-encode@2.0.1: {}

  micromark-util-events-to-acorn@2.0.3:
    dependencies:
      '@types/estree': 1.0.7
      '@types/unist': 3.0.3
      devlop: 1.1.0
      estree-util-visit: 2.0.0
      micromark-util-symbol: 2.0.1
      micromark-util-types: 2.0.2
      vfile-message: 4.0.2

  micromark-util-html-tag-name@2.0.1: {}

  micromark-util-normalize-identifier@2.0.1:
    dependencies:
      micromark-util-symbol: 2.0.1

  micromark-util-resolve-all@2.0.1:
    dependencies:
      micromark-util-types: 2.0.2

  micromark-util-sanitize-uri@2.0.1:
    dependencies:
      micromark-util-character: 2.1.1
      micromark-util-encode: 2.0.1
      micromark-util-symbol: 2.0.1

  micromark-util-subtokenize@2.1.0:
    dependencies:
      devlop: 1.1.0
      micromark-util-chunked: 2.0.1
      micromark-util-symbol: 2.0.1
      micromark-util-types: 2.0.2

  micromark-util-symbol@2.0.1: {}

  micromark-util-types@2.0.2: {}

  micromark@4.0.2:
    dependencies:
      '@types/debug': 4.1.12
      debug: 4.4.1
      decode-named-character-reference: 1.1.0
      devlop: 1.1.0
      micromark-core-commonmark: 2.0.3
      micromark-factory-space: 2.0.1
      micromark-util-character: 2.1.1
      micromark-util-chunked: 2.0.1
      micromark-util-combine-extensions: 2.0.1
      micromark-util-decode-numeric-character-reference: 2.0.2
      micromark-util-encode: 2.0.1
      micromark-util-normalize-identifier: 2.0.1
      micromark-util-resolve-all: 2.0.1
      micromark-util-sanitize-uri: 2.0.1
      micromark-util-subtokenize: 2.1.0
      micromark-util-symbol: 2.0.1
      micromark-util-types: 2.0.2
    transitivePeerDependencies:
      - supports-color

  micromatch@4.0.8:
    dependencies:
      braces: 3.0.3
      picomatch: 2.3.1

  minimatch@9.0.5:
    dependencies:
      brace-expansion: 2.0.1

  minipass@7.1.2: {}

  mrmime@2.0.1: {}

  ms@2.1.3: {}

  msgpackr-extract@3.0.2:
    dependencies:
      node-gyp-build-optional-packages: 5.0.7
    optionalDependencies:
      '@msgpackr-extract/msgpackr-extract-darwin-arm64': 3.0.2
      '@msgpackr-extract/msgpackr-extract-darwin-x64': 3.0.2
      '@msgpackr-extract/msgpackr-extract-linux-arm': 3.0.2
      '@msgpackr-extract/msgpackr-extract-linux-arm64': 3.0.2
      '@msgpackr-extract/msgpackr-extract-linux-x64': 3.0.2
      '@msgpackr-extract/msgpackr-extract-win32-x64': 3.0.2
    optional: true

  msgpackr@1.11.4:
    optionalDependencies:
      msgpackr-extract: 3.0.2

  muggle-string@0.4.1: {}

  nanoid@3.3.11: {}

  neotraverse@0.6.18: {}

  nlcst-to-string@4.0.0:
    dependencies:
      '@types/nlcst': 2.0.3

  node-addon-api@6.1.0: {}

  node-addon-api@7.1.0: {}

  node-fetch-native@1.6.6: {}

  node-fetch@2.7.0:
    dependencies:
      whatwg-url: 5.0.0

  node-gyp-build-optional-packages@5.0.7:
    optional: true

  node-gyp-build-optional-packages@5.1.1:
    dependencies:
      detect-libc: 2.0.4

  node-mock-http@1.0.0: {}

  node-releases@2.0.19: {}

  normalize-path@3.0.0: {}

  nth-check@2.1.1:
    dependencies:
      boolbase: 1.0.0

  nullthrows@1.1.1: {}

  numcodecs@0.3.2:
    dependencies:
      fflate: 0.8.2

  object-assign@4.1.1: {}

  ofetch@1.4.1:
    dependencies:
      destr: 2.0.5
      node-fetch-native: 1.6.6
      ufo: 1.6.1

  ohash@2.0.11: {}

  oniguruma-parser@0.12.1: {}

  oniguruma-to-es@4.3.3:
    dependencies:
      oniguruma-parser: 0.12.1
      regex: 6.0.1
      regex-recursion: 6.0.2

  ordered-binary@1.5.1: {}

  p-limit@6.2.0:
    dependencies:
      yocto-queue: 1.2.1

  p-queue@8.1.0:
    dependencies:
      eventemitter3: 5.0.1
      p-timeout: 6.1.4

  p-timeout@6.1.4: {}

  package-json-from-dist@1.0.1: {}

  package-manager-detector@1.3.0: {}

  pagefind@1.3.0:
    optionalDependencies:
      '@pagefind/darwin-arm64': 1.3.0
      '@pagefind/darwin-x64': 1.3.0
      '@pagefind/linux-arm64': 1.3.0
      '@pagefind/linux-x64': 1.3.0
      '@pagefind/windows-x64': 1.3.0

  pako@0.2.9: {}

  parcel@2.15.2(@swc/helpers@0.5.17):
    dependencies:
      '@parcel/config-default': 2.15.2(@parcel/core@2.15.2(@swc/helpers@0.5.17))(@swc/helpers@0.5.17)
      '@parcel/core': 2.15.2(@swc/helpers@0.5.17)
      '@parcel/diagnostic': 2.15.2
      '@parcel/events': 2.15.2
      '@parcel/feature-flags': 2.15.2
      '@parcel/fs': 2.15.2(@parcel/core@2.15.2(@swc/helpers@0.5.17))
      '@parcel/logger': 2.15.2
      '@parcel/package-manager': 2.15.2(@parcel/core@2.15.2(@swc/helpers@0.5.17))(@swc/helpers@0.5.17)
      '@parcel/reporter-cli': 2.15.2(@parcel/core@2.15.2(@swc/helpers@0.5.17))
      '@parcel/reporter-dev-server': 2.15.2(@parcel/core@2.15.2(@swc/helpers@0.5.17))
      '@parcel/reporter-tracer': 2.15.2(@parcel/core@2.15.2(@swc/helpers@0.5.17))
      '@parcel/utils': 2.15.2
      chalk: 4.1.2
      commander: 12.1.0
      get-port: 4.2.0
    transitivePeerDependencies:
      - '@swc/helpers'
      - napi-wasm

  parent-module@1.0.1:
    dependencies:
      callsites: 3.1.0

  parse-entities@4.0.2:
    dependencies:
      '@types/unist': 2.0.11
      character-entities-legacy: 3.0.0
      character-reference-invalid: 2.0.1
      decode-named-character-reference: 1.1.0
      is-alphanumerical: 2.0.1
      is-decimal: 2.0.1
      is-hexadecimal: 2.0.1

  parse-json@5.2.0:
    dependencies:
      '@babel/code-frame': 7.27.1
      error-ex: 1.3.2
      json-parse-even-better-errors: 2.3.1
      lines-and-columns: 1.2.4

  parse-latin@7.0.0:
    dependencies:
      '@types/nlcst': 2.0.3
      '@types/unist': 3.0.3
      nlcst-to-string: 4.0.0
      unist-util-modify-children: 4.0.0
      unist-util-visit-children: 3.0.0
      vfile: 6.0.3

  parse5@7.3.0:
    dependencies:
      entities: 6.0.0

  path-browserify@1.0.1: {}

  path-key@3.1.1: {}

  path-parse@1.0.7: {}

  path-scurry@1.11.1:
    dependencies:
      lru-cache: 10.4.3
      minipass: 7.1.2

  path-type@4.0.0: {}

  pathe@2.0.3: {}

  pathval@2.0.0: {}

  picocolors@1.1.1: {}

  picomatch@2.3.1: {}

  picomatch@4.0.2: {}

  postcss-nested@6.2.0(postcss@8.5.3):
    dependencies:
      postcss: 8.5.3
      postcss-selector-parser: 6.1.2

  postcss-selector-parser@6.1.2:
    dependencies:
      cssesc: 3.0.0
      util-deprecate: 1.0.2

  postcss-value-parser@4.2.0: {}

  postcss@8.5.3:
    dependencies:
      nanoid: 3.3.11
      picocolors: 1.1.1
      source-map-js: 1.2.1

  prettier@2.8.7:
    optional: true

  prismjs@1.30.0: {}

  process@0.11.10: {}

  prompts@2.4.2:
    dependencies:
      kleur: 3.0.3
      sisteransi: 1.0.5

  prop-types@15.8.1:
    dependencies:
      loose-envify: 1.4.0
      object-assign: 4.1.1
      react-is: 16.13.1

  property-information@6.5.0: {}

  property-information@7.1.0: {}

  queue-microtask@1.2.3: {}

  radix3@1.1.2: {}

  react-dom@19.1.0(react@19.1.0):
    dependencies:
      react: 19.1.0
      scheduler: 0.26.0

  react-is@16.13.1: {}

  react-is@18.2.0: {}

  react-is@19.1.0: {}

  react-refresh@0.16.0: {}

  react-refresh@0.17.0: {}

  react-transition-group@4.4.5(react-dom@19.1.0(react@19.1.0))(react@19.1.0):
    dependencies:
      '@babel/runtime': 7.27.0
      dom-helpers: 5.2.1
      loose-envify: 1.4.0
      prop-types: 15.8.1
      react: 19.1.0
      react-dom: 19.1.0(react@19.1.0)

  react@19.1.0: {}

  readdirp@4.1.2: {}

  recma-build-jsx@1.0.0:
    dependencies:
      '@types/estree': 1.0.7
      estree-util-build-jsx: 3.0.1
      vfile: 6.0.3

  recma-jsx@1.0.0(acorn@8.14.1):
    dependencies:
      acorn-jsx: 5.3.2(acorn@8.14.1)
      estree-util-to-js: 2.0.0
      recma-parse: 1.0.0
      recma-stringify: 1.0.0
      unified: 11.0.5
    transitivePeerDependencies:
      - acorn

  recma-parse@1.0.0:
    dependencies:
      '@types/estree': 1.0.7
      esast-util-from-js: 2.0.1
      unified: 11.0.5
      vfile: 6.0.3

  recma-stringify@1.0.0:
    dependencies:
      '@types/estree': 1.0.7
      estree-util-to-js: 2.0.0
      unified: 11.0.5
      vfile: 6.0.3

  reference-spec-reader@0.2.0: {}

  regenerator-runtime@0.14.1: {}

  regex-recursion@6.0.2:
    dependencies:
      regex-utilities: 2.3.0

  regex-utilities@2.3.0: {}

  regex@6.0.1:
    dependencies:
      regex-utilities: 2.3.0

  regl@2.1.0: {}

  regl@2.1.1: {}

  rehype-expressive-code@0.41.2:
    dependencies:
      expressive-code: 0.41.2

  rehype-format@5.0.1:
    dependencies:
      '@types/hast': 3.0.4
      hast-util-format: 1.1.0

  rehype-parse@9.0.1:
    dependencies:
      '@types/hast': 3.0.4
      hast-util-from-html: 2.0.3
      unified: 11.0.5

  rehype-raw@7.0.0:
    dependencies:
      '@types/hast': 3.0.4
      hast-util-raw: 9.1.0
      vfile: 6.0.3

  rehype-recma@1.0.0:
    dependencies:
      '@types/estree': 1.0.7
      '@types/hast': 3.0.4
      hast-util-to-estree: 3.1.3
    transitivePeerDependencies:
      - supports-color

  rehype-stringify@10.0.1:
    dependencies:
      '@types/hast': 3.0.4
      hast-util-to-html: 9.0.5
      unified: 11.0.5

  rehype@13.0.2:
    dependencies:
      '@types/hast': 3.0.4
      rehype-parse: 9.0.1
      rehype-stringify: 10.0.1
      unified: 11.0.5

  remark-directive@3.0.1:
    dependencies:
      '@types/mdast': 4.0.4
      mdast-util-directive: 3.1.0
      micromark-extension-directive: 3.0.2
      unified: 11.0.5
    transitivePeerDependencies:
      - supports-color

  remark-gfm@4.0.1:
    dependencies:
      '@types/mdast': 4.0.4
      mdast-util-gfm: 3.1.0
      micromark-extension-gfm: 3.0.0
      remark-parse: 11.0.0
      remark-stringify: 11.0.0
      unified: 11.0.5
    transitivePeerDependencies:
      - supports-color

  remark-mdx@3.1.0:
    dependencies:
      mdast-util-mdx: 3.0.0
      micromark-extension-mdxjs: 3.0.0
    transitivePeerDependencies:
      - supports-color

  remark-parse@11.0.0:
    dependencies:
      '@types/mdast': 4.0.4
      mdast-util-from-markdown: 2.0.2
      micromark-util-types: 2.0.2
      unified: 11.0.5
    transitivePeerDependencies:
      - supports-color

  remark-rehype@11.1.2:
    dependencies:
      '@types/hast': 3.0.4
      '@types/mdast': 4.0.4
      mdast-util-to-hast: 13.2.0
      unified: 11.0.5
      vfile: 6.0.3

  remark-smartypants@3.0.2:
    dependencies:
      retext: 9.0.0
      retext-smartypants: 6.2.0
      unified: 11.0.5
      unist-util-visit: 5.0.0

  remark-stringify@11.0.0:
    dependencies:
      '@types/mdast': 4.0.4
      mdast-util-to-markdown: 2.1.2
      unified: 11.0.5

  request-light@0.5.8: {}

  request-light@0.7.0: {}

  require-directory@2.1.1: {}

  require-from-string@2.0.2: {}

  resolve-from@4.0.0: {}

  resolve@1.22.8:
    dependencies:
      is-core-module: 2.13.1
      path-parse: 1.0.7
      supports-preserve-symlinks-flag: 1.0.0

  restructure@3.0.2: {}

  retext-latin@4.0.0:
    dependencies:
      '@types/nlcst': 2.0.3
      parse-latin: 7.0.0
      unified: 11.0.5

  retext-smartypants@6.2.0:
    dependencies:
      '@types/nlcst': 2.0.3
      nlcst-to-string: 4.0.0
      unist-util-visit: 5.0.0

  retext-stringify@4.0.0:
    dependencies:
      '@types/nlcst': 2.0.3
      nlcst-to-string: 4.0.0
      unified: 11.0.5

  retext@9.0.0:
    dependencies:
      '@types/nlcst': 2.0.3
      retext-latin: 4.0.0
      retext-stringify: 4.0.0
      unified: 11.0.5

  reusify@1.1.0: {}

  rollup@4.40.2:
    dependencies:
      '@types/estree': 1.0.7
    optionalDependencies:
      '@rollup/rollup-android-arm-eabi': 4.40.2
      '@rollup/rollup-android-arm64': 4.40.2
      '@rollup/rollup-darwin-arm64': 4.40.2
      '@rollup/rollup-darwin-x64': 4.40.2
      '@rollup/rollup-freebsd-arm64': 4.40.2
      '@rollup/rollup-freebsd-x64': 4.40.2
      '@rollup/rollup-linux-arm-gnueabihf': 4.40.2
      '@rollup/rollup-linux-arm-musleabihf': 4.40.2
      '@rollup/rollup-linux-arm64-gnu': 4.40.2
      '@rollup/rollup-linux-arm64-musl': 4.40.2
      '@rollup/rollup-linux-loongarch64-gnu': 4.40.2
      '@rollup/rollup-linux-powerpc64le-gnu': 4.40.2
      '@rollup/rollup-linux-riscv64-gnu': 4.40.2
      '@rollup/rollup-linux-riscv64-musl': 4.40.2
      '@rollup/rollup-linux-s390x-gnu': 4.40.2
      '@rollup/rollup-linux-x64-gnu': 4.40.2
      '@rollup/rollup-linux-x64-musl': 4.40.2
      '@rollup/rollup-win32-arm64-msvc': 4.40.2
      '@rollup/rollup-win32-ia32-msvc': 4.40.2
      '@rollup/rollup-win32-x64-msvc': 4.40.2
      fsevents: 2.3.3

  run-parallel@1.2.0:
    dependencies:
      queue-microtask: 1.2.3

  safe-buffer@5.2.1: {}

  sax@1.4.1: {}

  scheduler@0.26.0: {}

  semver@6.3.1: {}

  semver@7.7.1: {}

  semver@7.7.2: {}

  sharp@0.33.5:
    dependencies:
      color: 4.2.3
      detect-libc: 2.0.4
      semver: 7.7.1
    optionalDependencies:
      '@img/sharp-darwin-arm64': 0.33.5
      '@img/sharp-darwin-x64': 0.33.5
      '@img/sharp-libvips-darwin-arm64': 1.0.4
      '@img/sharp-libvips-darwin-x64': 1.0.4
      '@img/sharp-libvips-linux-arm': 1.0.5
      '@img/sharp-libvips-linux-arm64': 1.0.4
      '@img/sharp-libvips-linux-s390x': 1.0.4
      '@img/sharp-libvips-linux-x64': 1.0.4
      '@img/sharp-libvips-linuxmusl-arm64': 1.0.4
      '@img/sharp-libvips-linuxmusl-x64': 1.0.4
      '@img/sharp-linux-arm': 0.33.5
      '@img/sharp-linux-arm64': 0.33.5
      '@img/sharp-linux-s390x': 0.33.5
      '@img/sharp-linux-x64': 0.33.5
      '@img/sharp-linuxmusl-arm64': 0.33.5
      '@img/sharp-linuxmusl-x64': 0.33.5
      '@img/sharp-wasm32': 0.33.5
      '@img/sharp-win32-ia32': 0.33.5
      '@img/sharp-win32-x64': 0.33.5
    optional: true

  sharp@0.34.1:
    dependencies:
      color: 4.2.3
      detect-libc: 2.0.4
      semver: 7.7.1
    optionalDependencies:
      '@img/sharp-darwin-arm64': 0.34.1
      '@img/sharp-darwin-x64': 0.34.1
      '@img/sharp-libvips-darwin-arm64': 1.1.0
      '@img/sharp-libvips-darwin-x64': 1.1.0
      '@img/sharp-libvips-linux-arm': 1.1.0
      '@img/sharp-libvips-linux-arm64': 1.1.0
      '@img/sharp-libvips-linux-ppc64': 1.1.0
      '@img/sharp-libvips-linux-s390x': 1.1.0
      '@img/sharp-libvips-linux-x64': 1.1.0
      '@img/sharp-libvips-linuxmusl-arm64': 1.1.0
      '@img/sharp-libvips-linuxmusl-x64': 1.1.0
      '@img/sharp-linux-arm': 0.34.1
      '@img/sharp-linux-arm64': 0.34.1
      '@img/sharp-linux-s390x': 0.34.1
      '@img/sharp-linux-x64': 0.34.1
      '@img/sharp-linuxmusl-arm64': 0.34.1
      '@img/sharp-linuxmusl-x64': 0.34.1
      '@img/sharp-wasm32': 0.34.1
      '@img/sharp-win32-ia32': 0.34.1
      '@img/sharp-win32-x64': 0.34.1

  shebang-command@2.0.0:
    dependencies:
      shebang-regex: 3.0.0

  shebang-regex@3.0.0: {}

  shiki@3.4.0:
    dependencies:
      '@shikijs/core': 3.4.0
      '@shikijs/engine-javascript': 3.4.0
      '@shikijs/engine-oniguruma': 3.4.0
      '@shikijs/langs': 3.4.0
      '@shikijs/themes': 3.4.0
      '@shikijs/types': 3.4.0
      '@shikijs/vscode-textmate': 10.0.2
      '@types/hast': 3.0.4

  siginfo@2.0.0: {}

  signal-exit@4.1.0: {}

  simple-swizzle@0.2.2:
    dependencies:
      is-arrayish: 0.3.2

  sisteransi@1.0.5: {}

  sitemap@8.0.0:
    dependencies:
      '@types/node': 17.0.45
      '@types/sax': 1.2.7
      arg: 5.0.2
      sax: 1.4.1

  smol-toml@1.3.4: {}

  source-map-js@1.2.1: {}

  source-map@0.5.7: {}

  source-map@0.7.4: {}

  space-separated-tokens@2.0.2: {}

  stackback@0.0.2: {}

  std-env@3.9.0: {}

  stream-replace-string@2.0.0: {}

  string-width@4.2.3:
    dependencies:
      emoji-regex: 8.0.0
      is-fullwidth-code-point: 3.0.0
      strip-ansi: 6.0.1

  string-width@5.1.2:
    dependencies:
      eastasianwidth: 0.2.0
      emoji-regex: 9.2.2
      strip-ansi: 7.1.0

  string-width@7.2.0:
    dependencies:
      emoji-regex: 10.4.0
      get-east-asian-width: 1.3.0
      strip-ansi: 7.1.0

  stringify-entities@4.0.4:
    dependencies:
      character-entities-html4: 2.1.0
      character-entities-legacy: 3.0.0

  strip-ansi@6.0.1:
    dependencies:
      ansi-regex: 5.0.1

  strip-ansi@7.1.0:
    dependencies:
      ansi-regex: 6.1.0

  style-to-js@1.1.16:
    dependencies:
      style-to-object: 1.0.8

  style-to-object@1.0.8:
    dependencies:
      inline-style-parser: 0.2.4

  stylis@4.2.0: {}

  supports-color@7.2.0:
    dependencies:
      has-flag: 4.0.0

  supports-preserve-symlinks-flag@1.0.0: {}

  term-size@2.2.1: {}

  test-exclude@7.0.1:
    dependencies:
      '@istanbuljs/schema': 0.1.3
      glob: 10.4.5
      minimatch: 9.0.5

  tiny-inflate@1.0.3: {}

  tinybench@2.9.0: {}

  tinyexec@0.3.2: {}

  tinyglobby@0.2.13:
    dependencies:
      fdir: 6.4.4(picomatch@4.0.2)
      picomatch: 4.0.2

  tinyglobby@0.2.14:
    dependencies:
      fdir: 6.4.5(picomatch@4.0.2)
      picomatch: 4.0.2

  tinypool@1.1.0: {}

  tinyrainbow@2.0.0: {}

  tinyspy@3.0.2: {}

  to-regex-range@5.0.1:
    dependencies:
      is-number: 7.0.0

  tr46@0.0.3: {}

  trim-lines@3.0.1: {}

  trough@2.2.0: {}

  tsconfck@3.1.5(typescript@5.8.3):
    optionalDependencies:
      typescript: 5.8.3

  tslib@2.6.2:
    optional: true

  tslib@2.8.1: {}

  type-fest@0.20.2: {}

  type-fest@4.41.0: {}

  typesafe-path@0.2.2: {}

  typescript-auto-import-cache@0.3.5:
    dependencies:
      semver: 7.7.2

  typescript@5.8.3: {}

  ufo@1.6.1: {}

  ultrahtml@1.6.0: {}

  uncrypto@0.1.3: {}

  undici-types@6.13.0: {}

  unicode-properties@1.4.1:
    dependencies:
      base64-js: 1.5.1
      unicode-trie: 2.0.0

  unicode-trie@2.0.0:
    dependencies:
      pako: 0.2.9
      tiny-inflate: 1.0.3

  unified@11.0.5:
    dependencies:
      '@types/unist': 3.0.3
      bail: 2.0.2
      devlop: 1.1.0
      extend: 3.0.2
      is-plain-obj: 4.1.0
      trough: 2.2.0
      vfile: 6.0.3

  unifont@0.5.0:
    dependencies:
      css-tree: 3.1.0
      ohash: 2.0.11

  unist-util-find-after@5.0.0:
    dependencies:
      '@types/unist': 3.0.3
      unist-util-is: 6.0.0

  unist-util-is@6.0.0:
    dependencies:
      '@types/unist': 3.0.3

  unist-util-modify-children@4.0.0:
    dependencies:
      '@types/unist': 3.0.3
      array-iterate: 2.0.1

  unist-util-position-from-estree@2.0.0:
    dependencies:
      '@types/unist': 3.0.3

  unist-util-position@5.0.0:
    dependencies:
      '@types/unist': 3.0.3

  unist-util-remove-position@5.0.0:
    dependencies:
      '@types/unist': 3.0.3
      unist-util-visit: 5.0.0

  unist-util-stringify-position@4.0.0:
    dependencies:
      '@types/unist': 3.0.3

  unist-util-visit-children@3.0.0:
    dependencies:
      '@types/unist': 3.0.3

  unist-util-visit-parents@6.0.1:
    dependencies:
      '@types/unist': 3.0.3
      unist-util-is: 6.0.0

  unist-util-visit@5.0.0:
    dependencies:
      '@types/unist': 3.0.3
      unist-util-is: 6.0.0
      unist-util-visit-parents: 6.0.1

  unstorage@1.16.0:
    dependencies:
      anymatch: 3.1.3
      chokidar: 4.0.3
      destr: 2.0.5
      h3: 1.15.3
      lru-cache: 10.4.3
      node-fetch-native: 1.6.6
      ofetch: 1.4.1
      ufo: 1.6.1

  unzipit@1.4.3:
    dependencies:
      uzip-module: 1.0.3

  update-browserslist-db@1.1.3(browserslist@4.24.5):
    dependencies:
      browserslist: 4.24.5
      escalade: 3.2.0
      picocolors: 1.1.1

  update-browserslist-db@1.1.3(browserslist@4.25.0):
    dependencies:
      browserslist: 4.25.0
      escalade: 3.2.0
      picocolors: 1.1.1

  util-deprecate@1.0.2: {}

  utility-types@3.11.0: {}

  uzip-module@1.0.3: {}

  vfile-location@5.0.3:
    dependencies:
      '@types/unist': 3.0.3
      vfile: 6.0.3

  vfile-message@4.0.2:
    dependencies:
      '@types/unist': 3.0.3
      unist-util-stringify-position: 4.0.0

  vfile@6.0.3:
    dependencies:
      '@types/unist': 3.0.3
      vfile-message: 4.0.2

<<<<<<< HEAD
  vite-node@3.1.2(@types/node@22.1.0)(lightningcss@1.30.1)(yaml@2.7.1):
=======
  vite-node@3.1.4(@types/node@22.1.0)(lightningcss@1.24.0)(yaml@2.7.1):
>>>>>>> 0f5c5c58
    dependencies:
      cac: 6.7.14
      debug: 4.4.1
      es-module-lexer: 1.7.0
      pathe: 2.0.3
<<<<<<< HEAD
      vite: 6.3.5(@types/node@22.1.0)(lightningcss@1.30.1)(yaml@2.7.1)
=======
      vite: 6.3.5(@types/node@22.1.0)(lightningcss@1.24.0)(yaml@2.7.1)
>>>>>>> 0f5c5c58
    transitivePeerDependencies:
      - '@types/node'
      - jiti
      - less
      - lightningcss
      - sass
      - sass-embedded
      - stylus
      - sugarss
      - supports-color
      - terser
      - tsx
      - yaml
<<<<<<< HEAD

  vite@5.3.5(@types/node@22.1.0)(lightningcss@1.30.1):
    dependencies:
      esbuild: 0.21.5
      postcss: 8.5.3
      rollup: 4.40.2
    optionalDependencies:
      '@types/node': 22.1.0
      fsevents: 2.3.3
      lightningcss: 1.30.1
=======
>>>>>>> 0f5c5c58

  vite@6.3.5(@types/node@22.1.0)(lightningcss@1.30.1)(yaml@2.7.1):
    dependencies:
      esbuild: 0.25.4
      fdir: 6.4.4(picomatch@4.0.2)
      picomatch: 4.0.2
      postcss: 8.5.3
      rollup: 4.40.2
      tinyglobby: 0.2.13
    optionalDependencies:
      '@types/node': 22.1.0
      fsevents: 2.3.3
      lightningcss: 1.30.1
      yaml: 2.7.1

  vitefu@1.0.6(vite@6.3.5(@types/node@22.1.0)(lightningcss@1.30.1)(yaml@2.7.1)):
    optionalDependencies:
      vite: 6.3.5(@types/node@22.1.0)(lightningcss@1.30.1)(yaml@2.7.1)

<<<<<<< HEAD
  vitest@3.1.2(@types/debug@4.1.12)(@types/node@22.1.0)(lightningcss@1.30.1)(yaml@2.7.1):
    dependencies:
      '@vitest/expect': 3.1.2
      '@vitest/mocker': 3.1.2(vite@5.3.5(@types/node@22.1.0)(lightningcss@1.30.1))
      '@vitest/pretty-format': 3.1.2
      '@vitest/runner': 3.1.2
      '@vitest/snapshot': 3.1.2
      '@vitest/spy': 3.1.2
      '@vitest/utils': 3.1.2
=======
  vitest@3.1.4(@types/debug@4.1.12)(@types/node@22.1.0)(lightningcss@1.24.0)(yaml@2.7.1):
    dependencies:
      '@vitest/expect': 3.1.4
      '@vitest/mocker': 3.1.4(vite@6.3.5(@types/node@22.1.0)(lightningcss@1.24.0)(yaml@2.7.1))
      '@vitest/pretty-format': 3.1.4
      '@vitest/runner': 3.1.4
      '@vitest/snapshot': 3.1.4
      '@vitest/spy': 3.1.4
      '@vitest/utils': 3.1.4
>>>>>>> 0f5c5c58
      chai: 5.2.0
      debug: 4.4.1
      expect-type: 1.2.1
      magic-string: 0.30.17
      pathe: 2.0.3
      std-env: 3.9.0
      tinybench: 2.9.0
      tinyexec: 0.3.2
      tinyglobby: 0.2.14
      tinypool: 1.1.0
      tinyrainbow: 2.0.0
<<<<<<< HEAD
      vite: 5.3.5(@types/node@22.1.0)(lightningcss@1.30.1)
      vite-node: 3.1.2(@types/node@22.1.0)(lightningcss@1.30.1)(yaml@2.7.1)
=======
      vite: 6.3.5(@types/node@22.1.0)(lightningcss@1.24.0)(yaml@2.7.1)
      vite-node: 3.1.4(@types/node@22.1.0)(lightningcss@1.24.0)(yaml@2.7.1)
>>>>>>> 0f5c5c58
      why-is-node-running: 2.3.0
    optionalDependencies:
      '@types/debug': 4.1.12
      '@types/node': 22.1.0
    transitivePeerDependencies:
      - jiti
      - less
      - lightningcss
      - msw
      - sass
      - sass-embedded
      - stylus
      - sugarss
      - supports-color
      - terser
      - tsx
      - yaml

  volar-service-css@0.0.62(@volar/language-service@2.4.13):
    dependencies:
      vscode-css-languageservice: 6.3.5
      vscode-languageserver-textdocument: 1.0.12
      vscode-uri: 3.1.0
    optionalDependencies:
      '@volar/language-service': 2.4.13

  volar-service-emmet@0.0.62(@volar/language-service@2.4.13):
    dependencies:
      '@emmetio/css-parser': 0.4.0
      '@emmetio/html-matcher': 1.3.0
      '@vscode/emmet-helper': 2.11.0
      vscode-uri: 3.1.0
    optionalDependencies:
      '@volar/language-service': 2.4.13

  volar-service-html@0.0.62(@volar/language-service@2.4.13):
    dependencies:
      vscode-html-languageservice: 5.4.0
      vscode-languageserver-textdocument: 1.0.12
      vscode-uri: 3.1.0
    optionalDependencies:
      '@volar/language-service': 2.4.13

  volar-service-prettier@0.0.62(@volar/language-service@2.4.13):
    dependencies:
      vscode-uri: 3.1.0
    optionalDependencies:
      '@volar/language-service': 2.4.13

  volar-service-typescript-twoslash-queries@0.0.62(@volar/language-service@2.4.13):
    dependencies:
      vscode-uri: 3.1.0
    optionalDependencies:
      '@volar/language-service': 2.4.13

  volar-service-typescript@0.0.62(@volar/language-service@2.4.13):
    dependencies:
      path-browserify: 1.0.1
      semver: 7.7.1
      typescript-auto-import-cache: 0.3.5
      vscode-languageserver-textdocument: 1.0.12
      vscode-nls: 5.2.0
      vscode-uri: 3.1.0
    optionalDependencies:
      '@volar/language-service': 2.4.13

  volar-service-yaml@0.0.62(@volar/language-service@2.4.13):
    dependencies:
      vscode-uri: 3.1.0
      yaml-language-server: 1.15.0
    optionalDependencies:
      '@volar/language-service': 2.4.13

  vscode-css-languageservice@6.3.5:
    dependencies:
      '@vscode/l10n': 0.0.18
      vscode-languageserver-textdocument: 1.0.12
      vscode-languageserver-types: 3.17.5
      vscode-uri: 3.1.0

  vscode-html-languageservice@5.4.0:
    dependencies:
      '@vscode/l10n': 0.0.18
      vscode-languageserver-textdocument: 1.0.12
      vscode-languageserver-types: 3.17.5
      vscode-uri: 3.1.0

  vscode-json-languageservice@4.1.8:
    dependencies:
      jsonc-parser: 3.3.1
      vscode-languageserver-textdocument: 1.0.12
      vscode-languageserver-types: 3.17.5
      vscode-nls: 5.2.0
      vscode-uri: 3.1.0

  vscode-jsonrpc@6.0.0: {}

  vscode-jsonrpc@8.2.0: {}

  vscode-languageserver-protocol@3.16.0:
    dependencies:
      vscode-jsonrpc: 6.0.0
      vscode-languageserver-types: 3.16.0

  vscode-languageserver-protocol@3.17.5:
    dependencies:
      vscode-jsonrpc: 8.2.0
      vscode-languageserver-types: 3.17.5

  vscode-languageserver-textdocument@1.0.12: {}

  vscode-languageserver-types@3.16.0: {}

  vscode-languageserver-types@3.17.5: {}

  vscode-languageserver@7.0.0:
    dependencies:
      vscode-languageserver-protocol: 3.16.0

  vscode-languageserver@9.0.1:
    dependencies:
      vscode-languageserver-protocol: 3.17.5

  vscode-nls@5.2.0: {}

  vscode-uri@3.1.0: {}

  weak-lru-cache@1.2.2: {}

  web-namespaces@2.0.1: {}

  webidl-conversions@3.0.1: {}

  whatwg-url@5.0.0:
    dependencies:
      tr46: 0.0.3
      webidl-conversions: 3.0.1

  which-pm-runs@1.1.0: {}

  which@2.0.2:
    dependencies:
      isexe: 2.0.0

  why-is-node-running@2.3.0:
    dependencies:
      siginfo: 2.0.0
      stackback: 0.0.2

  widest-line@5.0.0:
    dependencies:
      string-width: 7.2.0

  wrap-ansi@7.0.0:
    dependencies:
      ansi-styles: 4.3.0
      string-width: 4.2.3
      strip-ansi: 6.0.1

  wrap-ansi@8.1.0:
    dependencies:
      ansi-styles: 6.2.1
      string-width: 5.1.2
      strip-ansi: 7.1.0

  wrap-ansi@9.0.0:
    dependencies:
      ansi-styles: 6.2.1
      string-width: 7.2.0
      strip-ansi: 7.1.0

  xxhash-wasm@1.1.0: {}

  y18n@5.0.8: {}

  yallist@3.1.1: {}

  yaml-language-server@1.15.0:
    dependencies:
      ajv: 8.17.1
      lodash: 4.17.21
      request-light: 0.5.8
      vscode-json-languageservice: 4.1.8
      vscode-languageserver: 7.0.0
      vscode-languageserver-textdocument: 1.0.12
      vscode-languageserver-types: 3.17.5
      vscode-nls: 5.2.0
      vscode-uri: 3.1.0
      yaml: 2.2.2
    optionalDependencies:
      prettier: 2.8.7

  yaml@1.10.2: {}

  yaml@2.2.2: {}

  yaml@2.7.1: {}

  yargs-parser@21.1.1: {}

  yargs@17.7.2:
    dependencies:
      cliui: 8.0.1
      escalade: 3.2.0
      get-caller-file: 2.0.5
      require-directory: 2.1.1
      string-width: 4.2.3
      y18n: 5.0.8
      yargs-parser: 21.1.1

  yocto-queue@1.2.1: {}

  yocto-spinner@0.2.2:
    dependencies:
      yoctocolors: 2.1.1

  yoctocolors@2.1.1: {}

  zarrita@0.5.1:
    dependencies:
      '@zarrita/storage': 0.1.1
      numcodecs: 0.3.2

  zod-to-json-schema@3.24.5(zod@3.24.3):
    dependencies:
      zod: 3.24.3

  zod-to-ts@1.2.0(typescript@5.8.3)(zod@3.24.3):
    dependencies:
      typescript: 5.8.3
      zod: 3.24.3

  zod@3.24.3: {}

  zwitch@2.0.4: {}<|MERGE_RESOLUTION|>--- conflicted
+++ resolved
@@ -18,13 +18,8 @@
         specifier: 2.15.2
         version: 2.15.2(@parcel/core@2.15.2(@swc/helpers@0.5.17))(typescript@5.8.3)
       '@vitest/coverage-istanbul':
-<<<<<<< HEAD
-        specifier: 3.1.2
-        version: 3.1.2(vitest@3.1.2(@types/debug@4.1.12)(@types/node@22.1.0)(lightningcss@1.30.1)(yaml@2.7.1))
-=======
         specifier: 3.1.4
-        version: 3.1.4(vitest@3.1.4(@types/debug@4.1.12)(@types/node@22.1.0)(lightningcss@1.24.0)(yaml@2.7.1))
->>>>>>> 0f5c5c58
+        version: 3.1.4(vitest@3.1.4(@types/debug@4.1.12)(@types/node@22.1.0)(lightningcss@1.30.1)(yaml@2.7.1))
       buffer:
         specifier: 6.0.0
         version: 6.0.0
@@ -38,13 +33,8 @@
         specifier: 5.8.3
         version: 5.8.3
       vitest:
-<<<<<<< HEAD
-        specifier: 3.1.2
-        version: 3.1.2(@types/debug@4.1.12)(@types/node@22.1.0)(lightningcss@1.30.1)(yaml@2.7.1)
-=======
         specifier: 3.1.4
-        version: 3.1.4(@types/debug@4.1.12)(@types/node@22.1.0)(lightningcss@1.24.0)(yaml@2.7.1)
->>>>>>> 0f5c5c58
+        version: 3.1.4(@types/debug@4.1.12)(@types/node@22.1.0)(lightningcss@1.30.1)(yaml@2.7.1)
 
   packages/core:
     dependencies:
@@ -5669,21 +5659,9 @@
 
   '@parcel/transformer-html@2.15.2(@parcel/core@2.15.2(@swc/helpers@0.5.17))':
     dependencies:
-<<<<<<< HEAD
       '@parcel/diagnostic': 2.15.2
       '@parcel/plugin': 2.15.2(@parcel/core@2.15.2(@swc/helpers@0.5.17))
       '@parcel/rust': 2.15.2
-=======
-      '@parcel/diagnostic': 2.14.4
-      '@parcel/plugin': 2.14.4(@parcel/core@2.14.4(@swc/helpers@0.5.17))
-      '@parcel/rust': 2.14.4
-      nullthrows: 1.1.1
-      posthtml: 0.16.6
-      posthtml-parser: 0.12.1
-      posthtml-render: 3.0.0
-      semver: 7.7.2
-      srcset: 4.0.0
->>>>>>> 0f5c5c58
     transitivePeerDependencies:
       - '@parcel/core'
       - napi-wasm
@@ -5746,18 +5724,8 @@
 
   '@parcel/transformer-posthtml@2.15.2(@parcel/core@2.15.2(@swc/helpers@0.5.17))':
     dependencies:
-<<<<<<< HEAD
       '@parcel/plugin': 2.15.2(@parcel/core@2.15.2(@swc/helpers@0.5.17))
       '@parcel/utils': 2.15.2
-=======
-      '@parcel/plugin': 2.14.4(@parcel/core@2.14.4(@swc/helpers@0.5.17))
-      '@parcel/utils': 2.14.4
-      nullthrows: 1.1.1
-      posthtml: 0.16.6
-      posthtml-parser: 0.12.1
-      posthtml-render: 3.0.0
-      semver: 7.7.2
->>>>>>> 0f5c5c58
     transitivePeerDependencies:
       - '@parcel/core'
       - napi-wasm
@@ -5781,20 +5749,9 @@
 
   '@parcel/transformer-svg@2.15.2(@parcel/core@2.15.2(@swc/helpers@0.5.17))':
     dependencies:
-<<<<<<< HEAD
       '@parcel/diagnostic': 2.15.2
       '@parcel/plugin': 2.15.2(@parcel/core@2.15.2(@swc/helpers@0.5.17))
       '@parcel/rust': 2.15.2
-=======
-      '@parcel/diagnostic': 2.14.4
-      '@parcel/plugin': 2.14.4(@parcel/core@2.14.4(@swc/helpers@0.5.17))
-      '@parcel/rust': 2.14.4
-      nullthrows: 1.1.1
-      posthtml: 0.16.6
-      posthtml-parser: 0.12.1
-      posthtml-render: 3.0.0
-      semver: 7.7.2
->>>>>>> 0f5c5c58
     transitivePeerDependencies:
       - '@parcel/core'
       - napi-wasm
@@ -6178,11 +6135,7 @@
     transitivePeerDependencies:
       - supports-color
 
-<<<<<<< HEAD
-  '@vitest/coverage-istanbul@3.1.2(vitest@3.1.2(@types/debug@4.1.12)(@types/node@22.1.0)(lightningcss@1.30.1)(yaml@2.7.1))':
-=======
-  '@vitest/coverage-istanbul@3.1.4(vitest@3.1.4(@types/debug@4.1.12)(@types/node@22.1.0)(lightningcss@1.24.0)(yaml@2.7.1))':
->>>>>>> 0f5c5c58
+  '@vitest/coverage-istanbul@3.1.4(vitest@3.1.4(@types/debug@4.1.12)(@types/node@22.1.0)(lightningcss@1.30.1)(yaml@2.7.1))':
     dependencies:
       '@istanbuljs/schema': 0.1.3
       debug: 4.4.1
@@ -6194,11 +6147,7 @@
       magicast: 0.3.5
       test-exclude: 7.0.1
       tinyrainbow: 2.0.0
-<<<<<<< HEAD
-      vitest: 3.1.2(@types/debug@4.1.12)(@types/node@22.1.0)(lightningcss@1.30.1)(yaml@2.7.1)
-=======
-      vitest: 3.1.4(@types/debug@4.1.12)(@types/node@22.1.0)(lightningcss@1.24.0)(yaml@2.7.1)
->>>>>>> 0f5c5c58
+      vitest: 3.1.4(@types/debug@4.1.12)(@types/node@22.1.0)(lightningcss@1.30.1)(yaml@2.7.1)
     transitivePeerDependencies:
       - supports-color
 
@@ -6209,21 +6158,13 @@
       chai: 5.2.0
       tinyrainbow: 2.0.0
 
-<<<<<<< HEAD
-  '@vitest/mocker@3.1.2(vite@5.3.5(@types/node@22.1.0)(lightningcss@1.30.1))':
-=======
-  '@vitest/mocker@3.1.4(vite@6.3.5(@types/node@22.1.0)(lightningcss@1.24.0)(yaml@2.7.1))':
->>>>>>> 0f5c5c58
+  '@vitest/mocker@3.1.4(vite@6.3.5(@types/node@22.1.0)(lightningcss@1.30.1)(yaml@2.7.1))':
     dependencies:
       '@vitest/spy': 3.1.4
       estree-walker: 3.0.3
       magic-string: 0.30.17
     optionalDependencies:
-<<<<<<< HEAD
-      vite: 5.3.5(@types/node@22.1.0)(lightningcss@1.30.1)
-=======
-      vite: 6.3.5(@types/node@22.1.0)(lightningcss@1.24.0)(yaml@2.7.1)
->>>>>>> 0f5c5c58
+      vite: 6.3.5(@types/node@22.1.0)(lightningcss@1.30.1)(yaml@2.7.1)
 
   '@vitest/pretty-format@3.1.4':
     dependencies:
@@ -8663,21 +8604,13 @@
       '@types/unist': 3.0.3
       vfile-message: 4.0.2
 
-<<<<<<< HEAD
-  vite-node@3.1.2(@types/node@22.1.0)(lightningcss@1.30.1)(yaml@2.7.1):
-=======
-  vite-node@3.1.4(@types/node@22.1.0)(lightningcss@1.24.0)(yaml@2.7.1):
->>>>>>> 0f5c5c58
+  vite-node@3.1.4(@types/node@22.1.0)(lightningcss@1.30.1)(yaml@2.7.1):
     dependencies:
       cac: 6.7.14
       debug: 4.4.1
       es-module-lexer: 1.7.0
       pathe: 2.0.3
-<<<<<<< HEAD
       vite: 6.3.5(@types/node@22.1.0)(lightningcss@1.30.1)(yaml@2.7.1)
-=======
-      vite: 6.3.5(@types/node@22.1.0)(lightningcss@1.24.0)(yaml@2.7.1)
->>>>>>> 0f5c5c58
     transitivePeerDependencies:
       - '@types/node'
       - jiti
@@ -8691,19 +8624,6 @@
       - terser
       - tsx
       - yaml
-<<<<<<< HEAD
-
-  vite@5.3.5(@types/node@22.1.0)(lightningcss@1.30.1):
-    dependencies:
-      esbuild: 0.21.5
-      postcss: 8.5.3
-      rollup: 4.40.2
-    optionalDependencies:
-      '@types/node': 22.1.0
-      fsevents: 2.3.3
-      lightningcss: 1.30.1
-=======
->>>>>>> 0f5c5c58
 
   vite@6.3.5(@types/node@22.1.0)(lightningcss@1.30.1)(yaml@2.7.1):
     dependencies:
@@ -8723,27 +8643,15 @@
     optionalDependencies:
       vite: 6.3.5(@types/node@22.1.0)(lightningcss@1.30.1)(yaml@2.7.1)
 
-<<<<<<< HEAD
-  vitest@3.1.2(@types/debug@4.1.12)(@types/node@22.1.0)(lightningcss@1.30.1)(yaml@2.7.1):
-    dependencies:
-      '@vitest/expect': 3.1.2
-      '@vitest/mocker': 3.1.2(vite@5.3.5(@types/node@22.1.0)(lightningcss@1.30.1))
-      '@vitest/pretty-format': 3.1.2
-      '@vitest/runner': 3.1.2
-      '@vitest/snapshot': 3.1.2
-      '@vitest/spy': 3.1.2
-      '@vitest/utils': 3.1.2
-=======
-  vitest@3.1.4(@types/debug@4.1.12)(@types/node@22.1.0)(lightningcss@1.24.0)(yaml@2.7.1):
+  vitest@3.1.4(@types/debug@4.1.12)(@types/node@22.1.0)(lightningcss@1.30.1)(yaml@2.7.1):
     dependencies:
       '@vitest/expect': 3.1.4
-      '@vitest/mocker': 3.1.4(vite@6.3.5(@types/node@22.1.0)(lightningcss@1.24.0)(yaml@2.7.1))
+      '@vitest/mocker': 3.1.4(vite@6.3.5(@types/node@22.1.0)(lightningcss@1.30.1)(yaml@2.7.1))
       '@vitest/pretty-format': 3.1.4
       '@vitest/runner': 3.1.4
       '@vitest/snapshot': 3.1.4
       '@vitest/spy': 3.1.4
       '@vitest/utils': 3.1.4
->>>>>>> 0f5c5c58
       chai: 5.2.0
       debug: 4.4.1
       expect-type: 1.2.1
@@ -8755,13 +8663,8 @@
       tinyglobby: 0.2.14
       tinypool: 1.1.0
       tinyrainbow: 2.0.0
-<<<<<<< HEAD
-      vite: 5.3.5(@types/node@22.1.0)(lightningcss@1.30.1)
-      vite-node: 3.1.2(@types/node@22.1.0)(lightningcss@1.30.1)(yaml@2.7.1)
-=======
-      vite: 6.3.5(@types/node@22.1.0)(lightningcss@1.24.0)(yaml@2.7.1)
-      vite-node: 3.1.4(@types/node@22.1.0)(lightningcss@1.24.0)(yaml@2.7.1)
->>>>>>> 0f5c5c58
+      vite: 6.3.5(@types/node@22.1.0)(lightningcss@1.30.1)(yaml@2.7.1)
+      vite-node: 3.1.4(@types/node@22.1.0)(lightningcss@1.30.1)(yaml@2.7.1)
       why-is-node-running: 2.3.0
     optionalDependencies:
       '@types/debug': 4.1.12
