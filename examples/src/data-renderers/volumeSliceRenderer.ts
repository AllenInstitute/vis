import { type AsyncDataCache, beginLongRunningFrame } from '@alleninstitute/vis-scatterbrain';
import type REGL from 'regl';
import type { RenderCallback } from './types';

import { Box2D, Vec2, type vec2 } from '@alleninstitute/vis-geometry';
import {
    pickBestScale,
    sizeInUnits,
    sizeInVoxels,
    sliceDimensionForPlane,
    uvForPlane,
} from '@alleninstitute/vis-omezarr';
import type { Camera } from '~/common/camera';
import type { AxisAlignedZarrSlice } from '../data-sources/ome-zarr/planar-slice';
import type { AxisAlignedZarrSliceGrid } from '../data-sources/ome-zarr/slice-grid';
import { applyOptionalTrn } from './utils';
import {
    type AxisAlignedPlane,
    type VoxelSliceRenderSettings,
    type VoxelTile,
    type buildVersaRenderer,
    cacheKeyFactory,
    getVisibleTiles,
    requestsForTile,
} from './versa-renderer';

type Renderer = ReturnType<typeof buildVersaRenderer>;
type CacheContentType = { type: 'texture2D'; data: REGL.Texture2D };

export type RenderSettings<C> = {
    camera: Camera;
    cache: AsyncDataCache<string, string, C>;
    renderer: Renderer;
    callback: RenderCallback;
    regl: REGL.Regl;
    concurrentTasks?: number;
    queueInterval?: number;
    cpuLimit?: number;
};

function preferCachedEntries<C extends CacheContentType | object>(
    grid: AxisAlignedZarrSliceGrid,
    settings: VoxelSliceRenderSettings,
    offset: vec2,
    cache: AsyncDataCache<string, string, C>,
    camera: Camera,
    location: {
        plane: AxisAlignedPlane;
        planeIndex: number;
    },
) {
    const { plane, planeIndex } = location;
    const idealTiles = getVisibleTiles(camera, plane, planeIndex, grid.dataset, offset);
    const fakes: VoxelTile[] = [];

    for (const tile of idealTiles.tiles) {
        const isCached = (t: VoxelTile) => {
            const requests = requestsForTile(t, settings);
            const cacheKeys = Object.keys(requests).map((rq) => cacheKeyFactory(rq, t, settings));
            return cache.areKeysAllCached(cacheKeys);
        };
        if (!isCached(tile)) {
            // search a different layer for a stand-in in this area... feels pretty slow...
            // for now just stick with the most low-res layer...
            const lowerLOD = getVisibleTiles(
                { ...camera, view: tile.realBounds, screen: [1, 1] },
                plane,
                planeIndex,
                grid.dataset,
                offset,
            );
            fakes.push(...lowerLOD.tiles);
        }
    }
    return { fake: fakes, ideal: idealTiles };
}
// todo: write a helper function that makes much smarter descisions about
// what (already cached) tiles to use for this frame, given the view, the dataset,
// and the cache (and the cache-key-factory...)

export function renderGrid<C extends CacheContentType | object>(
    target: REGL.Framebuffer2D | null,
    grid: AxisAlignedZarrSliceGrid,
    settings: RenderSettings<C>,
) {
    const { cache, renderer, callback, regl } = settings;
    let { camera, concurrentTasks, queueInterval, cpuLimit } = settings;
    const { dataset, gamut, plane, slices } = grid;
    const { axes } = dataset.multiscales[0];
    concurrentTasks = concurrentTasks ? Math.abs(concurrentTasks) : 10;
    queueInterval = queueInterval ? Math.abs(queueInterval) : 33;
    cpuLimit = cpuLimit ? Math.abs(cpuLimit) : undefined;
    const rowSize = Math.floor(Math.sqrt(slices));
    const allItems: VoxelTile[] = [];
    const smokeAndMirrors: VoxelTile[] = [];
    const best = pickBestScale(dataset, uvForPlane(plane), camera.view, camera.screen);

    const renderSettings = {
        dataset,
        gamut,
        regl,
        rotation: grid.rotation,
        target,
        view: camera.view,
        viewport: {
            x: 0,
            y: 0,
            width: camera.screen[0],
            height: camera.screen[1],
        },
    };

    for (let i = 0; i < slices; i++) {
        const gridIndex: vec2 = [i % rowSize, Math.floor(i / rowSize)];

<<<<<<< HEAD
        const param = i / slices;
=======
        let param = i / slices;
>>>>>>> 0cbf74cb
        const slice: AxisAlignedZarrSlice = {
            ...grid,
            type: 'AxisAlignedZarrSlice',
            planeParameter: param,
        };
        const curCam = {
            ...camera,
            view: applyOptionalTrn(camera.view, slice.toModelSpace, true),
        };
        const dim = sizeInVoxels(sliceDimensionForPlane(plane), axes, best);
        const realSize = sizeInUnits(plane, axes, best)!;
        const offset = Vec2.mul(gridIndex, realSize);
        // the bounds of this slice might not even be in view!
        // if we did this a bit different... we could know from the index, without having to conditionally test... TODO
        if (Box2D.intersection(curCam.view, Box2D.translate(Box2D.create([0, 0], realSize), offset))) {
            const planeIndex = Math.round(param * (dim ?? 0));
            const { fake, ideal } = preferCachedEntries(grid, renderSettings, offset, cache, curCam, {
                plane,
                planeIndex,
            });
            // get all the items for the lowest level of detail:
            smokeAndMirrors.push(...fake);
            allItems.push(...ideal.tiles);
        }
    }
    const frame = beginLongRunningFrame<CacheContentType | object, VoxelTile, VoxelSliceRenderSettings>(
        concurrentTasks,
        queueInterval,
        [...smokeAndMirrors, ...allItems],
        cache,
        renderSettings,
        requestsForTile,
        renderer,
        callback,
        cacheKeyFactory,
        cpuLimit,
    );
    return frame;
}

export function renderSlice<C extends CacheContentType | object>(
    target: REGL.Framebuffer2D | null,
    slice: AxisAlignedZarrSlice,
    settings: RenderSettings<C>,
) {
    const { cache, renderer, callback, regl } = settings;
    let { camera, concurrentTasks, queueInterval, cpuLimit } = settings;
    const { dataset, planeParameter, gamut, plane } = slice;
    concurrentTasks = concurrentTasks ? Math.abs(concurrentTasks) : 5;
    queueInterval = queueInterval ? Math.abs(queueInterval) : 33;
    cpuLimit = cpuLimit ? Math.abs(cpuLimit) : undefined;
    const desiredResolution = camera.screen;
    // convert planeParameter to planeIndex - which requires knowing the bounds of the appropriate dimension
    camera = {
        ...camera,
        view: applyOptionalTrn(camera.view, slice.toModelSpace, true),
    };
    const best = pickBestScale(dataset, uvForPlane(plane), camera.view, desiredResolution);
    const axes = dataset.multiscales[0].axes;
    const dim = sizeInVoxels(sliceDimensionForPlane(plane), axes, best);
    const planeIndex = Math.round(planeParameter * (dim ?? 0));

    const items = getVisibleTiles({ ...camera, screen: desiredResolution }, plane, planeIndex, dataset);
    const frame = beginLongRunningFrame<CacheContentType | object, VoxelTile, VoxelSliceRenderSettings>(
        concurrentTasks,
        queueInterval,
        items.tiles,
        cache,
        {
            dataset,
            gamut,
            regl,
            rotation: slice.rotation,
            target,
            view: items.view,
            viewport: {
                x: 0,
                y: 0,
                width: camera.screen[0],
                height: camera.screen[1],
            },
        },
        requestsForTile,
        renderer,
        callback,
        cacheKeyFactory,
        cpuLimit,
    );
    return frame;
}<|MERGE_RESOLUTION|>--- conflicted
+++ resolved
@@ -113,11 +113,7 @@
     for (let i = 0; i < slices; i++) {
         const gridIndex: vec2 = [i % rowSize, Math.floor(i / rowSize)];
 
-<<<<<<< HEAD
-        const param = i / slices;
-=======
         let param = i / slices;
->>>>>>> 0cbf74cb
         const slice: AxisAlignedZarrSlice = {
             ...grid,
             type: 'AxisAlignedZarrSlice',
