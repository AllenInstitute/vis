--- conflicted
+++ resolved
@@ -13,10 +13,7 @@
     defaultDecoder,
     getVisibleTiles,
 } from './sliceview/loader';
-<<<<<<< HEAD
-=======
 export { buildTileRenderCommand, buildRGBTileRenderCommand } from './sliceview/tile-renderer';
->>>>>>> 1c99795d
 export {
     type ZarrDimension,
     type OmeZarrAxis,
