--- conflicted
+++ resolved
@@ -74,21 +74,17 @@
             server.beginRendering(
                 renderMyData,
                 (e) => {
-<<<<<<< HEAD
                     if (e.status === 'begin') {
-=======
-                    if (e.status == 'begin') {
->>>>>>> 0cbf74cb
                         server.regl?.clear({
+                           
                             framebuffer: e.target,
+                           
                             color: [0, 0, 0, 0],
+                           
                             depth: 1,
+                       ,
                         });
-<<<<<<< HEAD
                     } else if (e.status === 'progress' || e.status === 'finished') {
-=======
-                    } else if (e.status == 'progress' || e.status == 'finished') {
->>>>>>> 0cbf74cb
                         e.server.copyToClient(compose);
                     }
                 },
