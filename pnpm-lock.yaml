lockfileVersion: '6.0'

settings:
  autoInstallPeers: true
  excludeLinksFromLockfile: false

importers:

  .:
    devDependencies:
      '@biomejs/biome':
        specifier: 1.9.4
        version: 1.9.4
      '@parcel/packager-ts':
        specifier: 2.14.4
        version: 2.14.4(@parcel/core@2.14.4)
      '@parcel/transformer-typescript-types':
        specifier: 2.14.4
        version: 2.14.4(@parcel/core@2.14.4)(typescript@5.8.3)
      '@vitest/coverage-istanbul':
        specifier: 3.1.2
<<<<<<< HEAD
        version: 3.1.2(vitest@3.1.2)
=======
        version: 3.1.2(vitest@3.1.2(@types/debug@4.1.12)(@types/node@22.1.0)(lightningcss@1.24.0)(yaml@2.7.1))
>>>>>>> b0d58180
      buffer:
        specifier: 6.0.0
        version: 6.0.0
      parcel:
        specifier: 2.14.4
        version: 2.14.4(typescript@5.8.3)
      process:
        specifier: 0.11.10
        version: 0.11.10
      typescript:
        specifier: 5.8.3
        version: 5.8.3
      vitest:
        specifier: 3.1.2
<<<<<<< HEAD
        version: 3.1.2
=======
        version: 3.1.2(@types/debug@4.1.12)(@types/node@22.1.0)(lightningcss@1.24.0)(yaml@2.7.1)
>>>>>>> b0d58180

  packages/core:
    dependencies:
      '@alleninstitute/vis-geometry':
        specifier: workspace:*
        version: link:../geometry
      lodash:
        specifier: 4.17.21
        version: 4.17.21
      regl:
        specifier: 2.1.0
        version: 2.1.0
    devDependencies:
      '@types/lodash':
        specifier: 4.17.16
        version: 4.17.16

  packages/dzi:
    dependencies:
      '@alleninstitute/vis-core':
        specifier: workspace:*
        version: link:../core
      '@alleninstitute/vis-geometry':
        specifier: workspace:*
        version: link:../geometry
      regl:
        specifier: 2.1.0
        version: 2.1.0

  packages/geometry: {}

  packages/omezarr:
    dependencies:
      '@alleninstitute/vis-core':
        specifier: workspace:*
        version: link:../core
      '@alleninstitute/vis-geometry':
        specifier: workspace:*
        version: link:../geometry
      regl:
        specifier: 2.1.0
        version: 2.1.0
      zarrita:
        specifier: 0.5.1
        version: 0.5.1
      zod:
        specifier: 3.24.3
        version: 3.24.3

  site:
    dependencies:
      '@alleninstitute/vis-core':
        specifier: workspace:*
        version: link:../packages/core
      '@alleninstitute/vis-dzi':
        specifier: workspace:*
        version: link:../packages/dzi
      '@alleninstitute/vis-geometry':
        specifier: workspace:*
        version: link:../packages/geometry
      '@alleninstitute/vis-omezarr':
        specifier: workspace:*
        version: link:../packages/omezarr
      '@astrojs/check':
        specifier: 0.9.4
        version: 0.9.4(typescript@5.8.3)
      '@astrojs/mdx':
<<<<<<< HEAD
        specifier: 4.2.6
        version: 4.2.6(astro@5.7.12)
      '@astrojs/react':
        specifier: 4.2.7
        version: 4.2.7(@types/node@22.1.0)(@types/react-dom@19.1.5)(@types/react@19.1.4)(react-dom@19.1.0)(react@19.1.0)
      '@astrojs/starlight':
        specifier: 0.34.3
        version: 0.34.3(astro@5.7.12)
=======
        specifier: 4.3.0
        version: 4.3.0(astro@5.8.0(@types/node@22.1.0)(lightningcss@1.24.0)(rollup@4.40.2)(typescript@5.8.3)(yaml@2.7.1))
      '@astrojs/react':
        specifier: 4.3.0
        version: 4.3.0(@types/node@22.1.0)(@types/react-dom@19.1.3(@types/react@19.1.3))(@types/react@19.1.3)(lightningcss@1.24.0)(react-dom@19.1.0(react@19.1.0))(react@19.1.0)(yaml@2.7.1)
      '@astrojs/starlight':
        specifier: 0.34.3
        version: 0.34.3(astro@5.8.0(@types/node@22.1.0)(lightningcss@1.24.0)(rollup@4.40.2)(typescript@5.8.3)(yaml@2.7.1))
>>>>>>> b0d58180
      '@czi-sds/components':
        specifier: 20.0.1
        version: 20.0.1(@emotion/core@11.0.0)(@emotion/css@11.11.2)(@emotion/react@11.11.4)(@emotion/styled@11.11.5)(@mui/base@5.0.0-beta.40)(@mui/icons-material@5.15.15)(@mui/lab@5.0.0-alpha.175)(@mui/material@5.15.15)(react-dom@19.1.0)(react@19.1.0)
      '@emotion/css':
        specifier: 11.11.2
        version: 11.11.2
      '@emotion/react':
        specifier: 11.11.4
        version: 11.11.4(@types/react@19.1.4)(react@19.1.0)
      '@emotion/styled':
        specifier: 11.11.5
        version: 11.11.5(@emotion/react@11.11.4)(@types/react@19.1.4)(react@19.1.0)
      '@mui/base':
        specifier: 5.0.0-beta.40
        version: 5.0.0-beta.40(@types/react@19.1.4)(react-dom@19.1.0)(react@19.1.0)
      '@mui/icons-material':
        specifier: 5.15.15
        version: 5.15.15(@mui/material@5.15.15)(@types/react@19.1.4)(react@19.1.0)
      '@mui/lab':
        specifier: 5.0.0-alpha.175
        version: 5.0.0-alpha.175(@emotion/react@11.11.4)(@emotion/styled@11.11.5)(@mui/material@5.15.15)(@types/react@19.1.4)(react-dom@19.1.0)(react@19.1.0)
      '@mui/material':
        specifier: 5.15.15
        version: 5.15.15(@emotion/react@11.11.4)(@emotion/styled@11.11.5)(@types/react@19.1.4)(react-dom@19.1.0)(react@19.1.0)
      '@types/lodash':
        specifier: 4.17.16
        version: 4.17.16
      '@types/react':
        specifier: ^19.1.3
        version: 19.1.4
      '@types/react-dom':
        specifier: ^19.1.3
        version: 19.1.5(@types/react@19.1.4)
      astro:
<<<<<<< HEAD
        specifier: 5.7.12
        version: 5.7.12(@types/node@22.1.0)(typescript@5.8.3)
=======
        specifier: 5.8.0
        version: 5.8.0(@types/node@22.1.0)(lightningcss@1.24.0)(rollup@4.40.2)(typescript@5.8.3)(yaml@2.7.1)
>>>>>>> b0d58180
      file-saver:
        specifier: 2.0.5
        version: 2.0.5
      json5:
        specifier: 2.2.3
        version: 2.2.3
      kiwi-schema:
        specifier: 0.5.0
        version: 0.5.0
      lodash:
        specifier: 4.17.21
        version: 4.17.21
      react:
        specifier: 19.1.0
        version: 19.1.0
      react-dom:
        specifier: 19.1.0
        version: 19.1.0(react@19.1.0)
      regl:
        specifier: 2.1.1
        version: 2.1.1
      sharp:
        specifier: 0.34.1
        version: 0.34.1
      typescript:
        specifier: 5.8.3
        version: 5.8.3
      zarrita:
        specifier: 0.5.1
        version: 0.5.1
    devDependencies:
      '@types/file-saver':
        specifier: 2.0.7
        version: 2.0.7
      '@types/node':
        specifier: 22.1.0
        version: 22.1.0

packages:

  /@ampproject/remapping@2.3.0:
    resolution: {integrity: sha512-30iZtAPgz+LTIYoeivqYo853f02jBYSd5uGnGpkFV0M3xOt9aN73erkgYAmZU43x4VfqcnLxW9Kpg3R5LC4YYw==}
    engines: {node: '>=6.0.0'}
<<<<<<< HEAD
=======

  '@astrojs/check@0.9.4':
    resolution: {integrity: sha512-IOheHwCtpUfvogHHsvu0AbeRZEnjJg3MopdLddkJE70mULItS/Vh37BHcI00mcOJcH1vhD3odbpvWokpxam7xA==}
    hasBin: true
    peerDependencies:
      typescript: ^5.0.0

  '@astrojs/compiler@2.12.0':
    resolution: {integrity: sha512-7bCjW6tVDpUurQLeKBUN9tZ5kSv5qYrGmcn0sG0IwacL7isR2ZbyyA3AdZ4uxsuUFOS2SlgReTH7wkxO6zpqWA==}

  '@astrojs/internal-helpers@0.6.1':
    resolution: {integrity: sha512-l5Pqf6uZu31aG+3Lv8nl/3s4DbUzdlxTWDof4pEpto6GUJNhhCbelVi9dEyurOVyqaelwmS9oSyOWOENSfgo9A==}

  '@astrojs/language-server@2.15.4':
    resolution: {integrity: sha512-JivzASqTPR2bao9BWsSc/woPHH7OGSGc9aMxXL4U6egVTqBycB3ZHdBJPuOCVtcGLrzdWTosAqVPz1BVoxE0+A==}
    hasBin: true
    peerDependencies:
      prettier: ^3.0.0
      prettier-plugin-astro: '>=0.11.0'
    peerDependenciesMeta:
      prettier:
        optional: true
      prettier-plugin-astro:
        optional: true

  '@astrojs/markdown-remark@6.3.1':
    resolution: {integrity: sha512-c5F5gGrkczUaTVgmMW9g1YMJGzOtRvjjhw6IfGuxarM6ct09MpwysP10US729dy07gg8y+ofVifezvP3BNsWZg==}

  '@astrojs/markdown-remark@6.3.2':
    resolution: {integrity: sha512-bO35JbWpVvyKRl7cmSJD822e8YA8ThR/YbUsciWNA7yTcqpIAL2hJDToWP5KcZBWxGT6IOdOkHSXARSNZc4l/Q==}

  '@astrojs/mdx@4.3.0':
    resolution: {integrity: sha512-OGX2KvPeBzjSSKhkCqrUoDMyzFcjKt5nTE5SFw3RdoLf0nrhyCXBQcCyclzWy1+P+XpOamn+p+hm1EhpCRyPxw==}
    engines: {node: 18.20.8 || ^20.3.0 || >=22.0.0}
    peerDependencies:
      astro: ^5.0.0

  '@astrojs/prism@3.2.0':
    resolution: {integrity: sha512-GilTHKGCW6HMq7y3BUv9Ac7GMe/MO9gi9GW62GzKtth0SwukCu/qp2wLiGpEujhY+VVhaG9v7kv/5vFzvf4NYw==}
    engines: {node: ^18.17.1 || ^20.3.0 || >=22.0.0}

  '@astrojs/prism@3.3.0':
    resolution: {integrity: sha512-q8VwfU/fDZNoDOf+r7jUnMC2//H2l0TuQ6FkGJL8vD8nw/q5KiL3DS1KKBI3QhI9UQhpJ5dc7AtqfbXWuOgLCQ==}
    engines: {node: 18.20.8 || ^20.3.0 || >=22.0.0}

  '@astrojs/react@4.3.0':
    resolution: {integrity: sha512-N02aj52Iezn69qHyx5+XvPqgsPMEnel9mI5JMbGiRMTzzLMuNaxRVoQTaq2024Dpr7BLsxCjqMkNvelqMDhaHA==}
    engines: {node: 18.20.8 || ^20.3.0 || >=22.0.0}
    peerDependencies:
      '@types/react': ^17.0.50 || ^18.0.21 || ^19.0.0
      '@types/react-dom': ^17.0.17 || ^18.0.6 || ^19.0.0
      react: ^17.0.2 || ^18.0.0 || ^19.0.0
      react-dom: ^17.0.2 || ^18.0.0 || ^19.0.0

  '@astrojs/sitemap@3.3.1':
    resolution: {integrity: sha512-GRnDUCTviBSNfXJ0Jmur+1/C+z3g36jy79VyYggfe1uNyEYSTcmAfTTCmbytrRvJRNyJJnSfB/77Gnm9PiXRRg==}

  '@astrojs/starlight@0.34.3':
    resolution: {integrity: sha512-MAuD3NF+E+QXJJuVKofoR6xcPTP4BJmYWeOBd03udVdubNGVnPnSWVZAi+ZtnTofES4+mJdp8BNGf+ubUxkiiA==}
    peerDependencies:
      astro: ^5.5.0

  '@astrojs/telemetry@3.3.0':
    resolution: {integrity: sha512-UFBgfeldP06qu6khs/yY+q1cDAaArM2/7AEIqQ9Cuvf7B1hNLq0xDrZkct+QoIGyjq56y8IaE2I3CTvG99mlhQ==}
    engines: {node: 18.20.8 || ^20.3.0 || >=22.0.0}

  '@astrojs/yaml2ts@0.2.2':
    resolution: {integrity: sha512-GOfvSr5Nqy2z5XiwqTouBBpy5FyI6DEe+/g/Mk5am9SjILN1S5fOEvYK0GuWHg98yS/dobP4m8qyqw/URW35fQ==}

  '@babel/code-frame@7.27.1':
    resolution: {integrity: sha512-cjQ7ZlQ0Mv3b47hABuTevyTuYN4i+loJKGeV9flcCgIK37cCXRh+L1bd3iBHlynerhQ7BhCkn2BPbQUL+rGqFg==}
    engines: {node: '>=6.9.0'}

  '@babel/compat-data@7.27.1':
    resolution: {integrity: sha512-Q+E+rd/yBzNQhXkG+zQnF58e4zoZfBedaxwzPmicKsiK3nt8iJYrSrDbjwFFDGC4f+rPafqRaPH6TsDoSvMf7A==}
    engines: {node: '>=6.9.0'}

  '@babel/core@7.27.1':
    resolution: {integrity: sha512-IaaGWsQqfsQWVLqMn9OB92MNN7zukfVA4s7KKAI0KfrrDsZ0yhi5uV4baBuLuN7n3vsZpwP8asPPcVwApxvjBQ==}
    engines: {node: '>=6.9.0'}

  '@babel/generator@7.27.1':
    resolution: {integrity: sha512-UnJfnIpc/+JO0/+KRVQNGU+y5taA5vCbwN8+azkX6beii/ZF+enZJSOKo11ZSzGJjlNfJHfQtmQT8H+9TXPG2w==}
    engines: {node: '>=6.9.0'}

  '@babel/helper-compilation-targets@7.27.1':
    resolution: {integrity: sha512-2YaDd/Rd9E598B5+WIc8wJPmWETiiJXFYVE60oX8FDohv7rAUU3CQj+A1MgeEmcsk2+dQuEjIe/GDvig0SqL4g==}
    engines: {node: '>=6.9.0'}

  '@babel/helper-module-imports@7.27.1':
    resolution: {integrity: sha512-0gSFWUPNXNopqtIPQvlD5WgXYI5GY2kP2cCvoT8kczjbfcfuIljTbcWrulD1CIPIX2gt1wghbDy08yE1p+/r3w==}
    engines: {node: '>=6.9.0'}

  '@babel/helper-module-transforms@7.27.1':
    resolution: {integrity: sha512-9yHn519/8KvTU5BjTVEEeIM3w9/2yXNKoD82JifINImhpKkARMJKPP59kLo+BafpdN5zgNeIcS4jsGDmd3l58g==}
    engines: {node: '>=6.9.0'}
    peerDependencies:
      '@babel/core': ^7.0.0

  '@babel/helper-plugin-utils@7.27.1':
    resolution: {integrity: sha512-1gn1Up5YXka3YYAHGKpbideQ5Yjf1tDa9qYcgysz+cNCXukyLl6DjPXhD3VRwSb8c0J9tA4b2+rHEZtc6R0tlw==}
    engines: {node: '>=6.9.0'}

  '@babel/helper-string-parser@7.27.1':
    resolution: {integrity: sha512-qMlSxKbpRlAridDExk92nSobyDdpPijUq2DW6oDnUqd0iOGxmQjyqhMIihI9+zv4LPyZdRje2cavWPbCbWm3eA==}
    engines: {node: '>=6.9.0'}

  '@babel/helper-validator-identifier@7.27.1':
    resolution: {integrity: sha512-D2hP9eA+Sqx1kBZgzxZh0y1trbuU+JoDkiEwqhQ36nodYqJwyEIhPSdMNd7lOm/4io72luTPWH20Yda0xOuUow==}
    engines: {node: '>=6.9.0'}

  '@babel/helper-validator-option@7.27.1':
    resolution: {integrity: sha512-YvjJow9FxbhFFKDSuFnVCe2WxXk1zWc22fFePVNEaWJEu8IrZVlda6N0uHwzZrUM1il7NC9Mlp4MaJYbYd9JSg==}
    engines: {node: '>=6.9.0'}

  '@babel/helpers@7.27.1':
    resolution: {integrity: sha512-FCvFTm0sWV8Fxhpp2McP5/W53GPllQ9QeQ7SiqGWjMf/LVG07lFa5+pgK05IRhVwtvafT22KF+ZSnM9I545CvQ==}
    engines: {node: '>=6.9.0'}

  '@babel/parser@7.27.1':
    resolution: {integrity: sha512-I0dZ3ZpCrJ1c04OqlNsQcKiZlsrXf/kkE4FXzID9rIOYICsAbA8mMDzhW/luRNAHdCNt7os/u8wenklZDlUVUQ==}
    engines: {node: '>=6.0.0'}
    hasBin: true

  '@babel/plugin-transform-react-jsx-self@7.27.1':
    resolution: {integrity: sha512-6UzkCs+ejGdZ5mFFC/OCUrv028ab2fp1znZmCZjAOBKiBK2jXD1O+BPSfX8X2qjJ75fZBMSnQn3Rq2mrBJK2mw==}
    engines: {node: '>=6.9.0'}
    peerDependencies:
      '@babel/core': ^7.0.0-0

  '@babel/plugin-transform-react-jsx-source@7.27.1':
    resolution: {integrity: sha512-zbwoTsBruTeKB9hSq73ha66iFeJHuaFkUbwvqElnygoNbj/jHRsSeokowZFN3CZ64IvEqcmmkVe89OPXc7ldAw==}
    engines: {node: '>=6.9.0'}
    peerDependencies:
      '@babel/core': ^7.0.0-0

  '@babel/runtime@7.27.0':
    resolution: {integrity: sha512-VtPOkrdPHZsKc/clNqyi9WUA8TINkZ4cGk63UUE3u4pmB2k+ZMQRDuIOagv8UVd6j7k0T3+RRIb7beKTebNbcw==}
    engines: {node: '>=6.9.0'}

  '@babel/template@7.27.1':
    resolution: {integrity: sha512-Fyo3ghWMqkHHpHQCoBs2VnYjR4iWFFjguTDEqA5WgZDOrFesVjMhMM2FSqTKSoUSDO1VQtavj8NFpdRBEvJTtg==}
    engines: {node: '>=6.9.0'}

  '@babel/traverse@7.27.1':
    resolution: {integrity: sha512-ZCYtZciz1IWJB4U61UPu4KEaqyfj+r5T1Q5mqPo+IBpcG9kHv30Z0aD8LXPgC1trYa6rK0orRyAhqUgk4MjmEg==}
    engines: {node: '>=6.9.0'}

  '@babel/types@7.27.1':
    resolution: {integrity: sha512-+EzkxvLNfiUeKMgy/3luqfsCWFRXLb7U6wNQTk60tovuckwB15B191tJWvpp4HjiQWdJkCxO3Wbvc6jlk3Xb2Q==}
    engines: {node: '>=6.9.0'}

  '@biomejs/biome@1.9.4':
    resolution: {integrity: sha512-1rkd7G70+o9KkTn5KLmDYXihGoTaIGO9PIIN2ZB7UJxFrWw04CZHPYiMRjYsaDvVV7hP1dYNRLxSANLaBFGpog==}
    engines: {node: '>=14.21.3'}
    hasBin: true

  '@biomejs/cli-darwin-arm64@1.9.4':
    resolution: {integrity: sha512-bFBsPWrNvkdKrNCYeAp+xo2HecOGPAy9WyNyB/jKnnedgzl4W4Hb9ZMzYNbf8dMCGmUdSavlYHiR01QaYR58cw==}
    engines: {node: '>=14.21.3'}
    cpu: [arm64]
    os: [darwin]

  '@biomejs/cli-darwin-x64@1.9.4':
    resolution: {integrity: sha512-ngYBh/+bEedqkSevPVhLP4QfVPCpb+4BBe2p7Xs32dBgs7rh9nY2AIYUL6BgLw1JVXV8GlpKmb/hNiuIxfPfZg==}
    engines: {node: '>=14.21.3'}
    cpu: [x64]
    os: [darwin]

  '@biomejs/cli-linux-arm64-musl@1.9.4':
    resolution: {integrity: sha512-v665Ct9WCRjGa8+kTr0CzApU0+XXtRgwmzIf1SeKSGAv+2scAlW6JR5PMFo6FzqqZ64Po79cKODKf3/AAmECqA==}
    engines: {node: '>=14.21.3'}
    cpu: [arm64]
    os: [linux]

  '@biomejs/cli-linux-arm64@1.9.4':
    resolution: {integrity: sha512-fJIW0+LYujdjUgJJuwesP4EjIBl/N/TcOX3IvIHJQNsAqvV2CHIogsmA94BPG6jZATS4Hi+xv4SkBBQSt1N4/g==}
    engines: {node: '>=14.21.3'}
    cpu: [arm64]
    os: [linux]

  '@biomejs/cli-linux-x64-musl@1.9.4':
    resolution: {integrity: sha512-gEhi/jSBhZ2m6wjV530Yy8+fNqG8PAinM3oV7CyO+6c3CEh16Eizm21uHVsyVBEB6RIM8JHIl6AGYCv6Q6Q9Tg==}
    engines: {node: '>=14.21.3'}
    cpu: [x64]
    os: [linux]

  '@biomejs/cli-linux-x64@1.9.4':
    resolution: {integrity: sha512-lRCJv/Vi3Vlwmbd6K+oQ0KhLHMAysN8lXoCI7XeHlxaajk06u7G+UsFSO01NAs5iYuWKmVZjmiOzJ0OJmGsMwg==}
    engines: {node: '>=14.21.3'}
    cpu: [x64]
    os: [linux]

  '@biomejs/cli-win32-arm64@1.9.4':
    resolution: {integrity: sha512-tlbhLk+WXZmgwoIKwHIHEBZUwxml7bRJgk0X2sPyNR3S93cdRq6XulAZRQJ17FYGGzWne0fgrXBKpl7l4M87Hg==}
    engines: {node: '>=14.21.3'}
    cpu: [arm64]
    os: [win32]

  '@biomejs/cli-win32-x64@1.9.4':
    resolution: {integrity: sha512-8Y5wMhVIPaWe6jw2H+KlEm4wP/f7EW3810ZLmDlrEEy5KvBsb9ECEfu/kMWD484ijfQ8+nIi0giMgu9g1UAuuA==}
    engines: {node: '>=14.21.3'}
    cpu: [x64]
    os: [win32]

  '@capsizecss/unpack@2.4.0':
    resolution: {integrity: sha512-GrSU71meACqcmIUxPYOJvGKF0yryjN/L1aCuE9DViCTJI7bfkjgYDPD1zbNDcINJwSSP6UaBZY9GAbYDO7re0Q==}

  '@ctrl/tinycolor@4.1.0':
    resolution: {integrity: sha512-WyOx8cJQ+FQus4Mm4uPIZA64gbk3Wxh0so5Lcii0aJifqwoVOlfFtorjLE0Hen4OYyHZMXDWqMmaQemBhgxFRQ==}
    engines: {node: '>=14'}

  '@czi-sds/components@20.0.1':
    resolution: {integrity: sha512-vB3gGl+tzxDmV00J8ioLr/LIj1WU26448Pot9orgyGeZy+AaJM7WMT/qsSpPSCGEKLN5ykcIUBIDIGK1E/JZmQ==}
    peerDependencies:
      '@emotion/core': ^11.0.0
      '@emotion/css': ^11.11.2
      '@emotion/react': ^11.11.3
      '@emotion/styled': ^11.11.0
      '@mui/base': ^5.0.0-beta.30
      '@mui/icons-material': ^5.15.3
      '@mui/lab': ^5.0.0-alpha.159
      '@mui/material': ^5.15.3
      react: '>=17.0.1'
      react-dom: '>=17.0.1'

  '@emmetio/abbreviation@2.3.3':
    resolution: {integrity: sha512-mgv58UrU3rh4YgbE/TzgLQwJ3pFsHHhCLqY20aJq+9comytTXUDNGG/SMtSeMJdkpxgXSXunBGLD8Boka3JyVA==}

  '@emmetio/css-abbreviation@2.1.8':
    resolution: {integrity: sha512-s9yjhJ6saOO/uk1V74eifykk2CBYi01STTK3WlXWGOepyKa23ymJ053+DNQjpFcy1ingpaO7AxCcwLvHFY9tuw==}

  '@emmetio/css-parser@0.4.0':
    resolution: {integrity: sha512-z7wkxRSZgrQHXVzObGkXG+Vmj3uRlpM11oCZ9pbaz0nFejvCDmAiNDpY75+wgXOcffKpj4rzGtwGaZxfJKsJxw==}

  '@emmetio/html-matcher@1.3.0':
    resolution: {integrity: sha512-NTbsvppE5eVyBMuyGfVu2CRrLvo7J4YHb6t9sBFLyY03WYhXET37qA4zOYUjBWFCRHO7pS1B9khERtY0f5JXPQ==}

  '@emmetio/scanner@1.0.4':
    resolution: {integrity: sha512-IqRuJtQff7YHHBk4G8YZ45uB9BaAGcwQeVzgj/zj8/UdOhtQpEIupUhSk8dys6spFIWVZVeK20CzGEnqR5SbqA==}

  '@emmetio/stream-reader-utils@0.1.0':
    resolution: {integrity: sha512-ZsZ2I9Vzso3Ho/pjZFsmmZ++FWeEd/txqybHTm4OgaZzdS8V9V/YYWQwg5TC38Z7uLWUV1vavpLLbjJtKubR1A==}

  '@emmetio/stream-reader@2.2.0':
    resolution: {integrity: sha512-fXVXEyFA5Yv3M3n8sUGT7+fvecGrZP4k6FnWWMSZVQf69kAq0LLpaBQLGcPR30m3zMmKYhECP4k/ZkzvhEW5kw==}

  '@emnapi/runtime@1.4.3':
    resolution: {integrity: sha512-pBPWdu6MLKROBX05wSNKcNb++m5Er+KQ9QkB+WVM+pW2Kx9hoSrVTnu3BdkI5eBLZoKu/J6mW/B6i6bJB2ytXQ==}

  '@emotion/babel-plugin@11.11.0':
    resolution: {integrity: sha512-m4HEDZleaaCH+XgDDsPF15Ht6wTLsgDTeR3WYj9Q/k76JtWhrJjcP4+/XlG8LGT/Rol9qUfOIztXeA84ATpqPQ==}

  '@emotion/cache@11.14.0':
    resolution: {integrity: sha512-L/B1lc/TViYk4DcpGxtAVbx0ZyiKM5ktoIyafGkH6zg/tj+mA+NE//aPYKG0k8kCHSHVJrpLpcAlOBEXQ3SavA==}

  '@emotion/core@11.0.0':
    resolution: {integrity: sha512-w4sE3AmHmyG6RDKf6mIbtHpgJUSJ2uGvPQb8VXFL7hFjMPibE8IiehG8cMX3Ztm4svfCQV6KqusQbeIOkurBcA==}

  '@emotion/css@11.11.2':
    resolution: {integrity: sha512-VJxe1ucoMYMS7DkiMdC2T7PWNbrEI0a39YRiyDvK2qq4lXwjRbVP/z4lpG+odCsRzadlR+1ywwrTzhdm5HNdew==}

  '@emotion/hash@0.9.1':
    resolution: {integrity: sha512-gJB6HLm5rYwSLI6PQa+X1t5CFGrv1J1TWG+sOyMCeKz2ojaj6Fnl/rZEspogG+cvqbt4AE/2eIyD2QfLKTBNlQ==}

  '@emotion/is-prop-valid@1.2.2':
    resolution: {integrity: sha512-uNsoYd37AFmaCdXlg6EYD1KaPOaRWRByMCYzbKUX4+hhMfrxdVSelShywL4JVaAeM/eHUOSprYBQls+/neX3pw==}

  '@emotion/memoize@0.8.1':
    resolution: {integrity: sha512-W2P2c/VRW1/1tLox0mVUalvnWXxavmv/Oum2aPsRcoDJuob75FC3Y8FbpfLwUegRcxINtGUMPq0tFCvYNTBXNA==}

  '@emotion/memoize@0.9.0':
    resolution: {integrity: sha512-30FAj7/EoJ5mwVPOWhAyCX+FPfMDrVecJAM+Iw9NRoSl4BBAQeqj4cApHHUXOVvIPgLVDsCFoz/hGD+5QQD1GQ==}

  '@emotion/react@11.11.4':
    resolution: {integrity: sha512-t8AjMlF0gHpvvxk5mAtCqR4vmxiGHCeJBaQO6gncUSdklELOgtwjerNY2yuJNfwnc6vi16U/+uMF+afIawJ9iw==}
    peerDependencies:
      '@types/react': '*'
      react: '>=16.8.0'
    peerDependenciesMeta:
      '@types/react':
        optional: true

  '@emotion/serialize@1.1.4':
    resolution: {integrity: sha512-RIN04MBT8g+FnDwgvIUi8czvr1LU1alUMI05LekWB5DGyTm8cCBMCRpq3GqaiyEDRptEXOyXnvZ58GZYu4kBxQ==}

  '@emotion/sheet@1.4.0':
    resolution: {integrity: sha512-fTBW9/8r2w3dXWYM4HCB1Rdp8NLibOw2+XELH5m5+AkWiL/KqYX6dc0kKYlaYyKjrQ6ds33MCdMPEwgs2z1rqg==}

  '@emotion/styled@11.11.5':
    resolution: {integrity: sha512-/ZjjnaNKvuMPxcIiUkf/9SHoG4Q196DRl1w82hQ3WCsjo1IUR8uaGWrC6a87CrYAW0Kb/pK7hk8BnLgLRi9KoQ==}
    peerDependencies:
      '@emotion/react': ^11.0.0-rc.0
      '@types/react': '*'
      react: '>=16.8.0'
    peerDependenciesMeta:
      '@types/react':
        optional: true

  '@emotion/unitless@0.8.1':
    resolution: {integrity: sha512-KOEGMu6dmJZtpadb476IsZBclKvILjopjUii3V+7MnXIQCYh8W3NgNcgwo21n9LXZX6EDIKvqfjYxXebDwxKmQ==}

  '@emotion/use-insertion-effect-with-fallbacks@1.0.1':
    resolution: {integrity: sha512-jT/qyKZ9rzLErtrjGgdkMBn2OP8wl0G3sQlBb3YPryvKHsjvINUhVaPFfP+fpBcOkmrVOVEEHQFJ7nbj2TH2gw==}
    peerDependencies:
      react: '>=16.8.0'

  '@emotion/utils@1.4.2':
    resolution: {integrity: sha512-3vLclRofFziIa3J2wDh9jjbkUz9qk5Vi3IZ/FSTKViB0k+ef0fPV7dYrUIugbgupYDx7v9ud/SjrtEP8Y4xLoA==}

  '@emotion/weak-memoize@0.3.1':
    resolution: {integrity: sha512-EsBwpc7hBUJWAsNPBmJy4hxWx12v6bshQsldrVmjxJoc3isbxhOrF2IcCpaXxfvq03NwkI7sbsOLXbYuqF/8Ww==}

  '@emotion/weak-memoize@0.4.0':
    resolution: {integrity: sha512-snKqtPW01tN0ui7yu9rGv69aJXr/a/Ywvl11sUjNtEcRc+ng/mQriFL0wLXMef74iHa/EkftbDzU9F8iFbH+zg==}

  '@esbuild/aix-ppc64@0.21.5':
    resolution: {integrity: sha512-1SDgH6ZSPTlggy1yI6+Dbkiz8xzpHJEVAlF/AM1tHPLsf5STom9rwtjE4hKAF20FfXXNTFqEYXyJNWh1GiZedQ==}
    engines: {node: '>=12'}
    cpu: [ppc64]
    os: [aix]

  '@esbuild/aix-ppc64@0.25.4':
    resolution: {integrity: sha512-1VCICWypeQKhVbE9oW/sJaAmjLxhVqacdkvPLEjwlttjfwENRSClS8EjBz0KzRyFSCPDIkuXW34Je/vk7zdB7Q==}
    engines: {node: '>=18'}
    cpu: [ppc64]
    os: [aix]

  '@esbuild/android-arm64@0.21.5':
    resolution: {integrity: sha512-c0uX9VAUBQ7dTDCjq+wdyGLowMdtR/GoC2U5IYk/7D1H1JYC0qseD7+11iMP2mRLN9RcCMRcjC4YMclCzGwS/A==}
    engines: {node: '>=12'}
    cpu: [arm64]
    os: [android]

  '@esbuild/android-arm64@0.25.4':
    resolution: {integrity: sha512-bBy69pgfhMGtCnwpC/x5QhfxAz/cBgQ9enbtwjf6V9lnPI/hMyT9iWpR1arm0l3kttTr4L0KSLpKmLp/ilKS9A==}
    engines: {node: '>=18'}
    cpu: [arm64]
    os: [android]

  '@esbuild/android-arm@0.21.5':
    resolution: {integrity: sha512-vCPvzSjpPHEi1siZdlvAlsPxXl7WbOVUBBAowWug4rJHb68Ox8KualB+1ocNvT5fjv6wpkX6o/iEpbDrf68zcg==}
    engines: {node: '>=12'}
    cpu: [arm]
    os: [android]

  '@esbuild/android-arm@0.25.4':
    resolution: {integrity: sha512-QNdQEps7DfFwE3hXiU4BZeOV68HHzYwGd0Nthhd3uCkkEKK7/R6MTgM0P7H7FAs5pU/DIWsviMmEGxEoxIZ+ZQ==}
    engines: {node: '>=18'}
    cpu: [arm]
    os: [android]

  '@esbuild/android-x64@0.21.5':
    resolution: {integrity: sha512-D7aPRUUNHRBwHxzxRvp856rjUHRFW1SdQATKXH2hqA0kAZb1hKmi02OpYRacl0TxIGz/ZmXWlbZgjwWYaCakTA==}
    engines: {node: '>=12'}
    cpu: [x64]
    os: [android]

  '@esbuild/android-x64@0.25.4':
    resolution: {integrity: sha512-TVhdVtQIFuVpIIR282btcGC2oGQoSfZfmBdTip2anCaVYcqWlZXGcdcKIUklfX2wj0JklNYgz39OBqh2cqXvcQ==}
    engines: {node: '>=18'}
    cpu: [x64]
    os: [android]

  '@esbuild/darwin-arm64@0.21.5':
    resolution: {integrity: sha512-DwqXqZyuk5AiWWf3UfLiRDJ5EDd49zg6O9wclZ7kUMv2WRFr4HKjXp/5t8JZ11QbQfUS6/cRCKGwYhtNAY88kQ==}
    engines: {node: '>=12'}
    cpu: [arm64]
    os: [darwin]

  '@esbuild/darwin-arm64@0.25.4':
    resolution: {integrity: sha512-Y1giCfM4nlHDWEfSckMzeWNdQS31BQGs9/rouw6Ub91tkK79aIMTH3q9xHvzH8d0wDru5Ci0kWB8b3up/nl16g==}
    engines: {node: '>=18'}
    cpu: [arm64]
    os: [darwin]

  '@esbuild/darwin-x64@0.21.5':
    resolution: {integrity: sha512-se/JjF8NlmKVG4kNIuyWMV/22ZaerB+qaSi5MdrXtd6R08kvs2qCN4C09miupktDitvh8jRFflwGFBQcxZRjbw==}
    engines: {node: '>=12'}
    cpu: [x64]
    os: [darwin]

  '@esbuild/darwin-x64@0.25.4':
    resolution: {integrity: sha512-CJsry8ZGM5VFVeyUYB3cdKpd/H69PYez4eJh1W/t38vzutdjEjtP7hB6eLKBoOdxcAlCtEYHzQ/PJ/oU9I4u0A==}
    engines: {node: '>=18'}
    cpu: [x64]
    os: [darwin]

  '@esbuild/freebsd-arm64@0.21.5':
    resolution: {integrity: sha512-5JcRxxRDUJLX8JXp/wcBCy3pENnCgBR9bN6JsY4OmhfUtIHe3ZW0mawA7+RDAcMLrMIZaf03NlQiX9DGyB8h4g==}
    engines: {node: '>=12'}
    cpu: [arm64]
    os: [freebsd]

  '@esbuild/freebsd-arm64@0.25.4':
    resolution: {integrity: sha512-yYq+39NlTRzU2XmoPW4l5Ifpl9fqSk0nAJYM/V/WUGPEFfek1epLHJIkTQM6bBs1swApjO5nWgvr843g6TjxuQ==}
    engines: {node: '>=18'}
    cpu: [arm64]
    os: [freebsd]

  '@esbuild/freebsd-x64@0.21.5':
    resolution: {integrity: sha512-J95kNBj1zkbMXtHVH29bBriQygMXqoVQOQYA+ISs0/2l3T9/kj42ow2mpqerRBxDJnmkUDCaQT/dfNXWX/ZZCQ==}
    engines: {node: '>=12'}
    cpu: [x64]
    os: [freebsd]

  '@esbuild/freebsd-x64@0.25.4':
    resolution: {integrity: sha512-0FgvOJ6UUMflsHSPLzdfDnnBBVoCDtBTVyn/MrWloUNvq/5SFmh13l3dvgRPkDihRxb77Y17MbqbCAa2strMQQ==}
    engines: {node: '>=18'}
    cpu: [x64]
    os: [freebsd]

  '@esbuild/linux-arm64@0.21.5':
    resolution: {integrity: sha512-ibKvmyYzKsBeX8d8I7MH/TMfWDXBF3db4qM6sy+7re0YXya+K1cem3on9XgdT2EQGMu4hQyZhan7TeQ8XkGp4Q==}
    engines: {node: '>=12'}
    cpu: [arm64]
    os: [linux]

  '@esbuild/linux-arm64@0.25.4':
    resolution: {integrity: sha512-+89UsQTfXdmjIvZS6nUnOOLoXnkUTB9hR5QAeLrQdzOSWZvNSAXAtcRDHWtqAUtAmv7ZM1WPOOeSxDzzzMogiQ==}
    engines: {node: '>=18'}
    cpu: [arm64]
    os: [linux]

  '@esbuild/linux-arm@0.21.5':
    resolution: {integrity: sha512-bPb5AHZtbeNGjCKVZ9UGqGwo8EUu4cLq68E95A53KlxAPRmUyYv2D6F0uUI65XisGOL1hBP5mTronbgo+0bFcA==}
    engines: {node: '>=12'}
    cpu: [arm]
    os: [linux]

  '@esbuild/linux-arm@0.25.4':
    resolution: {integrity: sha512-kro4c0P85GMfFYqW4TWOpvmF8rFShbWGnrLqlzp4X1TNWjRY3JMYUfDCtOxPKOIY8B0WC8HN51hGP4I4hz4AaQ==}
    engines: {node: '>=18'}
    cpu: [arm]
    os: [linux]

  '@esbuild/linux-ia32@0.21.5':
    resolution: {integrity: sha512-YvjXDqLRqPDl2dvRODYmmhz4rPeVKYvppfGYKSNGdyZkA01046pLWyRKKI3ax8fbJoK5QbxblURkwK/MWY18Tg==}
    engines: {node: '>=12'}
    cpu: [ia32]
    os: [linux]

  '@esbuild/linux-ia32@0.25.4':
    resolution: {integrity: sha512-yTEjoapy8UP3rv8dB0ip3AfMpRbyhSN3+hY8mo/i4QXFeDxmiYbEKp3ZRjBKcOP862Ua4b1PDfwlvbuwY7hIGQ==}
    engines: {node: '>=18'}
    cpu: [ia32]
    os: [linux]

  '@esbuild/linux-loong64@0.21.5':
    resolution: {integrity: sha512-uHf1BmMG8qEvzdrzAqg2SIG/02+4/DHB6a9Kbya0XDvwDEKCoC8ZRWI5JJvNdUjtciBGFQ5PuBlpEOXQj+JQSg==}
    engines: {node: '>=12'}
    cpu: [loong64]
    os: [linux]

  '@esbuild/linux-loong64@0.25.4':
    resolution: {integrity: sha512-NeqqYkrcGzFwi6CGRGNMOjWGGSYOpqwCjS9fvaUlX5s3zwOtn1qwg1s2iE2svBe4Q/YOG1q6875lcAoQK/F4VA==}
    engines: {node: '>=18'}
    cpu: [loong64]
    os: [linux]

  '@esbuild/linux-mips64el@0.21.5':
    resolution: {integrity: sha512-IajOmO+KJK23bj52dFSNCMsz1QP1DqM6cwLUv3W1QwyxkyIWecfafnI555fvSGqEKwjMXVLokcV5ygHW5b3Jbg==}
    engines: {node: '>=12'}
    cpu: [mips64el]
    os: [linux]

  '@esbuild/linux-mips64el@0.25.4':
    resolution: {integrity: sha512-IcvTlF9dtLrfL/M8WgNI/qJYBENP3ekgsHbYUIzEzq5XJzzVEV/fXY9WFPfEEXmu3ck2qJP8LG/p3Q8f7Zc2Xg==}
    engines: {node: '>=18'}
    cpu: [mips64el]
    os: [linux]

  '@esbuild/linux-ppc64@0.21.5':
    resolution: {integrity: sha512-1hHV/Z4OEfMwpLO8rp7CvlhBDnjsC3CttJXIhBi+5Aj5r+MBvy4egg7wCbe//hSsT+RvDAG7s81tAvpL2XAE4w==}
    engines: {node: '>=12'}
    cpu: [ppc64]
    os: [linux]

  '@esbuild/linux-ppc64@0.25.4':
    resolution: {integrity: sha512-HOy0aLTJTVtoTeGZh4HSXaO6M95qu4k5lJcH4gxv56iaycfz1S8GO/5Jh6X4Y1YiI0h7cRyLi+HixMR+88swag==}
    engines: {node: '>=18'}
    cpu: [ppc64]
    os: [linux]

  '@esbuild/linux-riscv64@0.21.5':
    resolution: {integrity: sha512-2HdXDMd9GMgTGrPWnJzP2ALSokE/0O5HhTUvWIbD3YdjME8JwvSCnNGBnTThKGEB91OZhzrJ4qIIxk/SBmyDDA==}
    engines: {node: '>=12'}
    cpu: [riscv64]
    os: [linux]

  '@esbuild/linux-riscv64@0.25.4':
    resolution: {integrity: sha512-i8JUDAufpz9jOzo4yIShCTcXzS07vEgWzyX3NH2G7LEFVgrLEhjwL3ajFE4fZI3I4ZgiM7JH3GQ7ReObROvSUA==}
    engines: {node: '>=18'}
    cpu: [riscv64]
    os: [linux]

  '@esbuild/linux-s390x@0.21.5':
    resolution: {integrity: sha512-zus5sxzqBJD3eXxwvjN1yQkRepANgxE9lgOW2qLnmr8ikMTphkjgXu1HR01K4FJg8h1kEEDAqDcZQtbrRnB41A==}
    engines: {node: '>=12'}
    cpu: [s390x]
    os: [linux]

  '@esbuild/linux-s390x@0.25.4':
    resolution: {integrity: sha512-jFnu+6UbLlzIjPQpWCNh5QtrcNfMLjgIavnwPQAfoGx4q17ocOU9MsQ2QVvFxwQoWpZT8DvTLooTvmOQXkO51g==}
    engines: {node: '>=18'}
    cpu: [s390x]
    os: [linux]

  '@esbuild/linux-x64@0.21.5':
    resolution: {integrity: sha512-1rYdTpyv03iycF1+BhzrzQJCdOuAOtaqHTWJZCWvijKD2N5Xu0TtVC8/+1faWqcP9iBCWOmjmhoH94dH82BxPQ==}
    engines: {node: '>=12'}
    cpu: [x64]
    os: [linux]

  '@esbuild/linux-x64@0.25.4':
    resolution: {integrity: sha512-6e0cvXwzOnVWJHq+mskP8DNSrKBr1bULBvnFLpc1KY+d+irZSgZ02TGse5FsafKS5jg2e4pbvK6TPXaF/A6+CA==}
    engines: {node: '>=18'}
    cpu: [x64]
    os: [linux]

  '@esbuild/netbsd-arm64@0.25.4':
    resolution: {integrity: sha512-vUnkBYxZW4hL/ie91hSqaSNjulOnYXE1VSLusnvHg2u3jewJBz3YzB9+oCw8DABeVqZGg94t9tyZFoHma8gWZQ==}
    engines: {node: '>=18'}
    cpu: [arm64]
    os: [netbsd]

  '@esbuild/netbsd-x64@0.21.5':
    resolution: {integrity: sha512-Woi2MXzXjMULccIwMnLciyZH4nCIMpWQAs049KEeMvOcNADVxo0UBIQPfSmxB3CWKedngg7sWZdLvLczpe0tLg==}
    engines: {node: '>=12'}
    cpu: [x64]
    os: [netbsd]

  '@esbuild/netbsd-x64@0.25.4':
    resolution: {integrity: sha512-XAg8pIQn5CzhOB8odIcAm42QsOfa98SBeKUdo4xa8OvX8LbMZqEtgeWE9P/Wxt7MlG2QqvjGths+nq48TrUiKw==}
    engines: {node: '>=18'}
    cpu: [x64]
    os: [netbsd]

  '@esbuild/openbsd-arm64@0.25.4':
    resolution: {integrity: sha512-Ct2WcFEANlFDtp1nVAXSNBPDxyU+j7+tId//iHXU2f/lN5AmO4zLyhDcpR5Cz1r08mVxzt3Jpyt4PmXQ1O6+7A==}
    engines: {node: '>=18'}
    cpu: [arm64]
    os: [openbsd]

  '@esbuild/openbsd-x64@0.21.5':
    resolution: {integrity: sha512-HLNNw99xsvx12lFBUwoT8EVCsSvRNDVxNpjZ7bPn947b8gJPzeHWyNVhFsaerc0n3TsbOINvRP2byTZ5LKezow==}
    engines: {node: '>=12'}
    cpu: [x64]
    os: [openbsd]

  '@esbuild/openbsd-x64@0.25.4':
    resolution: {integrity: sha512-xAGGhyOQ9Otm1Xu8NT1ifGLnA6M3sJxZ6ixylb+vIUVzvvd6GOALpwQrYrtlPouMqd/vSbgehz6HaVk4+7Afhw==}
    engines: {node: '>=18'}
    cpu: [x64]
    os: [openbsd]

  '@esbuild/sunos-x64@0.21.5':
    resolution: {integrity: sha512-6+gjmFpfy0BHU5Tpptkuh8+uw3mnrvgs+dSPQXQOv3ekbordwnzTVEb4qnIvQcYXq6gzkyTnoZ9dZG+D4garKg==}
    engines: {node: '>=12'}
    cpu: [x64]
    os: [sunos]

  '@esbuild/sunos-x64@0.25.4':
    resolution: {integrity: sha512-Mw+tzy4pp6wZEK0+Lwr76pWLjrtjmJyUB23tHKqEDP74R3q95luY/bXqXZeYl4NYlvwOqoRKlInQialgCKy67Q==}
    engines: {node: '>=18'}
    cpu: [x64]
    os: [sunos]

  '@esbuild/win32-arm64@0.21.5':
    resolution: {integrity: sha512-Z0gOTd75VvXqyq7nsl93zwahcTROgqvuAcYDUr+vOv8uHhNSKROyU961kgtCD1e95IqPKSQKH7tBTslnS3tA8A==}
    engines: {node: '>=12'}
    cpu: [arm64]
    os: [win32]

  '@esbuild/win32-arm64@0.25.4':
    resolution: {integrity: sha512-AVUP428VQTSddguz9dO9ngb+E5aScyg7nOeJDrF1HPYu555gmza3bDGMPhmVXL8svDSoqPCsCPjb265yG/kLKQ==}
    engines: {node: '>=18'}
    cpu: [arm64]
    os: [win32]

  '@esbuild/win32-ia32@0.21.5':
    resolution: {integrity: sha512-SWXFF1CL2RVNMaVs+BBClwtfZSvDgtL//G/smwAc5oVK/UPu2Gu9tIaRgFmYFFKrmg3SyAjSrElf0TiJ1v8fYA==}
    engines: {node: '>=12'}
    cpu: [ia32]
    os: [win32]

  '@esbuild/win32-ia32@0.25.4':
    resolution: {integrity: sha512-i1sW+1i+oWvQzSgfRcxxG2k4I9n3O9NRqy8U+uugaT2Dy7kLO9Y7wI72haOahxceMX8hZAzgGou1FhndRldxRg==}
    engines: {node: '>=18'}
    cpu: [ia32]
    os: [win32]

  '@esbuild/win32-x64@0.21.5':
    resolution: {integrity: sha512-tQd/1efJuzPC6rCFwEvLtci/xNFcTZknmXs98FYDfGE4wP9ClFV98nyKrzJKVPMhdDnjzLhdUyMX4PsQAPjwIw==}
    engines: {node: '>=12'}
    cpu: [x64]
    os: [win32]

  '@esbuild/win32-x64@0.25.4':
    resolution: {integrity: sha512-nOT2vZNw6hJ+z43oP1SPea/G/6AbN6X+bGNhNuq8NtRHy4wsMhw765IKLNmnjek7GvjWBYQ8Q5VBoYTFg9y1UQ==}
    engines: {node: '>=18'}
    cpu: [x64]
    os: [win32]

  '@expressive-code/core@0.41.2':
    resolution: {integrity: sha512-AJW5Tp9czbLqKMzwudL9Rv4js9afXBxkSGLmCNPq1iRgAYcx9NkTPJiSNCesjKRWoVC328AdSu6fqrD22zDgDg==}

  '@expressive-code/plugin-frames@0.41.2':
    resolution: {integrity: sha512-pfy0hkJI4nbaONjmksFDcuHmIuyPTFmi1JpABe4q2ajskiJtfBf+WDAL2pg595R9JNoPrrH5+aT9lbkx2noicw==}

  '@expressive-code/plugin-shiki@0.41.2':
    resolution: {integrity: sha512-xD4zwqAkDccXqye+235BH5bN038jYiSMLfUrCOmMlzxPDGWdxJDk5z4uUB/aLfivEF2tXyO2zyaarL3Oqht0fQ==}

  '@expressive-code/plugin-text-markers@0.41.2':
    resolution: {integrity: sha512-JFWBz2qYxxJOJkkWf96LpeolbnOqJY95TvwYc0hXIHf9oSWV0h0SY268w/5N3EtQaD9KktzDE+VIVwb9jdb3nw==}

  '@floating-ui/core@1.6.1':
    resolution: {integrity: sha512-42UH54oPZHPdRHdw6BgoBD6cg/eVTmVrFcgeRDM3jbO7uxSoipVcmcIGFcA5jmOHO5apcyvBhkSKES3fQJnu7A==}

  '@floating-ui/dom@1.6.4':
    resolution: {integrity: sha512-0G8R+zOvQsAG1pg2Q99P21jiqxqGBW1iRe/iXHsBRBxnpXKFI8QwbB4x5KmYLggNO5m34IQgOIu9SCRfR/WWiQ==}

  '@floating-ui/react-dom@2.0.9':
    resolution: {integrity: sha512-q0umO0+LQK4+p6aGyvzASqKbKOJcAHJ7ycE9CuUvfx3s9zTHWmGJTPOIlM/hmSBfUfg/XfY5YhLBLR/LHwShQQ==}
    peerDependencies:
      react: '>=16.8.0'
      react-dom: '>=16.8.0'

  '@floating-ui/utils@0.2.2':
    resolution: {integrity: sha512-J4yDIIthosAsRZ5CPYP/jQvUAQtlZTTD/4suA08/FEnlxqW3sKS9iAhgsa9VYLZ6vDHn/ixJgIqRQPotoBjxIw==}

  '@img/sharp-darwin-arm64@0.33.5':
    resolution: {integrity: sha512-UT4p+iz/2H4twwAoLCqfA9UH5pI6DggwKEGuaPy7nCVQ8ZsiY5PIcrRvD1DzuY3qYL07NtIQcWnBSY/heikIFQ==}
    engines: {node: ^18.17.0 || ^20.3.0 || >=21.0.0}
    cpu: [arm64]
    os: [darwin]

  '@img/sharp-darwin-arm64@0.34.1':
    resolution: {integrity: sha512-pn44xgBtgpEbZsu+lWf2KNb6OAf70X68k+yk69Ic2Xz11zHR/w24/U49XT7AeRwJ0Px+mhALhU5LPci1Aymk7A==}
    engines: {node: ^18.17.0 || ^20.3.0 || >=21.0.0}
    cpu: [arm64]
    os: [darwin]

  '@img/sharp-darwin-x64@0.33.5':
    resolution: {integrity: sha512-fyHac4jIc1ANYGRDxtiqelIbdWkIuQaI84Mv45KvGRRxSAa7o7d1ZKAOBaYbnepLC1WqxfpimdeWfvqqSGwR2Q==}
    engines: {node: ^18.17.0 || ^20.3.0 || >=21.0.0}
    cpu: [x64]
    os: [darwin]

  '@img/sharp-darwin-x64@0.34.1':
    resolution: {integrity: sha512-VfuYgG2r8BpYiOUN+BfYeFo69nP/MIwAtSJ7/Zpxc5QF3KS22z8Pvg3FkrSFJBPNQ7mmcUcYQFBmEQp7eu1F8Q==}
    engines: {node: ^18.17.0 || ^20.3.0 || >=21.0.0}
    cpu: [x64]
    os: [darwin]

  '@img/sharp-libvips-darwin-arm64@1.0.4':
    resolution: {integrity: sha512-XblONe153h0O2zuFfTAbQYAX2JhYmDHeWikp1LM9Hul9gVPjFY427k6dFEcOL72O01QxQsWi761svJ/ev9xEDg==}
    cpu: [arm64]
    os: [darwin]

  '@img/sharp-libvips-darwin-arm64@1.1.0':
    resolution: {integrity: sha512-HZ/JUmPwrJSoM4DIQPv/BfNh9yrOA8tlBbqbLz4JZ5uew2+o22Ik+tHQJcih7QJuSa0zo5coHTfD5J8inqj9DA==}
    cpu: [arm64]
    os: [darwin]

  '@img/sharp-libvips-darwin-x64@1.0.4':
    resolution: {integrity: sha512-xnGR8YuZYfJGmWPvmlunFaWJsb9T/AO2ykoP3Fz/0X5XV2aoYBPkX6xqCQvUTKKiLddarLaxpzNe+b1hjeWHAQ==}
    cpu: [x64]
    os: [darwin]

  '@img/sharp-libvips-darwin-x64@1.1.0':
    resolution: {integrity: sha512-Xzc2ToEmHN+hfvsl9wja0RlnXEgpKNmftriQp6XzY/RaSfwD9th+MSh0WQKzUreLKKINb3afirxW7A0fz2YWuQ==}
    cpu: [x64]
    os: [darwin]

  '@img/sharp-libvips-linux-arm64@1.0.4':
    resolution: {integrity: sha512-9B+taZ8DlyyqzZQnoeIvDVR/2F4EbMepXMc/NdVbkzsJbzkUjhXv/70GQJ7tdLA4YJgNP25zukcxpX2/SueNrA==}
    cpu: [arm64]
    os: [linux]

  '@img/sharp-libvips-linux-arm64@1.1.0':
    resolution: {integrity: sha512-IVfGJa7gjChDET1dK9SekxFFdflarnUB8PwW8aGwEoF3oAsSDuNUTYS+SKDOyOJxQyDC1aPFMuRYLoDInyV9Ew==}
    cpu: [arm64]
    os: [linux]

  '@img/sharp-libvips-linux-arm@1.0.5':
    resolution: {integrity: sha512-gvcC4ACAOPRNATg/ov8/MnbxFDJqf/pDePbBnuBDcjsI8PssmjoKMAz4LtLaVi+OnSb5FK/yIOamqDwGmXW32g==}
    cpu: [arm]
    os: [linux]

  '@img/sharp-libvips-linux-arm@1.1.0':
    resolution: {integrity: sha512-s8BAd0lwUIvYCJyRdFqvsj+BJIpDBSxs6ivrOPm/R7piTs5UIwY5OjXrP2bqXC9/moGsyRa37eYWYCOGVXxVrA==}
    cpu: [arm]
    os: [linux]

  '@img/sharp-libvips-linux-ppc64@1.1.0':
    resolution: {integrity: sha512-tiXxFZFbhnkWE2LA8oQj7KYR+bWBkiV2nilRldT7bqoEZ4HiDOcePr9wVDAZPi/Id5fT1oY9iGnDq20cwUz8lQ==}
    cpu: [ppc64]
    os: [linux]

  '@img/sharp-libvips-linux-s390x@1.0.4':
    resolution: {integrity: sha512-u7Wz6ntiSSgGSGcjZ55im6uvTrOxSIS8/dgoVMoiGE9I6JAfU50yH5BoDlYA1tcuGS7g/QNtetJnxA6QEsCVTA==}
    cpu: [s390x]
    os: [linux]

  '@img/sharp-libvips-linux-s390x@1.1.0':
    resolution: {integrity: sha512-xukSwvhguw7COyzvmjydRb3x/09+21HykyapcZchiCUkTThEQEOMtBj9UhkaBRLuBrgLFzQ2wbxdeCCJW/jgJA==}
    cpu: [s390x]
    os: [linux]

  '@img/sharp-libvips-linux-x64@1.0.4':
    resolution: {integrity: sha512-MmWmQ3iPFZr0Iev+BAgVMb3ZyC4KeFc3jFxnNbEPas60e1cIfevbtuyf9nDGIzOaW9PdnDciJm+wFFaTlj5xYw==}
    cpu: [x64]
    os: [linux]

  '@img/sharp-libvips-linux-x64@1.1.0':
    resolution: {integrity: sha512-yRj2+reB8iMg9W5sULM3S74jVS7zqSzHG3Ol/twnAAkAhnGQnpjj6e4ayUz7V+FpKypwgs82xbRdYtchTTUB+Q==}
    cpu: [x64]
    os: [linux]

  '@img/sharp-libvips-linuxmusl-arm64@1.0.4':
    resolution: {integrity: sha512-9Ti+BbTYDcsbp4wfYib8Ctm1ilkugkA/uscUn6UXK1ldpC1JjiXbLfFZtRlBhjPZ5o1NCLiDbg8fhUPKStHoTA==}
    cpu: [arm64]
    os: [linux]

  '@img/sharp-libvips-linuxmusl-arm64@1.1.0':
    resolution: {integrity: sha512-jYZdG+whg0MDK+q2COKbYidaqW/WTz0cc1E+tMAusiDygrM4ypmSCjOJPmFTvHHJ8j/6cAGyeDWZOsK06tP33w==}
    cpu: [arm64]
    os: [linux]

  '@img/sharp-libvips-linuxmusl-x64@1.0.4':
    resolution: {integrity: sha512-viYN1KX9m+/hGkJtvYYp+CCLgnJXwiQB39damAO7WMdKWlIhmYTfHjwSbQeUK/20vY154mwezd9HflVFM1wVSw==}
    cpu: [x64]
    os: [linux]

  '@img/sharp-libvips-linuxmusl-x64@1.1.0':
    resolution: {integrity: sha512-wK7SBdwrAiycjXdkPnGCPLjYb9lD4l6Ze2gSdAGVZrEL05AOUJESWU2lhlC+Ffn5/G+VKuSm6zzbQSzFX/P65A==}
    cpu: [x64]
    os: [linux]

  '@img/sharp-linux-arm64@0.33.5':
    resolution: {integrity: sha512-JMVv+AMRyGOHtO1RFBiJy/MBsgz0x4AWrT6QoEVVTyh1E39TrCUpTRI7mx9VksGX4awWASxqCYLCV4wBZHAYxA==}
    engines: {node: ^18.17.0 || ^20.3.0 || >=21.0.0}
    cpu: [arm64]
    os: [linux]

  '@img/sharp-linux-arm64@0.34.1':
    resolution: {integrity: sha512-kX2c+vbvaXC6vly1RDf/IWNXxrlxLNpBVWkdpRq5Ka7OOKj6nr66etKy2IENf6FtOgklkg9ZdGpEu9kwdlcwOQ==}
    engines: {node: ^18.17.0 || ^20.3.0 || >=21.0.0}
    cpu: [arm64]
    os: [linux]

  '@img/sharp-linux-arm@0.33.5':
    resolution: {integrity: sha512-JTS1eldqZbJxjvKaAkxhZmBqPRGmxgu+qFKSInv8moZ2AmT5Yib3EQ1c6gp493HvrvV8QgdOXdyaIBrhvFhBMQ==}
    engines: {node: ^18.17.0 || ^20.3.0 || >=21.0.0}
    cpu: [arm]
    os: [linux]

  '@img/sharp-linux-arm@0.34.1':
    resolution: {integrity: sha512-anKiszvACti2sGy9CirTlNyk7BjjZPiML1jt2ZkTdcvpLU1YH6CXwRAZCA2UmRXnhiIftXQ7+Oh62Ji25W72jA==}
    engines: {node: ^18.17.0 || ^20.3.0 || >=21.0.0}
    cpu: [arm]
    os: [linux]

  '@img/sharp-linux-s390x@0.33.5':
    resolution: {integrity: sha512-y/5PCd+mP4CA/sPDKl2961b+C9d+vPAveS33s6Z3zfASk2j5upL6fXVPZi7ztePZ5CuH+1kW8JtvxgbuXHRa4Q==}
    engines: {node: ^18.17.0 || ^20.3.0 || >=21.0.0}
    cpu: [s390x]
    os: [linux]

  '@img/sharp-linux-s390x@0.34.1':
    resolution: {integrity: sha512-7s0KX2tI9mZI2buRipKIw2X1ufdTeaRgwmRabt5bi9chYfhur+/C1OXg3TKg/eag1W+6CCWLVmSauV1owmRPxA==}
    engines: {node: ^18.17.0 || ^20.3.0 || >=21.0.0}
    cpu: [s390x]
    os: [linux]

  '@img/sharp-linux-x64@0.33.5':
    resolution: {integrity: sha512-opC+Ok5pRNAzuvq1AG0ar+1owsu842/Ab+4qvU879ippJBHvyY5n2mxF1izXqkPYlGuP/M556uh53jRLJmzTWA==}
    engines: {node: ^18.17.0 || ^20.3.0 || >=21.0.0}
    cpu: [x64]
    os: [linux]

  '@img/sharp-linux-x64@0.34.1':
    resolution: {integrity: sha512-wExv7SH9nmoBW3Wr2gvQopX1k8q2g5V5Iag8Zk6AVENsjwd+3adjwxtp3Dcu2QhOXr8W9NusBU6XcQUohBZ5MA==}
    engines: {node: ^18.17.0 || ^20.3.0 || >=21.0.0}
    cpu: [x64]
    os: [linux]

  '@img/sharp-linuxmusl-arm64@0.33.5':
    resolution: {integrity: sha512-XrHMZwGQGvJg2V/oRSUfSAfjfPxO+4DkiRh6p2AFjLQztWUuY/o8Mq0eMQVIY7HJ1CDQUJlxGGZRw1a5bqmd1g==}
    engines: {node: ^18.17.0 || ^20.3.0 || >=21.0.0}
    cpu: [arm64]
    os: [linux]

  '@img/sharp-linuxmusl-arm64@0.34.1':
    resolution: {integrity: sha512-DfvyxzHxw4WGdPiTF0SOHnm11Xv4aQexvqhRDAoD00MzHekAj9a/jADXeXYCDFH/DzYruwHbXU7uz+H+nWmSOQ==}
    engines: {node: ^18.17.0 || ^20.3.0 || >=21.0.0}
    cpu: [arm64]
    os: [linux]

  '@img/sharp-linuxmusl-x64@0.33.5':
    resolution: {integrity: sha512-WT+d/cgqKkkKySYmqoZ8y3pxx7lx9vVejxW/W4DOFMYVSkErR+w7mf2u8m/y4+xHe7yY9DAXQMWQhpnMuFfScw==}
    engines: {node: ^18.17.0 || ^20.3.0 || >=21.0.0}
    cpu: [x64]
    os: [linux]

  '@img/sharp-linuxmusl-x64@0.34.1':
    resolution: {integrity: sha512-pax/kTR407vNb9qaSIiWVnQplPcGU8LRIJpDT5o8PdAx5aAA7AS3X9PS8Isw1/WfqgQorPotjrZL3Pqh6C5EBg==}
    engines: {node: ^18.17.0 || ^20.3.0 || >=21.0.0}
    cpu: [x64]
    os: [linux]

  '@img/sharp-wasm32@0.33.5':
    resolution: {integrity: sha512-ykUW4LVGaMcU9lu9thv85CbRMAwfeadCJHRsg2GmeRa/cJxsVY9Rbd57JcMxBkKHag5U/x7TSBpScF4U8ElVzg==}
    engines: {node: ^18.17.0 || ^20.3.0 || >=21.0.0}
    cpu: [wasm32]

  '@img/sharp-wasm32@0.34.1':
    resolution: {integrity: sha512-YDybQnYrLQfEpzGOQe7OKcyLUCML4YOXl428gOOzBgN6Gw0rv8dpsJ7PqTHxBnXnwXr8S1mYFSLSa727tpz0xg==}
    engines: {node: ^18.17.0 || ^20.3.0 || >=21.0.0}
    cpu: [wasm32]

  '@img/sharp-win32-ia32@0.33.5':
    resolution: {integrity: sha512-T36PblLaTwuVJ/zw/LaH0PdZkRz5rd3SmMHX8GSmR7vtNSP5Z6bQkExdSK7xGWyxLw4sUknBuugTelgw2faBbQ==}
    engines: {node: ^18.17.0 || ^20.3.0 || >=21.0.0}
    cpu: [ia32]
    os: [win32]

  '@img/sharp-win32-ia32@0.34.1':
    resolution: {integrity: sha512-WKf/NAZITnonBf3U1LfdjoMgNO5JYRSlhovhRhMxXVdvWYveM4kM3L8m35onYIdh75cOMCo1BexgVQcCDzyoWw==}
    engines: {node: ^18.17.0 || ^20.3.0 || >=21.0.0}
    cpu: [ia32]
    os: [win32]

  '@img/sharp-win32-x64@0.33.5':
    resolution: {integrity: sha512-MpY/o8/8kj+EcnxwvrP4aTJSWw/aZ7JIGR4aBeZkZw5B7/Jn+tY9/VNwtcoGmdT7GfggGIU4kygOMSbYnOrAbg==}
    engines: {node: ^18.17.0 || ^20.3.0 || >=21.0.0}
    cpu: [x64]
    os: [win32]

  '@img/sharp-win32-x64@0.34.1':
    resolution: {integrity: sha512-hw1iIAHpNE8q3uMIRCgGOeDoz9KtFNarFLQclLxr/LK1VBkj8nby18RjFvr6aP7USRYAjTZW6yisnBWMX571Tw==}
    engines: {node: ^18.17.0 || ^20.3.0 || >=21.0.0}
    cpu: [x64]
    os: [win32]

  '@isaacs/cliui@8.0.2':
    resolution: {integrity: sha512-O8jcjabXaleOG9DQ0+ARXWZBTfnP4WNAqzuiJK7ll44AmxGKv/J2M4TPjxjY3znBCfvBXFzucm1twdyFybFqEA==}
    engines: {node: '>=12'}

  '@istanbuljs/schema@0.1.3':
    resolution: {integrity: sha512-ZXRY4jNvVgSVQ8DL3LTcakaAtXwTVUxE81hslsyD2AtoXW/wVob10HkOJ1X/pAlcI7D+2YoZKg5do8G/w6RYgA==}
    engines: {node: '>=8'}

  '@jridgewell/gen-mapping@0.3.8':
    resolution: {integrity: sha512-imAbBGkb+ebQyxKgzv5Hu2nmROxoDOXHh80evxdoXNOrvAnVx7zimzc1Oo5h9RlfV4vPXaE2iM5pOFbvOCClWA==}
    engines: {node: '>=6.0.0'}

  '@jridgewell/resolve-uri@3.1.2':
    resolution: {integrity: sha512-bRISgCIjP20/tbWSPWMEi54QVPRZExkuD9lJL+UIxUKtwVJA8wW1Trb1jMs1RFXo1CBTNZ/5hpC9QvmKWdopKw==}
    engines: {node: '>=6.0.0'}

  '@jridgewell/set-array@1.2.1':
    resolution: {integrity: sha512-R8gLRTZeyp03ymzP/6Lil/28tGeGEzhx1q2k703KGWRAI1VdvPIXdG70VJc2pAMw3NA6JKL5hhFu1sJX0Mnn/A==}
    engines: {node: '>=6.0.0'}

  '@jridgewell/sourcemap-codec@1.5.0':
    resolution: {integrity: sha512-gv3ZRaISU3fjPAgNsriBRqGWQL6quFx04YMPW/zD8XMLsU32mhCCbfbO6KZFLjvYpCZ8zyDEgqsgf+PwPaM7GQ==}

  '@jridgewell/trace-mapping@0.3.25':
    resolution: {integrity: sha512-vNk6aEwybGtawWmy/PzwnGDOjCkLWSD2wqvjGGAgOAwCGWySYXfYoxt00IJkTF+8Lb57DwOb3Aa0o9CApepiYQ==}

  '@lezer/common@1.2.1':
    resolution: {integrity: sha512-yemX0ZD2xS/73llMZIK6KplkjIjf2EvAHcinDi/TfJ9hS25G0388+ClHt6/3but0oOxinTcQHJLDXh6w1crzFQ==}

  '@lezer/lr@1.4.0':
    resolution: {integrity: sha512-Wst46p51km8gH0ZUmeNrtpRYmdlRHUpN1DQd3GFAyKANi8WVz8c2jHYTf1CVScFaCjQw1iO3ZZdqGDxQPRErTg==}

  '@lmdb/lmdb-darwin-arm64@2.8.5':
    resolution: {integrity: sha512-KPDeVScZgA1oq0CiPBcOa3kHIqU+pTOwRFDIhxvmf8CTNvqdZQYp5cCKW0bUk69VygB2PuTiINFWbY78aR2pQw==}
    cpu: [arm64]
    os: [darwin]

  '@lmdb/lmdb-darwin-x64@2.8.5':
    resolution: {integrity: sha512-w/sLhN4T7MW1nB3R/U8WK5BgQLz904wh+/SmA2jD8NnF7BLLoUgflCNxOeSPOWp8geP6nP/+VjWzZVip7rZ1ug==}
    cpu: [x64]
    os: [darwin]

  '@lmdb/lmdb-linux-arm64@2.8.5':
    resolution: {integrity: sha512-vtbZRHH5UDlL01TT5jB576Zox3+hdyogvpcbvVJlmU5PdL3c5V7cj1EODdh1CHPksRl+cws/58ugEHi8bcj4Ww==}
    cpu: [arm64]
    os: [linux]

  '@lmdb/lmdb-linux-arm@2.8.5':
    resolution: {integrity: sha512-c0TGMbm2M55pwTDIfkDLB6BpIsgxV4PjYck2HiOX+cy/JWiBXz32lYbarPqejKs9Flm7YVAKSILUducU9g2RVg==}
    cpu: [arm]
    os: [linux]

  '@lmdb/lmdb-linux-x64@2.8.5':
    resolution: {integrity: sha512-Xkc8IUx9aEhP0zvgeKy7IQ3ReX2N8N1L0WPcQwnZweWmOuKfwpS3GRIYqLtK5za/w3E60zhFfNdS+3pBZPytqQ==}
    cpu: [x64]
    os: [linux]

  '@lmdb/lmdb-win32-x64@2.8.5':
    resolution: {integrity: sha512-4wvrf5BgnR8RpogHhtpCPJMKBmvyZPhhUtEwMJbXh0ni2BucpfF07jlmyM11zRqQ2XIq6PbC2j7W7UCCcm1rRQ==}
    cpu: [x64]
    os: [win32]

  '@mdx-js/mdx@3.1.0':
    resolution: {integrity: sha512-/QxEhPAvGwbQmy1Px8F899L5Uc2KZ6JtXwlCgJmjSTBedwOZkByYcBG4GceIGPXRDsmfxhHazuS+hlOShRLeDw==}

  '@mischnic/json-sourcemap@0.1.1':
    resolution: {integrity: sha512-iA7+tyVqfrATAIsIRWQG+a7ZLLD0VaOCKV2Wd/v4mqIU3J9c4jx9p7S0nw1XH3gJCKNBOOwACOPYYSUu9pgT+w==}
    engines: {node: '>=12.0.0'}

  '@msgpackr-extract/msgpackr-extract-darwin-arm64@3.0.2':
    resolution: {integrity: sha512-9bfjwDxIDWmmOKusUcqdS4Rw+SETlp9Dy39Xui9BEGEk19dDwH0jhipwFzEff/pFg95NKymc6TOTbRKcWeRqyQ==}
    cpu: [arm64]
    os: [darwin]

  '@msgpackr-extract/msgpackr-extract-darwin-x64@3.0.2':
    resolution: {integrity: sha512-lwriRAHm1Yg4iDf23Oxm9n/t5Zpw1lVnxYU3HnJPTi2lJRkKTrps1KVgvL6m7WvmhYVt/FIsssWay+k45QHeuw==}
    cpu: [x64]
    os: [darwin]

  '@msgpackr-extract/msgpackr-extract-linux-arm64@3.0.2':
    resolution: {integrity: sha512-FU20Bo66/f7He9Fp9sP2zaJ1Q8L9uLPZQDub/WlUip78JlPeMbVL8546HbZfcW9LNciEXc8d+tThSJjSC+tmsg==}
    cpu: [arm64]
    os: [linux]

  '@msgpackr-extract/msgpackr-extract-linux-arm@3.0.2':
    resolution: {integrity: sha512-MOI9Dlfrpi2Cuc7i5dXdxPbFIgbDBGgKR5F2yWEa6FVEtSWncfVNKW5AKjImAQ6CZlBK9tympdsZJ2xThBiWWA==}
    cpu: [arm]
    os: [linux]

  '@msgpackr-extract/msgpackr-extract-linux-x64@3.0.2':
    resolution: {integrity: sha512-gsWNDCklNy7Ajk0vBBf9jEx04RUxuDQfBse918Ww+Qb9HCPoGzS+XJTLe96iN3BVK7grnLiYghP/M4L8VsaHeA==}
    cpu: [x64]
    os: [linux]

  '@msgpackr-extract/msgpackr-extract-win32-x64@3.0.2':
    resolution: {integrity: sha512-O+6Gs8UeDbyFpbSh2CPEz/UOrrdWPTBYNblZK5CxxLisYt4kGX3Sc+czffFonyjiGSq3jWLwJS/CCJc7tBr4sQ==}
    cpu: [x64]
    os: [win32]

  '@mui/base@5.0.0-beta.40':
    resolution: {integrity: sha512-I/lGHztkCzvwlXpjD2+SNmvNQvB4227xBXhISPjEaJUXGImOQ9f3D2Yj/T3KasSI/h0MLWy74X0J6clhPmsRbQ==}
    engines: {node: '>=12.0.0'}
    deprecated: This package has been replaced by @base-ui-components/react
    peerDependencies:
      '@types/react': ^17.0.0 || ^18.0.0
      react: ^17.0.0 || ^18.0.0
      react-dom: ^17.0.0 || ^18.0.0
    peerDependenciesMeta:
      '@types/react':
        optional: true

  '@mui/base@5.0.0-beta.40-0':
    resolution: {integrity: sha512-hG3atoDUxlvEy+0mqdMpWd04wca8HKr2IHjW/fAjlkCHQolSLazhZM46vnHjOf15M4ESu25mV/3PgjczyjVM4w==}
    engines: {node: '>=12.0.0'}
    deprecated: This package has been replaced by @base-ui-components/react
    peerDependencies:
      '@types/react': ^17.0.0 || ^18.0.0 || ^19.0.0
      react: ^17.0.0 || ^18.0.0 || ^19.0.0
      react-dom: ^17.0.0 || ^18.0.0 || ^19.0.0
    peerDependenciesMeta:
      '@types/react':
        optional: true

  '@mui/core-downloads-tracker@5.15.15':
    resolution: {integrity: sha512-aXnw29OWQ6I5A47iuWEI6qSSUfH6G/aCsW9KmW3LiFqr7uXZBK4Ks+z8G+qeIub8k0T5CMqlT2q0L+ZJTMrqpg==}

  '@mui/icons-material@5.15.15':
    resolution: {integrity: sha512-kkeU/pe+hABcYDH6Uqy8RmIsr2S/y5bP2rp+Gat4CcRjCcVne6KudS1NrZQhUCRysrTDCAhcbcf9gt+/+pGO2g==}
    engines: {node: '>=12.0.0'}
    peerDependencies:
      '@mui/material': ^5.0.0
      '@types/react': ^17.0.0 || ^18.0.0
      react: ^17.0.0 || ^18.0.0
    peerDependenciesMeta:
      '@types/react':
        optional: true

  '@mui/lab@5.0.0-alpha.175':
    resolution: {integrity: sha512-AvM0Nvnnj7vHc9+pkkQkoE1i+dEbr6gsMdnSfy7X4w3Ljgcj1yrjZhIt3jGTCLzyKVLa6uve5eLluOcGkvMqUA==}
    engines: {node: '>=12.0.0'}
    peerDependencies:
      '@emotion/react': ^11.5.0
      '@emotion/styled': ^11.3.0
      '@mui/material': '>=5.15.0'
      '@types/react': ^17.0.0 || ^18.0.0 || ^19.0.0
      react: ^17.0.0 || ^18.0.0 || ^19.0.0
      react-dom: ^17.0.0 || ^18.0.0 || ^19.0.0
    peerDependenciesMeta:
      '@emotion/react':
        optional: true
      '@emotion/styled':
        optional: true
      '@types/react':
        optional: true

  '@mui/material@5.15.15':
    resolution: {integrity: sha512-3zvWayJ+E1kzoIsvwyEvkTUKVKt1AjchFFns+JtluHCuvxgKcLSRJTADw37k0doaRtVAsyh8bz9Afqzv+KYrIA==}
    engines: {node: '>=12.0.0'}
    peerDependencies:
      '@emotion/react': ^11.5.0
      '@emotion/styled': ^11.3.0
      '@types/react': ^17.0.0 || ^18.0.0
      react: ^17.0.0 || ^18.0.0
      react-dom: ^17.0.0 || ^18.0.0
    peerDependenciesMeta:
      '@emotion/react':
        optional: true
      '@emotion/styled':
        optional: true
      '@types/react':
        optional: true

  '@mui/private-theming@5.17.1':
    resolution: {integrity: sha512-XMxU0NTYcKqdsG8LRmSoxERPXwMbp16sIXPcLVgLGII/bVNagX0xaheWAwFv8+zDK7tI3ajllkuD3GZZE++ICQ==}
    engines: {node: '>=12.0.0'}
    peerDependencies:
      '@types/react': ^17.0.0 || ^18.0.0 || ^19.0.0
      react: ^17.0.0 || ^18.0.0 || ^19.0.0
    peerDependenciesMeta:
      '@types/react':
        optional: true

  '@mui/styled-engine@5.16.14':
    resolution: {integrity: sha512-UAiMPZABZ7p8mUW4akDV6O7N3+4DatStpXMZwPlt+H/dA0lt67qawN021MNND+4QTpjaiMYxbhKZeQcyWCbuKw==}
    engines: {node: '>=12.0.0'}
    peerDependencies:
      '@emotion/react': ^11.4.1
      '@emotion/styled': ^11.3.0
      react: ^17.0.0 || ^18.0.0 || ^19.0.0
    peerDependenciesMeta:
      '@emotion/react':
        optional: true
      '@emotion/styled':
        optional: true

  '@mui/system@5.17.1':
    resolution: {integrity: sha512-aJrmGfQpyF0U4D4xYwA6ueVtQcEMebET43CUmKMP7e7iFh3sMIF3sBR0l8Urb4pqx1CBjHAaWgB0ojpND4Q3Jg==}
    engines: {node: '>=12.0.0'}
    peerDependencies:
      '@emotion/react': ^11.5.0
      '@emotion/styled': ^11.3.0
      '@types/react': ^17.0.0 || ^18.0.0 || ^19.0.0
      react: ^17.0.0 || ^18.0.0 || ^19.0.0
    peerDependenciesMeta:
      '@emotion/react':
        optional: true
      '@emotion/styled':
        optional: true
      '@types/react':
        optional: true

  '@mui/types@7.2.24':
    resolution: {integrity: sha512-3c8tRt/CbWZ+pEg7QpSwbdxOk36EfmhbKf6AGZsD1EcLDLTSZoxxJ86FVtcjxvjuhdyBiWKSTGZFaXCnidO2kw==}
    peerDependencies:
      '@types/react': ^17.0.0 || ^18.0.0 || ^19.0.0
    peerDependenciesMeta:
      '@types/react':
        optional: true

  '@mui/types@7.4.1':
    resolution: {integrity: sha512-gUL8IIAI52CRXP/MixT1tJKt3SI6tVv4U/9soFsTtAsHzaJQptZ42ffdHZV3niX1ei0aUgMvOxBBN0KYqdG39g==}
    peerDependencies:
      '@types/react': ^17.0.0 || ^18.0.0 || ^19.0.0
    peerDependenciesMeta:
      '@types/react':
        optional: true

  '@mui/utils@5.17.1':
    resolution: {integrity: sha512-jEZ8FTqInt2WzxDV8bhImWBqeQRD99c/id/fq83H0ER9tFl+sfZlaAoCdznGvbSQQ9ividMxqSV2c7cC1vBcQg==}
    engines: {node: '>=12.0.0'}
    peerDependencies:
      '@types/react': ^17.0.0 || ^18.0.0 || ^19.0.0
      react: ^17.0.0 || ^18.0.0 || ^19.0.0
    peerDependenciesMeta:
      '@types/react':
        optional: true

  '@nodelib/fs.scandir@2.1.5':
    resolution: {integrity: sha512-vq24Bq3ym5HEQm2NKCr3yXDwjc7vTsEThRDnkp2DK9p1uqLR+DHurm/NOTo0KG7HYHU7eppKZj3MyqYuMBf62g==}
    engines: {node: '>= 8'}

  '@nodelib/fs.stat@2.0.5':
    resolution: {integrity: sha512-RkhPPp2zrqDAQA/2jNhnztcPAlv64XdhIp7a7454A5ovI7Bukxgt7MX7udwAu3zg1DcpPU0rz3VV1SeaqvY4+A==}
    engines: {node: '>= 8'}

  '@nodelib/fs.walk@1.2.8':
    resolution: {integrity: sha512-oGB+UxlgWcgQkgwo8GcEGwemoTFt3FIO9ababBmaGwXIoBKZ+GTy0pP185beGg7Llih/NSHSV2XAs1lnznocSg==}
    engines: {node: '>= 8'}

  '@oslojs/encoding@1.1.0':
    resolution: {integrity: sha512-70wQhgYmndg4GCPxPPxPGevRKqTIJ2Nh4OkiMWmDAVYsTQ+Ta7Sq+rPevXyXGdzr30/qZBnyOalCszoMxlyldQ==}

  '@pagefind/darwin-arm64@1.3.0':
    resolution: {integrity: sha512-365BEGl6ChOsauRjyVpBjXybflXAOvoMROw3TucAROHIcdBvXk9/2AmEvGFU0r75+vdQI4LJdJdpH4Y6Yqaj4A==}
    cpu: [arm64]
    os: [darwin]

  '@pagefind/darwin-x64@1.3.0':
    resolution: {integrity: sha512-zlGHA23uuXmS8z3XxEGmbHpWDxXfPZ47QS06tGUq0HDcZjXjXHeLG+cboOy828QIV5FXsm9MjfkP5e4ZNbOkow==}
    cpu: [x64]
    os: [darwin]

  '@pagefind/default-ui@1.3.0':
    resolution: {integrity: sha512-CGKT9ccd3+oRK6STXGgfH+m0DbOKayX6QGlq38TfE1ZfUcPc5+ulTuzDbZUnMo+bubsEOIypm4Pl2iEyzZ1cNg==}

  '@pagefind/linux-arm64@1.3.0':
    resolution: {integrity: sha512-8lsxNAiBRUk72JvetSBXs4WRpYrQrVJXjlRRnOL6UCdBN9Nlsz0t7hWstRk36+JqHpGWOKYiuHLzGYqYAqoOnQ==}
    cpu: [arm64]
    os: [linux]

  '@pagefind/linux-x64@1.3.0':
    resolution: {integrity: sha512-hAvqdPJv7A20Ucb6FQGE6jhjqy+vZ6pf+s2tFMNtMBG+fzcdc91uTw7aP/1Vo5plD0dAOHwdxfkyw0ugal4kcQ==}
    cpu: [x64]
    os: [linux]

  '@pagefind/windows-x64@1.3.0':
    resolution: {integrity: sha512-BR1bIRWOMqkf8IoU576YDhij1Wd/Zf2kX/kCI0b2qzCKC8wcc2GQJaaRMCpzvCCrmliO4vtJ6RITp/AnoYUUmQ==}
    cpu: [x64]
    os: [win32]

  '@parcel/bundler-default@2.14.4':
    resolution: {integrity: sha512-JVqi5Sb7wv2KCTJFAAjHbnl6KC61jKNVYw/GtZm5s/Wxqvxx2tcp93rmRoBFo9X3gSgkg8jp4HkNAUHTxnsPnQ==}
    engines: {node: '>= 16.0.0', parcel: ^2.14.4}

  '@parcel/cache@2.14.4':
    resolution: {integrity: sha512-CTTMySgNSgcSwbNWL4gODU1h9hMjBRyiC8/gcKDFqzw0wC/T+ZwX7wc5zNc/S9aJRTmmgvndcYKoVlds7YV2sg==}
    engines: {node: '>= 16.0.0'}
    peerDependencies:
      '@parcel/core': ^2.14.4

  '@parcel/codeframe@2.14.4':
    resolution: {integrity: sha512-fRKkmFGnQIa/X+Kr8csTWjOwRRh2JfJfTpNS8JhbjBSWvOoKsDG9T2U5Ky8akIG7c9WDGwB3ngONauI1vtaInA==}
    engines: {node: '>= 16.0.0'}

  '@parcel/compressor-raw@2.14.4':
    resolution: {integrity: sha512-wYRdokznP1iI3n6M6leQ0nI65tCIWhZaD0vW3G3qodDFi+qsdpvZymCpNUkh6AYkFFr3Lur+r/+xkWDoqNoMWA==}
    engines: {node: '>= 16.0.0', parcel: ^2.14.4}

  '@parcel/config-default@2.14.4':
    resolution: {integrity: sha512-bHtr8yT2IZDv5w44/VKoNz07goidO99c6hsp9s0hjSVC1G6krdE+nriryPVfUFbw044LeQThSvA8EwTas72QZg==}
    peerDependencies:
      '@parcel/core': ^2.14.4

  '@parcel/core@2.14.4':
    resolution: {integrity: sha512-dtUMmPDXd7CRAWwMlOc6jh6yLRL4wMi/vNMNdX9J/fafCLFgFBmPqWBhQ9tlX015Q8DEcIRWYPumHIn5dzqEbg==}
    engines: {node: '>= 16.0.0'}

  '@parcel/diagnostic@2.14.4':
    resolution: {integrity: sha512-+pElcMMlTnpEIm9MrrSEOh38ylKYYdTYMgv2iZQU7799yzD9sSac9dkGSbbKGDYWhALCuzWQOgdaGG9ExJZw6w==}
    engines: {node: '>= 16.0.0'}

  '@parcel/error-overlay@2.14.4':
    resolution: {integrity: sha512-GZ6Z1XO/VYqIFNwa3iAYWX7Pskwd+xw9tPw9kjF7tG8wdL9VipkcILJ4APj/G5CKw8XrXH/6NsC7HndNbR7EqA==}
    engines: {node: '>= 16.0.0'}

  '@parcel/events@2.14.4':
    resolution: {integrity: sha512-QzZr291JuENw7BsehKc3z29ukLMApPdjRFcOYXFuMWaHkpC7lzFK/KAY4Mi9HCa3aQe90zCcuxZg+bBsNF9XxQ==}
    engines: {node: '>= 16.0.0'}

  '@parcel/feature-flags@2.14.4':
    resolution: {integrity: sha512-T2HE+lOmlU6PZOUnuXn6UZPXV4higCPgF2c2YXhrzTlSFcLMiAXATyzrylbYY/i/WjiYAlqvmEcaBX5fSaW95g==}
    engines: {node: '>= 16.0.0'}

  '@parcel/fs@2.14.4':
    resolution: {integrity: sha512-SQbuW6v1URv871FVj23HoC8+UUwpgkQ7iWmG7EITpp6AV42ojRr/jZ93hLjzkQQfYlRI64jUExn6AQAZDN3bqQ==}
    engines: {node: '>= 16.0.0'}
    peerDependencies:
      '@parcel/core': ^2.14.4

  '@parcel/graph@3.4.4':
    resolution: {integrity: sha512-AIbJ8d8aCPcKAkqc45LENjAMIrp8nRGlmky5LyY5244qqnR1B+tsvU47XoGymM3OaXLdVjv8knJ4K0ci9/l/4w==}
    engines: {node: '>= 16.0.0'}

  '@parcel/logger@2.14.4':
    resolution: {integrity: sha512-uqSGeCqraWpbe8gqbb1k9ePrlzdKoOwkdQPcRIv8TTTWZfCt6Qcl08w8didO4iAOz4H5C4Ng82wbVO/ieaMoKg==}
    engines: {node: '>= 16.0.0'}

  '@parcel/markdown-ansi@2.14.4':
    resolution: {integrity: sha512-B4787HHXHi0wcuYbV4qBibws/yaX4RXoNel5xWdwzn1ZFmeLAXluNjMO2Q6FmII/Lej9OIQEaTppl7/DxJGifg==}
    engines: {node: '>= 16.0.0'}

  '@parcel/namer-default@2.14.4':
    resolution: {integrity: sha512-3FvZhkRgYlipj0NGRmw/rZ9ZiuM+a9ZcNW/MHRpytiNNBgcGCpR00XKhhvn0O5//MH13nLpiQXUf+J279CuN2A==}
    engines: {node: '>= 16.0.0', parcel: ^2.14.4}

  '@parcel/node-resolver-core@3.5.4':
    resolution: {integrity: sha512-KmmsVD8Ym+19DIbe0Y2SUbdcB+iUfgstR4dBpaogV36DlxV4d0uiia4GCpOO3kG9zlRYMVsfZEwy/NNZHELx3w==}
    engines: {node: '>= 16.0.0'}

  '@parcel/optimizer-css@2.14.4':
    resolution: {integrity: sha512-5rwwnsP8pnTqis5fs2YyNUvke6YprWlU8Y9pD55hK1Y1MbYmvCqaIyQv9lcpHJQiqrwsZ2pl5B3Ph5buDSQehQ==}
    engines: {node: '>= 16.0.0', parcel: ^2.14.4}

  '@parcel/optimizer-htmlnano@2.14.4':
    resolution: {integrity: sha512-hLVaN7ResQcgKRo9uDm7oddC4DwR7qoTFsYn4Ftj8qGbgqB2nRpCCK0R66PA/9U98LyTOlAl1J6TEvxWR+IlKw==}
    engines: {node: '>= 16.0.0', parcel: ^2.14.4}

  '@parcel/optimizer-image@2.14.4':
    resolution: {integrity: sha512-F5xw6ayFWOxu2XP5MI8g9khOCKNkVj4nGoXrBcgLoCKW4o07buCUKY4Sy04P3u7Leip6TOk7qpt3Q1179h6KTQ==}
    engines: {node: '>= 16.0.0', parcel: ^2.14.4}
    peerDependencies:
      '@parcel/core': ^2.14.4

  '@parcel/optimizer-svgo@2.14.4':
    resolution: {integrity: sha512-bjZ2VHhzclBQ99SC2ZXsFKJ6zi0hXTPbGdaVblMu0iheeXcATdoNzey0eizaoSmLe9IyFJoN6gvnLdQqGfZLZg==}
    engines: {node: '>= 16.0.0', parcel: ^2.14.4}

  '@parcel/optimizer-swc@2.14.4':
    resolution: {integrity: sha512-7+p5ILEj2S02Rs6YzwF74g0kpAZzF9idDP9zjLVZWo9JYvoRvH0LW90bI7yKXWpKB8QOtwziqgWkcgItSIWBnA==}
    engines: {node: '>= 16.0.0', parcel: ^2.14.4}

  '@parcel/package-manager@2.14.4':
    resolution: {integrity: sha512-chF2rBmLtLPZe0qtbqJtq6hNGCRu0+1wFs2j5sqxr1ZttvvhRpATu/7pD+gKTFmfL7iJkOpGTU485SYmyO1xjg==}
    engines: {node: '>= 16.0.0'}
    peerDependencies:
      '@parcel/core': ^2.14.4

  '@parcel/packager-css@2.14.4':
    resolution: {integrity: sha512-AvJhE1AQ4OcuOUtKoifhE1Y8KgYitzKMvmgsgQlwySdrkk6dz+XGHfZ9goTzIUaz9xZzwbJH7h/pvaIP8jQ9yQ==}
    engines: {node: '>= 16.0.0', parcel: ^2.14.4}

  '@parcel/packager-html@2.14.4':
    resolution: {integrity: sha512-rsYz3NDaKRCuQOAWGc3eYJ2GHesm62iRCQTMGlZ7Oplp748vu2c1Uee/mP43WlslvDxHtV7rzVNyo88MS6sc5w==}
    engines: {node: '>= 16.0.0', parcel: ^2.14.4}

  '@parcel/packager-js@2.14.4':
    resolution: {integrity: sha512-Fz98TzYFcd9xCj6jqMtyd7c3n65GRmuoG7u0S/2g4sJrR5Zen70n1zlBGX7mEoOvB5lKRijzoNqBtB+7bWqS5A==}
    engines: {node: '>= 16.0.0', parcel: ^2.14.4}

  '@parcel/packager-raw@2.14.4':
    resolution: {integrity: sha512-7yDcPGsSSz4WiCWj2KoC2pNBXNislulI1RXaWyBAMzQhevQ+9D2ga/ZPgpcNjcWr8Y1tRb3QITETkTmZVHmPXQ==}
    engines: {node: '>= 16.0.0', parcel: ^2.14.4}

  '@parcel/packager-svg@2.14.4':
    resolution: {integrity: sha512-ja5P9PXp+v/mh+UXUXdQ1O35yr2kRqdRlytYrzmAaeILuS1ko2n3ZJoeUYYprYOh/UmLmkgbXh/DyzrhEH7TZw==}
    engines: {node: '>= 16.0.0', parcel: ^2.14.4}

  '@parcel/packager-ts@2.14.4':
    resolution: {integrity: sha512-fWidTKSdqOISK4FrszXA8TAWzsF2Wq6Z3ElvCWeyQHPKIf1PHuv74uxiTSF+UKSjf64deCXrnhilhwRn6gdaiQ==}
    engines: {node: '>= 16.0.0', parcel: ^2.14.4}

  '@parcel/packager-wasm@2.14.4':
    resolution: {integrity: sha512-sgGCitPjl80Ku+xZIu3wCIAjOYXVEGJ00uXeexR8hgMx/PMhiHXLWUG8eLYAvxXx/CcLmHDOEBNrl6G3JxsP9g==}
    engines: {node: '>=16.0.0', parcel: ^2.14.4}

  '@parcel/plugin@2.14.4':
    resolution: {integrity: sha512-EcehbthkBtQ9S2jWAzIiSlodbIMZ0bSsN3PC1q9jVaCM16ueObjZohKkzMjzR6Qot91qL0EJoMLzuNvtryvpHA==}
    engines: {node: '>= 16.0.0'}

  '@parcel/profiler@2.14.4':
    resolution: {integrity: sha512-oZAdCDW3bYRpBOuL4coq4OQDN6HXADaSd4X8xJCeGsEsbVfJt0Qg5RgxdWC1L86mukyZMQ9ZrQUpC8aU9CAmFg==}
    engines: {node: '>= 16.0.0'}

  '@parcel/reporter-cli@2.14.4':
    resolution: {integrity: sha512-KgBXBiwGb9hqf3A6vw6eIqX1uYaMRjSqYXUUybGTOxonc+yB6J5q+skv1Wuty6IYuBfjNlV/zdvgggVZMl0ZxA==}
    engines: {node: '>= 16.0.0', parcel: ^2.14.4}

  '@parcel/reporter-dev-server@2.14.4':
    resolution: {integrity: sha512-Ezg24vHftV0El0tWcxnsGAxwSdNTMs9M+l9Nbm1k4rydx1lCoKBAhpa2Icv8vKZY8K075giww8TOkjk6zVkAmQ==}
    engines: {node: '>= 16.0.0', parcel: ^2.14.4}

  '@parcel/reporter-tracer@2.14.4':
    resolution: {integrity: sha512-EN+rzdEnoMuC5qbYIcuP6v1vTb/dDPrrnIEtDFEsSyuBuDfQevtOech8oHzjGEBOlC8svm+OzW/wIj2L2rmF2A==}
    engines: {node: '>= 16.0.0', parcel: ^2.14.4}

  '@parcel/resolver-default@2.14.4':
    resolution: {integrity: sha512-s4XKnfScF/cwqGyYG/sB4WpktIJ55dvpu64ZiglHkkPvY5wT4p7A61mTIp6ck0ZPYmeG/zfd+P0B3qPpNF5mUw==}
    engines: {node: '>= 16.0.0', parcel: ^2.14.4}

  '@parcel/runtime-browser-hmr@2.14.4':
    resolution: {integrity: sha512-7o3XHOkuNy2jUH8xdKJSzIfatdAqvr/PHg9vQN0Cz4r80XCXDh1ovfz/x0Q9gpBv+LMBs+ufZ4tP+RfgJ/jKpQ==}
    engines: {node: '>= 16.0.0', parcel: ^2.14.4}

  '@parcel/runtime-js@2.14.4':
    resolution: {integrity: sha512-F9RvDELU/0fyV2/rHkjpPcLeKF/ZU3gnHIQnkh2Q5/41XhymyNAvMmYGPM6VpbOAnDlYeVjwfyJ41x8FOL6u4Q==}
    engines: {node: '>= 16.0.0', parcel: ^2.14.4}

  '@parcel/runtime-rsc@2.14.4':
    resolution: {integrity: sha512-FXoO1GWvC/yQOUYX+0rTUQVku91DSJnjegqJaiJSUOEGeJWF9mBmY/3QDkksvhwB25vJkLYsu/M5Fx83OA2u6w==}
    engines: {node: '>= 12.0.0', parcel: ^2.14.4}

  '@parcel/runtime-service-worker@2.14.4':
    resolution: {integrity: sha512-6+vz2DYP9tK+GHRPwW/qfUNvGOHvFpsN/Thk+tSIZ+PHT1DTWfpf02eo7fzpImdZAzllSz3m1IXgrOH00LdOKA==}
    engines: {node: '>= 16.0.0', parcel: ^2.14.4}

  '@parcel/rust@2.14.4':
    resolution: {integrity: sha512-Ti+ZVr8mMTgrSA7UHcFXxG98anD0C8dGzYfP1+DTgxkcU16nywTv5F/VsPqpV2qiDWrHbm06CEWQbOrowjzvVw==}
    engines: {node: '>= 16.0.0'}
    peerDependencies:
      napi-wasm: ^1.1.2
    peerDependenciesMeta:
      napi-wasm:
        optional: true

  '@parcel/source-map@2.1.1':
    resolution: {integrity: sha512-Ejx1P/mj+kMjQb8/y5XxDUn4reGdr+WyKYloBljpppUy8gs42T+BNoEOuRYqDVdgPc6NxduzIDoJS9pOFfV5Ew==}
    engines: {node: ^12.18.3 || >=14}

  '@parcel/transformer-babel@2.14.4':
    resolution: {integrity: sha512-9yMnlFuKQYgXJY8OWpcR2vSigpMm5MCEJJl6r+g3KkXHFwK1Gket2sC4Wd5JbHv98SNzJ9rdD4Xrre/eXJu6pw==}
    engines: {node: '>= 16.0.0', parcel: ^2.14.4}

  '@parcel/transformer-css@2.14.4':
    resolution: {integrity: sha512-sf0NuzPH4kSpL4VgV94xY5kPxoAndoNouUFPaHmN3hW6QiTHShRubfDsginSOHl5QhghSfr4qtP7t7HxCSDq6A==}
    engines: {node: '>= 16.0.0', parcel: ^2.14.4}

  '@parcel/transformer-html@2.14.4':
    resolution: {integrity: sha512-h0iCfU2SN+gh5LTfZTRiXHavl3CdJ2i3F9jzVrRjdH8pfLqy5eOy1tQ8vyqMsshk+VdlZ1+vUiZ7uaKkkBq/fg==}
    engines: {node: '>= 16.0.0', parcel: ^2.14.4}

  '@parcel/transformer-image@2.14.4':
    resolution: {integrity: sha512-QVGAdQ16YxNo7PTzBazUabmrn4dss1EDeMrh0bFUeRTZdYaYu5z/+gnRc5R4oHcHK6oxnECi808TquMQcQxDEA==}
    engines: {node: '>= 16.0.0', parcel: ^2.14.4}
    peerDependencies:
      '@parcel/core': ^2.14.4

  '@parcel/transformer-js@2.14.4':
    resolution: {integrity: sha512-fBC8NVM8xXxjGQY5r88Z46akSErFO5hRVA4kuRI0tkXorjov3Mu4hu6MLq974TEQluSvGXUYGT5Mq2iXZ75M7w==}
    engines: {node: '>= 16.0.0', parcel: ^2.14.4}
    peerDependencies:
      '@parcel/core': ^2.14.4

  '@parcel/transformer-json@2.14.4':
    resolution: {integrity: sha512-+28n3/qhc2q6Zoqhufk1YKU442a2JyyE0ILFsT17Of+lcNX+QtXYPOYcky7TNENnoUz9TpOAFev64P99UN7huA==}
    engines: {node: '>= 16.0.0', parcel: ^2.14.4}

  '@parcel/transformer-node@2.14.4':
    resolution: {integrity: sha512-K5k/GkGN4SwGdil8g10AcPPJn+hV0vzcv4l2qYoCqaxxIPCrpjmMnoA8a3kRgxvD8s54KciFYYjmU5Cj5NjvbA==}
    engines: {node: '>= 16.0.0', parcel: ^2.14.4}

  '@parcel/transformer-postcss@2.14.4':
    resolution: {integrity: sha512-GxkXkcgG2XGt6ivoUF5yD1tmQPV+d71gUxyBGv1i1jg4x65R12Gc/npzWk9TCH2dShSdHOA90OJpNL4k0JlLtg==}
    engines: {node: '>= 16.0.0', parcel: ^2.14.4}

  '@parcel/transformer-posthtml@2.14.4':
    resolution: {integrity: sha512-V9dnsA5+t7uF/hWc9HwJcaKkmP8K2go6yAQOpxu+knyszfz3t2jw/k4L/VFjqCATf90agal/iRTPVkHvWDCzZw==}
    engines: {node: '>= 16.0.0', parcel: ^2.14.4}

  '@parcel/transformer-raw@2.14.4':
    resolution: {integrity: sha512-GCuUWKAb9YHB/krmzBeQbtHKKZopT3c3AzoPTq/4woV4Ti1zUZ83oFyTX1tBKQ+MMB1BW+HrPkFld0iY4gp/Ng==}
    engines: {node: '>= 16.0.0', parcel: ^2.14.4}

  '@parcel/transformer-react-refresh-wrap@2.14.4':
    resolution: {integrity: sha512-nb70CAvjDizAIQ1naZ39P/PxYWtPllWvvxrkpldNnk8AF74OcHodrsuHKwhyPZHMmnMdexFonsenf+VeN4l/aQ==}
    engines: {node: '>= 16.0.0', parcel: ^2.14.4}

  '@parcel/transformer-svg@2.14.4':
    resolution: {integrity: sha512-iqnyvgGmwu4wNh+khEBkMEu1hAGZWnc7/xQnhiuQBAcoy5qGNEjyVUv6PbMLWWAVK/0PjqV4FaB2deXBYKeW0A==}
    engines: {node: '>= 16.0.0', parcel: ^2.14.4}

  '@parcel/transformer-typescript-types@2.14.4':
    resolution: {integrity: sha512-tq1KBD45SX1bQ2aP3MKoDA3EFX0dus8w/GTUOt03rIR+qDCLg4Y7MSR8J7QG26uic44+XX/IfwM6Gy8I3Rf3pQ==}
    engines: {node: '>= 16.0.0', parcel: ^2.14.4}
    peerDependencies:
      typescript: '>=3.0.0'

  '@parcel/ts-utils@2.14.4':
    resolution: {integrity: sha512-HKBd1Nardh2S7IJxdpxel+w6Yp/6e/q3Bl3eFejye0tZpkb4wZeypfzIG1OSTniPDdlYPQwbzCSxBa5quQMOqw==}
    engines: {node: '>= 16.0.0'}
    peerDependencies:
      typescript: '>=3.0.0'

  '@parcel/types-internal@2.14.4':
    resolution: {integrity: sha512-Y2JnljFG7KcxLrCiYNCqBfjDo12alhRVpNugm0jwz1EQ3OQNO3HYiB0f3djq6pv2clZ5ndpgkNgYsn6L7KR9Nw==}

  '@parcel/types@2.14.4':
    resolution: {integrity: sha512-NL4N9M6IPwBquAo1DKOPqy66nwJLXMX3KPalzAA7ktt3HYr5YNG5h3GeVXPOLNIVVMrSIiodYGPEeEBYy6kyYA==}

  '@parcel/utils@2.14.4':
    resolution: {integrity: sha512-icK6QgKjis+UZLyaHJcsKXYOSKYeYr41m8ZB9j20/yEcvrMqj/LMVsNjLz3iWVhLwfgussG2ODxycCdu3M5cvQ==}
    engines: {node: '>= 16.0.0'}

  '@parcel/watcher-android-arm64@2.4.1':
    resolution: {integrity: sha512-LOi/WTbbh3aTn2RYddrO8pnapixAziFl6SMxHM69r3tvdSm94JtCenaKgk1GRg5FJ5wpMCpHeW+7yqPlvZv7kg==}
    engines: {node: '>= 10.0.0'}
    cpu: [arm64]
    os: [android]

  '@parcel/watcher-darwin-arm64@2.4.1':
    resolution: {integrity: sha512-ln41eihm5YXIY043vBrrHfn94SIBlqOWmoROhsMVTSXGh0QahKGy77tfEywQ7v3NywyxBBkGIfrWRHm0hsKtzA==}
    engines: {node: '>= 10.0.0'}
    cpu: [arm64]
    os: [darwin]

  '@parcel/watcher-darwin-x64@2.4.1':
    resolution: {integrity: sha512-yrw81BRLjjtHyDu7J61oPuSoeYWR3lDElcPGJyOvIXmor6DEo7/G2u1o7I38cwlcoBHQFULqF6nesIX3tsEXMg==}
    engines: {node: '>= 10.0.0'}
    cpu: [x64]
    os: [darwin]

  '@parcel/watcher-freebsd-x64@2.4.1':
    resolution: {integrity: sha512-TJa3Pex/gX3CWIx/Co8k+ykNdDCLx+TuZj3f3h7eOjgpdKM+Mnix37RYsYU4LHhiYJz3DK5nFCCra81p6g050w==}
    engines: {node: '>= 10.0.0'}
    cpu: [x64]
    os: [freebsd]

  '@parcel/watcher-linux-arm-glibc@2.4.1':
    resolution: {integrity: sha512-4rVYDlsMEYfa537BRXxJ5UF4ddNwnr2/1O4MHM5PjI9cvV2qymvhwZSFgXqbS8YoTk5i/JR0L0JDs69BUn45YA==}
    engines: {node: '>= 10.0.0'}
    cpu: [arm]
    os: [linux]

  '@parcel/watcher-linux-arm64-glibc@2.4.1':
    resolution: {integrity: sha512-BJ7mH985OADVLpbrzCLgrJ3TOpiZggE9FMblfO65PlOCdG++xJpKUJ0Aol74ZUIYfb8WsRlUdgrZxKkz3zXWYA==}
    engines: {node: '>= 10.0.0'}
    cpu: [arm64]
    os: [linux]

  '@parcel/watcher-linux-arm64-musl@2.4.1':
    resolution: {integrity: sha512-p4Xb7JGq3MLgAfYhslU2SjoV9G0kI0Xry0kuxeG/41UfpjHGOhv7UoUDAz/jb1u2elbhazy4rRBL8PegPJFBhA==}
    engines: {node: '>= 10.0.0'}
    cpu: [arm64]
    os: [linux]

  '@parcel/watcher-linux-x64-glibc@2.4.1':
    resolution: {integrity: sha512-s9O3fByZ/2pyYDPoLM6zt92yu6P4E39a03zvO0qCHOTjxmt3GHRMLuRZEWhWLASTMSrrnVNWdVI/+pUElJBBBg==}
    engines: {node: '>= 10.0.0'}
    cpu: [x64]
    os: [linux]

  '@parcel/watcher-linux-x64-musl@2.4.1':
    resolution: {integrity: sha512-L2nZTYR1myLNST0O632g0Dx9LyMNHrn6TOt76sYxWLdff3cB22/GZX2UPtJnaqQPdCRoszoY5rcOj4oMTtp5fQ==}
    engines: {node: '>= 10.0.0'}
    cpu: [x64]
    os: [linux]

  '@parcel/watcher-win32-arm64@2.4.1':
    resolution: {integrity: sha512-Uq2BPp5GWhrq/lcuItCHoqxjULU1QYEcyjSO5jqqOK8RNFDBQnenMMx4gAl3v8GiWa59E9+uDM7yZ6LxwUIfRg==}
    engines: {node: '>= 10.0.0'}
    cpu: [arm64]
    os: [win32]

  '@parcel/watcher-win32-ia32@2.4.1':
    resolution: {integrity: sha512-maNRit5QQV2kgHFSYwftmPBxiuK5u4DXjbXx7q6eKjq5dsLXZ4FJiVvlcw35QXzk0KrUecJmuVFbj4uV9oYrcw==}
    engines: {node: '>= 10.0.0'}
    cpu: [ia32]
    os: [win32]

  '@parcel/watcher-win32-x64@2.4.1':
    resolution: {integrity: sha512-+DvS92F9ezicfswqrvIRM2njcYJbd5mb9CUgtrHCHmvn7pPPa+nMDRu1o1bYYz/l5IB2NVGNJWiH7h1E58IF2A==}
    engines: {node: '>= 10.0.0'}
    cpu: [x64]
    os: [win32]

  '@parcel/watcher@2.4.1':
    resolution: {integrity: sha512-HNjmfLQEVRZmHRET336f20H/8kOozUGwk7yajvsonjNxbj2wBTK1WsQuHkD5yYh9RxFGL2EyDHryOihOwUoKDA==}
    engines: {node: '>= 10.0.0'}

  '@parcel/workers@2.14.4':
    resolution: {integrity: sha512-OAjW2dJOaRKy4UD5YwnUi7mY+gt/QbjagjrKh2fQDnrvuK8dpr5GrjEOLOe6QsxEE0vpe3jshhGMJTYqLni3kQ==}
    engines: {node: '>= 16.0.0'}
    peerDependencies:
      '@parcel/core': ^2.14.4

  '@pkgjs/parseargs@0.11.0':
    resolution: {integrity: sha512-+1VkjdD0QBLPodGrJUeqarH8VAIvQODIbwh9XpP5Syisf7YoQgsJKPNFoqqLQlu+VQ/tVSshMR6loPMn8U+dPg==}
    engines: {node: '>=14'}

  '@popperjs/core@2.11.8':
    resolution: {integrity: sha512-P1st0aksCrn9sGZhp8GMYwBnQsbvAWsZAX44oXNNvLHGqAOcoVxmjZiohstwQ7SqKnbR47akdNi+uleWD8+g6A==}

  '@rollup/pluginutils@5.1.4':
    resolution: {integrity: sha512-USm05zrsFxYLPdWWq+K3STlWiT/3ELn3RcV5hJMghpeAIhxfsUIg6mt12CBJBInWMV4VneoV7SfGv8xIwo2qNQ==}
    engines: {node: '>=14.0.0'}
    peerDependencies:
      rollup: ^1.20.0||^2.0.0||^3.0.0||^4.0.0
    peerDependenciesMeta:
      rollup:
        optional: true

  '@rollup/rollup-android-arm-eabi@4.40.2':
    resolution: {integrity: sha512-JkdNEq+DFxZfUwxvB58tHMHBHVgX23ew41g1OQinthJ+ryhdRk67O31S7sYw8u2lTjHUPFxwar07BBt1KHp/hg==}
    cpu: [arm]
    os: [android]

  '@rollup/rollup-android-arm64@4.40.2':
    resolution: {integrity: sha512-13unNoZ8NzUmnndhPTkWPWbX3vtHodYmy+I9kuLxN+F+l+x3LdVF7UCu8TWVMt1POHLh6oDHhnOA04n8oJZhBw==}
    cpu: [arm64]
    os: [android]

  '@rollup/rollup-darwin-arm64@4.40.2':
    resolution: {integrity: sha512-Gzf1Hn2Aoe8VZzevHostPX23U7N5+4D36WJNHK88NZHCJr7aVMG4fadqkIf72eqVPGjGc0HJHNuUaUcxiR+N/w==}
    cpu: [arm64]
    os: [darwin]

  '@rollup/rollup-darwin-x64@4.40.2':
    resolution: {integrity: sha512-47N4hxa01a4x6XnJoskMKTS8XZ0CZMd8YTbINbi+w03A2w4j1RTlnGHOz/P0+Bg1LaVL6ufZyNprSg+fW5nYQQ==}
    cpu: [x64]
    os: [darwin]

  '@rollup/rollup-freebsd-arm64@4.40.2':
    resolution: {integrity: sha512-8t6aL4MD+rXSHHZUR1z19+9OFJ2rl1wGKvckN47XFRVO+QL/dUSpKA2SLRo4vMg7ELA8pzGpC+W9OEd1Z/ZqoQ==}
    cpu: [arm64]
    os: [freebsd]

  '@rollup/rollup-freebsd-x64@4.40.2':
    resolution: {integrity: sha512-C+AyHBzfpsOEYRFjztcYUFsH4S7UsE9cDtHCtma5BK8+ydOZYgMmWg1d/4KBytQspJCld8ZIujFMAdKG1xyr4Q==}
    cpu: [x64]
    os: [freebsd]

  '@rollup/rollup-linux-arm-gnueabihf@4.40.2':
    resolution: {integrity: sha512-de6TFZYIvJwRNjmW3+gaXiZ2DaWL5D5yGmSYzkdzjBDS3W+B9JQ48oZEsmMvemqjtAFzE16DIBLqd6IQQRuG9Q==}
    cpu: [arm]
    os: [linux]

  '@rollup/rollup-linux-arm-musleabihf@4.40.2':
    resolution: {integrity: sha512-urjaEZubdIkacKc930hUDOfQPysezKla/O9qV+O89enqsqUmQm8Xj8O/vh0gHg4LYfv7Y7UsE3QjzLQzDYN1qg==}
    cpu: [arm]
    os: [linux]

  '@rollup/rollup-linux-arm64-gnu@4.40.2':
    resolution: {integrity: sha512-KlE8IC0HFOC33taNt1zR8qNlBYHj31qGT1UqWqtvR/+NuCVhfufAq9fxO8BMFC22Wu0rxOwGVWxtCMvZVLmhQg==}
    cpu: [arm64]
    os: [linux]

  '@rollup/rollup-linux-arm64-musl@4.40.2':
    resolution: {integrity: sha512-j8CgxvfM0kbnhu4XgjnCWJQyyBOeBI1Zq91Z850aUddUmPeQvuAy6OiMdPS46gNFgy8gN1xkYyLgwLYZG3rBOg==}
    cpu: [arm64]
    os: [linux]

  '@rollup/rollup-linux-loongarch64-gnu@4.40.2':
    resolution: {integrity: sha512-Ybc/1qUampKuRF4tQXc7G7QY9YRyeVSykfK36Y5Qc5dmrIxwFhrOzqaVTNoZygqZ1ZieSWTibfFhQ5qK8jpWxw==}
    cpu: [loong64]
    os: [linux]

  '@rollup/rollup-linux-powerpc64le-gnu@4.40.2':
    resolution: {integrity: sha512-3FCIrnrt03CCsZqSYAOW/k9n625pjpuMzVfeI+ZBUSDT3MVIFDSPfSUgIl9FqUftxcUXInvFah79hE1c9abD+Q==}
    cpu: [ppc64]
    os: [linux]

  '@rollup/rollup-linux-riscv64-gnu@4.40.2':
    resolution: {integrity: sha512-QNU7BFHEvHMp2ESSY3SozIkBPaPBDTsfVNGx3Xhv+TdvWXFGOSH2NJvhD1zKAT6AyuuErJgbdvaJhYVhVqrWTg==}
    cpu: [riscv64]
    os: [linux]

  '@rollup/rollup-linux-riscv64-musl@4.40.2':
    resolution: {integrity: sha512-5W6vNYkhgfh7URiXTO1E9a0cy4fSgfE4+Hl5agb/U1sa0kjOLMLC1wObxwKxecE17j0URxuTrYZZME4/VH57Hg==}
    cpu: [riscv64]
    os: [linux]

  '@rollup/rollup-linux-s390x-gnu@4.40.2':
    resolution: {integrity: sha512-B7LKIz+0+p348JoAL4X/YxGx9zOx3sR+o6Hj15Y3aaApNfAshK8+mWZEf759DXfRLeL2vg5LYJBB7DdcleYCoQ==}
    cpu: [s390x]
    os: [linux]

  '@rollup/rollup-linux-x64-gnu@4.40.2':
    resolution: {integrity: sha512-lG7Xa+BmBNwpjmVUbmyKxdQJ3Q6whHjMjzQplOs5Z+Gj7mxPtWakGHqzMqNER68G67kmCX9qX57aRsW5V0VOng==}
    cpu: [x64]
    os: [linux]

  '@rollup/rollup-linux-x64-musl@4.40.2':
    resolution: {integrity: sha512-tD46wKHd+KJvsmije4bUskNuvWKFcTOIM9tZ/RrmIvcXnbi0YK/cKS9FzFtAm7Oxi2EhV5N2OpfFB348vSQRXA==}
    cpu: [x64]
    os: [linux]

  '@rollup/rollup-win32-arm64-msvc@4.40.2':
    resolution: {integrity: sha512-Bjv/HG8RRWLNkXwQQemdsWw4Mg+IJ29LK+bJPW2SCzPKOUaMmPEppQlu/Fqk1d7+DX3V7JbFdbkh/NMmurT6Pg==}
    cpu: [arm64]
    os: [win32]

  '@rollup/rollup-win32-ia32-msvc@4.40.2':
    resolution: {integrity: sha512-dt1llVSGEsGKvzeIO76HToiYPNPYPkmjhMHhP00T9S4rDern8P2ZWvWAQUEJ+R1UdMWJ/42i/QqJ2WV765GZcA==}
    cpu: [ia32]
    os: [win32]

  '@rollup/rollup-win32-x64-msvc@4.40.2':
    resolution: {integrity: sha512-bwspbWB04XJpeElvsp+DCylKfF4trJDa2Y9Go8O6A7YLX2LIKGcNK/CYImJN6ZP4DcuOHB4Utl3iCbnR62DudA==}
    cpu: [x64]
    os: [win32]

  '@shikijs/core@3.4.0':
    resolution: {integrity: sha512-0YOzTSRDn/IAfQWtK791gs1u8v87HNGToU6IwcA3K7nPoVOrS2Dh6X6A6YfXgPTSkTwR5y6myk0MnI0htjnwrA==}

  '@shikijs/engine-javascript@3.4.0':
    resolution: {integrity: sha512-1ywDoe+z/TPQKj9Jw0eU61B003J9DqUFRfH+DVSzdwPUFhR7yOmfyLzUrFz0yw8JxFg/NgzXoQyyykXgO21n5Q==}

  '@shikijs/engine-oniguruma@3.4.0':
    resolution: {integrity: sha512-zwcWlZ4OQuJ/+1t32ClTtyTU1AiDkK1lhtviRWoq/hFqPjCNyLj22bIg9rB7BfoZKOEOfrsGz7No33BPCf+WlQ==}

  '@shikijs/langs@3.4.0':
    resolution: {integrity: sha512-bQkR+8LllaM2duU9BBRQU0GqFTx7TuF5kKlw/7uiGKoK140n1xlLAwCgXwSxAjJ7Htk9tXTFwnnsJTCU5nDPXQ==}

  '@shikijs/themes@3.4.0':
    resolution: {integrity: sha512-YPP4PKNFcFGLxItpbU0ZW1Osyuk8AyZ24YEFaq04CFsuCbcqydMvMUTi40V2dkc0qs1U2uZFrnU6s5zI6IH+uA==}

  '@shikijs/types@3.4.0':
    resolution: {integrity: sha512-EUT/0lGiE//7j5N/yTMNMT3eCWNcHJLrRKxT0NDXWIfdfSmFJKfPX7nMmRBrQnWboAzIsUziCThrYMMhjbMS1A==}

  '@shikijs/vscode-textmate@10.0.2':
    resolution: {integrity: sha512-83yeghZ2xxin3Nj8z1NMd/NCuca+gsYXswywDy5bHvwlWL8tpTQmzGeUuHd9FC3E/SBEMvzJRwWEOz5gGes9Qg==}

  '@swc/core-darwin-arm64@1.11.21':
    resolution: {integrity: sha512-v6gjw9YFWvKulCw3ZA1dY+LGMafYzJksm1mD4UZFZ9b36CyHFowYVYug1ajYRIRqEvvfIhHUNV660zTLoVFR8g==}
    engines: {node: '>=10'}
    cpu: [arm64]
    os: [darwin]

  '@swc/core-darwin-x64@1.11.21':
    resolution: {integrity: sha512-CUiTiqKlzskwswrx9Ve5NhNoab30L1/ScOfQwr1duvNlFvarC8fvQSgdtpw2Zh3MfnfNPpyLZnYg7ah4kbT9JQ==}
    engines: {node: '>=10'}
    cpu: [x64]
    os: [darwin]

  '@swc/core-linux-arm-gnueabihf@1.11.21':
    resolution: {integrity: sha512-YyBTAFM/QPqt1PscD8hDmCLnqPGKmUZpqeE25HXY8OLjl2MUs8+O4KjwPZZ+OGxpdTbwuWFyMoxjcLy80JODvg==}
    engines: {node: '>=10'}
    cpu: [arm]
    os: [linux]

  '@swc/core-linux-arm64-gnu@1.11.21':
    resolution: {integrity: sha512-DQD+ooJmwpNsh4acrftdkuwl5LNxxg8U4+C/RJNDd7m5FP9Wo4c0URi5U0a9Vk/6sQNh9aSGcYChDpqCDWEcBw==}
    engines: {node: '>=10'}
    cpu: [arm64]
    os: [linux]

  '@swc/core-linux-arm64-musl@1.11.21':
    resolution: {integrity: sha512-y1L49+snt1a1gLTYPY641slqy55QotPdtRK9Y6jMi4JBQyZwxC8swWYlQWb+MyILwxA614fi62SCNZNznB3XSA==}
    engines: {node: '>=10'}
    cpu: [arm64]
    os: [linux]

  '@swc/core-linux-x64-gnu@1.11.21':
    resolution: {integrity: sha512-NesdBXv4CvVEaFUlqKj+GA4jJMNUzK2NtKOrUNEtTbXaVyNiXjFCSaDajMTedEB0jTAd9ybB0aBvwhgkJUWkWA==}
    engines: {node: '>=10'}
    cpu: [x64]
    os: [linux]

  '@swc/core-linux-x64-musl@1.11.21':
    resolution: {integrity: sha512-qFV60pwpKVOdmX67wqQzgtSrUGWX9Cibnp1CXyqZ9Mmt8UyYGvmGu7p6PMbTyX7vdpVUvWVRf8DzrW2//wmVHg==}
    engines: {node: '>=10'}
    cpu: [x64]
    os: [linux]

  '@swc/core-win32-arm64-msvc@1.11.21':
    resolution: {integrity: sha512-DJJe9k6gXR/15ZZVLv1SKhXkFst8lYCeZRNHH99SlBodvu4slhh/MKQ6YCixINRhCwliHrpXPym8/5fOq8b7Ig==}
    engines: {node: '>=10'}
    cpu: [arm64]
    os: [win32]

  '@swc/core-win32-ia32-msvc@1.11.21':
    resolution: {integrity: sha512-TqEXuy6wedId7bMwLIr9byds+mKsaXVHctTN88R1UIBPwJA92Pdk0uxDgip0pEFzHB/ugU27g6d8cwUH3h2eIw==}
    engines: {node: '>=10'}
    cpu: [ia32]
    os: [win32]

  '@swc/core-win32-x64-msvc@1.11.21':
    resolution: {integrity: sha512-BT9BNNbMxdpUM1PPAkYtviaV0A8QcXttjs2MDtOeSqqvSJaPtyM+Fof2/+xSwQDmDEFzbGCcn75M5+xy3lGqpA==}
    engines: {node: '>=10'}
    cpu: [x64]
    os: [win32]

  '@swc/core@1.11.21':
    resolution: {integrity: sha512-/Y3BJLcwd40pExmdar8MH2UGGvCBrqNN7hauOMckrEX2Ivcbv3IMhrbGX4od1dnF880Ed8y/E9aStZCIQi0EGw==}
    engines: {node: '>=10'}
    peerDependencies:
      '@swc/helpers': '>=0.5.17'
    peerDependenciesMeta:
      '@swc/helpers':
        optional: true

  '@swc/counter@0.1.3':
    resolution: {integrity: sha512-e2BR4lsJkkRlKZ/qCHPw9ZaSxc0MVUd7gtbtaB7aMvHeJVYe8sOB8DBZkP2DtISHGSku9sCK6T6cnY0CtXrOCQ==}

  '@swc/helpers@0.5.17':
    resolution: {integrity: sha512-5IKx/Y13RsYd+sauPb2x+U/xZikHjolzfuDgTAl/Tdf3Q8rslRvC19NKDLgAJQ6wsqADk10ntlv08nPFw/gO/A==}

  '@swc/helpers@0.5.6':
    resolution: {integrity: sha512-aYX01Ke9hunpoCexYAgQucEpARGQ5w/cqHFrIR+e9gdKb1QWTsVJuTJ2ozQzIAxLyRQe/m+2RqzkyOOGiMKRQA==}

  '@swc/types@0.1.21':
    resolution: {integrity: sha512-2YEtj5HJVbKivud9N4bpPBAyZhj4S2Ipe5LkUG94alTpr7in/GU/EARgPAd3BwU+YOmFVJC2+kjqhGRi3r0ZpQ==}

  '@types/babel__core@7.20.5':
    resolution: {integrity: sha512-qoQprZvz5wQFJwMDqeseRXWv3rqMvhgpbXFfVyWhbx9X47POIA6i/+dXefEmZKoAgOaTdaIgNSMqMIU61yRyzA==}

  '@types/babel__generator@7.27.0':
    resolution: {integrity: sha512-ufFd2Xi92OAVPYsy+P4n7/U7e68fex0+Ee8gSG9KX7eo084CWiQ4sdxktvdl0bOPupXtVJPY19zk6EwWqUQ8lg==}

  '@types/babel__template@7.4.4':
    resolution: {integrity: sha512-h/NUaSyG5EyxBIp8YRxo4RMe2/qQgvyowRwVMzhYhBCONbW8PUsg4lkFMrhgZhUe5z3L3MiLDuvyJ/CaPa2A8A==}

  '@types/babel__traverse@7.20.7':
    resolution: {integrity: sha512-dkO5fhS7+/oos4ciWxyEyjWe48zmG6wbCheo/G2ZnHx4fs3EU6YC6UM8rk56gAjNJ9P3MTH2jo5jb92/K6wbng==}

  '@types/debug@4.1.12':
    resolution: {integrity: sha512-vIChWdVG3LG1SMxEvI/AK+FWJthlrqlTu7fbrlywTkkaONwk/UAGaULXRlf8vkzFBLVm0zkMdCquhL5aOjhXPQ==}

  '@types/estree-jsx@1.0.5':
    resolution: {integrity: sha512-52CcUVNFyfb1A2ALocQw/Dd1BQFNmSdkuC3BkZ6iqhdMfQz7JWOFRuJFloOzjk+6WijU56m9oKXFAXc7o3Towg==}

  '@types/estree@1.0.7':
    resolution: {integrity: sha512-w28IoSUCJpidD/TGviZwwMJckNESJZXFu7NBZ5YJ4mEUnNraUn9Pm8HSZm/jDF1pDWYKspWE7oVphigUPRakIQ==}

  '@types/file-saver@2.0.7':
    resolution: {integrity: sha512-dNKVfHd/jk0SkR/exKGj2ggkB45MAkzvWCaqLUUgkyjITkGNzH8H+yUwr+BLJUBjZOe9w8X3wgmXhZDRg1ED6A==}

  '@types/fontkit@2.0.8':
    resolution: {integrity: sha512-wN+8bYxIpJf+5oZdrdtaX04qUuWHcKxcDEgRS9Qm9ZClSHjzEn13SxUC+5eRM+4yXIeTYk8mTzLAWGF64847ew==}

  '@types/hast@3.0.4':
    resolution: {integrity: sha512-WPs+bbQw5aCj+x6laNGWLH3wviHtoCv/P3+otBhbOhJgG8qtpdAMlTCxLtsTWA7LH1Oh/bFCHsBn0TPS5m30EQ==}

  '@types/js-yaml@4.0.9':
    resolution: {integrity: sha512-k4MGaQl5TGo/iipqb2UDG2UwjXziSWkh0uysQelTlJpX1qGlpUZYm8PnO4DxG1qBomtJUdYJ6qR6xdIah10JLg==}

  '@types/lodash@4.17.16':
    resolution: {integrity: sha512-HX7Em5NYQAXKW+1T+FiuG27NGwzJfCX3s1GjOa7ujxZa52kjJLOr4FUxT+giF6Tgxv1e+/czV/iTtBw27WTU9g==}

  '@types/mdast@4.0.4':
    resolution: {integrity: sha512-kGaNbPh1k7AFzgpud/gMdvIm5xuECykRR+JnWKQno9TAXVa6WIVCGTPvYGekIDL4uwCZQSYbUxNBSb1aUo79oA==}

  '@types/mdx@2.0.13':
    resolution: {integrity: sha512-+OWZQfAYyio6YkJb3HLxDrvnx6SWWDbC0zVPfBRzUk0/nqoDyf6dNxQi3eArPe8rJ473nobTMQ/8Zk+LxJ+Yuw==}

  '@types/ms@2.1.0':
    resolution: {integrity: sha512-GsCCIZDE/p3i96vtEqx+7dBUGXrc7zeSK3wwPHIaRThS+9OhWIXRqzs4d6k1SVU8g91DrNRWxWUGhp5KXQb2VA==}

  '@types/nlcst@2.0.3':
    resolution: {integrity: sha512-vSYNSDe6Ix3q+6Z7ri9lyWqgGhJTmzRjZRqyq15N0Z/1/UnVsno9G/N40NBijoYx2seFDIl0+B2mgAb9mezUCA==}

  '@types/node@17.0.45':
    resolution: {integrity: sha512-w+tIMs3rq2afQdsPJlODhoUEKzFP1ayaoyl1CcnwtIlsVe7K7bA1NGm4s3PraqTLlXnbIN84zuBlxBWo1u9BLw==}

  '@types/node@22.1.0':
    resolution: {integrity: sha512-AOmuRF0R2/5j1knA3c6G3HOk523Ga+l+ZXltX8SF1+5oqcXijjfTd8fY3XRZqSihEu9XhtQnKYLmkFaoxgsJHw==}

  '@types/parse-json@4.0.2':
    resolution: {integrity: sha512-dISoDXWWQwUquiKsyZ4Ng+HX2KsPL7LyHKHQwgGFEA3IaKac4Obd+h2a/a6waisAoepJlBcx9paWqjA8/HVjCw==}

  '@types/prop-types@15.7.12':
    resolution: {integrity: sha512-5zvhXYtRNRluoE/jAp4GVsSduVUzNWKkOZrCDBWYtE7biZywwdC2AcEzg+cSMLFRfVgeAFqpfNabiPjxFddV1Q==}

  '@types/react-dom@19.1.3':
    resolution: {integrity: sha512-rJXC08OG0h3W6wDMFxQrZF00Kq6qQvw0djHRdzl3U5DnIERz0MRce3WVc7IS6JYBwtaP/DwYtRRjVlvivNveKg==}
    peerDependencies:
      '@types/react': ^19.0.0

  '@types/react-transition-group@4.4.10':
    resolution: {integrity: sha512-hT/+s0VQs2ojCX823m60m5f0sL5idt9SO6Tj6Dg+rdphGPIeJbJ6CxvBYkgkGKrYeDjvIpKTR38UzmtHJOGW3Q==}

  '@types/react@19.1.3':
    resolution: {integrity: sha512-dLWQ+Z0CkIvK1J8+wrDPwGxEYFA4RAyHoZPxHVGspYmFVnwGSNT24cGIhFJrtfRnWVuW8X7NO52gCXmhkVUWGQ==}

  '@types/sax@1.2.7':
    resolution: {integrity: sha512-rO73L89PJxeYM3s3pPPjiPgVVcymqU490g0YO5n5By0k2Erzj6tay/4lr1CHAAU4JyOWd1rpQ8bCf6cZfHU96A==}

  '@types/unist@2.0.11':
    resolution: {integrity: sha512-CmBKiL6NNo/OqgmMn95Fk9Whlp2mtvIv+KNpQKN2F4SjvrEesubTRWGYSg+BnWZOnlCaSTU1sMpsBOzgbYhnsA==}

  '@types/unist@3.0.3':
    resolution: {integrity: sha512-ko/gIFJRv177XgZsZcBwnqJN5x/Gien8qNOn0D5bQU/zAzVf9Zt3BlcUiLqhV9y4ARk0GbT3tnUiPNgnTXzc/Q==}

  '@ungap/structured-clone@1.3.0':
    resolution: {integrity: sha512-WmoN8qaIAo7WTYWbAZuG8PYEhn5fkz7dZrqTBZ7dtt//lL2Gwms1IcnQ5yHqjDfX8Ft5j4YzDM23f87zBfDe9g==}

  '@vitejs/plugin-react@4.4.1':
    resolution: {integrity: sha512-IpEm5ZmeXAP/osiBXVVP5KjFMzbWOonMs0NaQQl+xYnUAcq4oHUBsF2+p4MgKWG4YMmFYJU8A6sxRPuowllm6w==}
    engines: {node: ^14.18.0 || >=16.0.0}
    peerDependencies:
      vite: ^4.2.0 || ^5.0.0 || ^6.0.0

  '@vitest/coverage-istanbul@3.1.2':
    resolution: {integrity: sha512-PXjSd4g7SxlC9WJ00jbMMFJob+LcjXUYow5vpXuZe/acjhlEQgCaf6npm+W9Mg/ahiFKtIAHI+P8A9n2JfZilg==}
    peerDependencies:
      vitest: 3.1.2

  '@vitest/expect@3.1.2':
    resolution: {integrity: sha512-O8hJgr+zREopCAqWl3uCVaOdqJwZ9qaDwUP7vy3Xigad0phZe9APxKhPcDNqYYi0rX5oMvwJMSCAXY2afqeTSA==}

  '@vitest/mocker@3.1.2':
    resolution: {integrity: sha512-kOtd6K2lc7SQ0mBqYv/wdGedlqPdM/B38paPY+OwJ1XiNi44w3Fpog82UfOibmHaV9Wod18A09I9SCKLyDMqgw==}
    peerDependencies:
      msw: ^2.4.9
      vite: ^5.0.0 || ^6.0.0
    peerDependenciesMeta:
      msw:
        optional: true
      vite:
        optional: true

  '@vitest/pretty-format@3.1.2':
    resolution: {integrity: sha512-R0xAiHuWeDjTSB3kQ3OQpT8Rx3yhdOAIm/JM4axXxnG7Q/fS8XUwggv/A4xzbQA+drYRjzkMnpYnOGAc4oeq8w==}

  '@vitest/runner@3.1.2':
    resolution: {integrity: sha512-bhLib9l4xb4sUMPXnThbnhX2Yi8OutBMA8Yahxa7yavQsFDtwY/jrUZwpKp2XH9DhRFJIeytlyGpXCqZ65nR+g==}

  '@vitest/snapshot@3.1.2':
    resolution: {integrity: sha512-Q1qkpazSF/p4ApZg1vfZSQ5Yw6OCQxVMVrLjslbLFA1hMDrT2uxtqMaw8Tc/jy5DLka1sNs1Y7rBcftMiaSH/Q==}

  '@vitest/spy@3.1.2':
    resolution: {integrity: sha512-OEc5fSXMws6sHVe4kOFyDSj/+4MSwst0ib4un0DlcYgQvRuYQ0+M2HyqGaauUMnjq87tmUaMNDxKQx7wNfVqPA==}

  '@vitest/utils@3.1.2':
    resolution: {integrity: sha512-5GGd0ytZ7BH3H6JTj9Kw7Prn1Nbg0wZVrIvou+UWxm54d+WoXXgAgjFJ8wn3LdagWLFSEfpPeyYrByZaGEZHLg==}

  '@volar/kit@2.4.13':
    resolution: {integrity: sha512-x5b2JwVT+0YQcIR4uX0NaW9Ocf3ShQRvoA18OK9ZYoFyqIYnK/niuLc8uI7hcVaey2S3EPBe3QvLGD69DJ/t6Q==}
    peerDependencies:
      typescript: '*'

  '@volar/language-core@2.4.13':
    resolution: {integrity: sha512-MnQJ7eKchJx5Oz+YdbqyFUk8BN6jasdJv31n/7r6/WwlOOv7qzvot6B66887l2ST3bUW4Mewml54euzpJWA6bg==}

  '@volar/language-server@2.4.13':
    resolution: {integrity: sha512-g8ucG5+FJgQT2r+Te1Pk+ppoPHCwzJ54gq/oN1utjtA3+iE9hp5E+M60Ks+hhGrexUPC/E3EABDQlCagmEal+Q==}

  '@volar/language-service@2.4.13':
    resolution: {integrity: sha512-yngNLIxt1w3S60YLTRAa7MSE1IRmXcxGA9ttLjndY0Jc3owCFjeAWSPeXBILZBJOtdT8rP07JY1ozwUls/gvRg==}

  '@volar/source-map@2.4.13':
    resolution: {integrity: sha512-l/EBcc2FkvHgz2ZxV+OZK3kMSroMr7nN3sZLF2/f6kWW66q8+tEL4giiYyFjt0BcubqJhBt6soYIrAPhg/Yr+Q==}

  '@volar/typescript@2.4.13':
    resolution: {integrity: sha512-Ukz4xv84swJPupZeoFsQoeJEOm7U9pqsEnaGGgt5ni3SCTa22m8oJP5Nng3Wed7Uw5RBELdLxxORX8YhJPyOgQ==}

  '@vscode/emmet-helper@2.11.0':
    resolution: {integrity: sha512-QLxjQR3imPZPQltfbWRnHU6JecWTF1QSWhx3GAKQpslx7y3Dp6sIIXhKjiUJ/BR9FX8PVthjr9PD6pNwOJfAzw==}

  '@vscode/l10n@0.0.18':
    resolution: {integrity: sha512-KYSIHVmslkaCDyw013pphY+d7x1qV8IZupYfeIfzNA+nsaWHbn5uPuQRvdRFsa9zFzGeudPuoGoZ1Op4jrJXIQ==}

  '@zarrita/storage@0.1.1':
    resolution: {integrity: sha512-6/NUCvpzsIxfxeMv59jRTl/bOZg3GZfMP6iR8EIqrTaaE0S2jLL/ceX1OxcFBKnuA8/Z2YmgX4SFBHwFGrCcsw==}

  acorn-jsx@5.3.2:
    resolution: {integrity: sha512-rq9s+JNhf0IChjtDXxllJ7g41oZk5SlXtp0LHwyA5cejwn7vKmKp4pPri6YEePv2PU65sAsegbXtIinmDFDXgQ==}
    peerDependencies:
      acorn: ^6.0.0 || ^7.0.0 || ^8.0.0

  acorn@8.14.1:
    resolution: {integrity: sha512-OvQ/2pUDKmgfCg++xsTX1wGxfTaszcHVcTctW4UJB4hibJx2HXxxO5UmVgyjMa+ZDsiaf5wWLXYpRWMmBI0QHg==}
    engines: {node: '>=0.4.0'}
    hasBin: true

  ajv@8.17.1:
    resolution: {integrity: sha512-B/gBuNg5SiMTrPkC+A2+cW0RszwxYmn6VYxB/inlBStS5nx6xHIt/ehKRhIMhqusl7a8LjQoZnjCs5vhwxOQ1g==}

  ansi-align@3.0.1:
    resolution: {integrity: sha512-IOfwwBF5iczOjp/WeY4YxyjqAFMQoZufdQWDd19SEExbVLNXqvpzSJ/M7Za4/sCPmQ0+GRquoA7bGcINcxew6w==}

  ansi-regex@5.0.1:
    resolution: {integrity: sha512-quJQXlTSUGL2LH9SUXo8VwsY4soanhgo6LNSm84E1LBcE8s3O0wpdiRzyR9z/ZZJMlMWv37qOOb9pdJlMUEKFQ==}
    engines: {node: '>=8'}

  ansi-regex@6.1.0:
    resolution: {integrity: sha512-7HSX4QQb4CspciLpVFwyRe79O3xsIZDDLER21kERQ71oaPodF8jL725AgJMFAYbooIqolJoRLuM81SpeUkpkvA==}
    engines: {node: '>=12'}

  ansi-styles@4.3.0:
    resolution: {integrity: sha512-zbB9rCJAT1rbjiVDb2hqKFHNYLxgtk8NURxZ3IZwD3F6NtxbXZQCnnSi1Lkx+IDohdPlFp222wVALIheZJQSEg==}
    engines: {node: '>=8'}

  ansi-styles@6.2.1:
    resolution: {integrity: sha512-bN798gFfQX+viw3R7yrGWRqnrN2oRkEkUjjl4JNn4E8GxxbjtG3FbrEIIY3l8/hrwUwIeCZvi4QuOTP4MErVug==}
    engines: {node: '>=12'}

  anymatch@3.1.3:
    resolution: {integrity: sha512-KMReFUr0B4t+D+OBkjR3KYqvocp2XaSzO55UcB6mgQMd3KbcE+mWTyvVV7D/zsdEbNnV6acZUutkiHQXvTr1Rw==}
    engines: {node: '>= 8'}

  arg@5.0.2:
    resolution: {integrity: sha512-PYjyFOLKQ9y57JvQ6QLo8dAgNqswh8M1RMJYdQduT6xbWSgK36P/Z/v+p888pM69jMMfS8Xd8F6I1kQ/I9HUGg==}

  argparse@2.0.1:
    resolution: {integrity: sha512-8+9WqebbFzpX9OR+Wa6O29asIogeRMzcGtAINdpMHHyAg10f05aSFVBbcEqGf/PXw1EjAZ+q2/bEBg3DvurK3Q==}

  aria-query@5.3.2:
    resolution: {integrity: sha512-COROpnaoap1E2F000S62r6A60uHZnmlvomhfyT2DlTcrY1OrBKn2UhH7qn5wTC9zMvD0AY7csdPSNwKP+7WiQw==}
    engines: {node: '>= 0.4'}

  array-iterate@2.0.1:
    resolution: {integrity: sha512-I1jXZMjAgCMmxT4qxXfPXa6SthSoE8h6gkSI9BGGNv8mP8G/v0blc+qFnZu6K42vTOiuME596QaLO0TP3Lk0xg==}

  assertion-error@2.0.1:
    resolution: {integrity: sha512-Izi8RQcffqCeNVgFigKli1ssklIbpHnCYc6AknXGYoB6grJqyeby7jv12JUQgmTAnIDnbck1uxksT4dzN3PWBA==}
    engines: {node: '>=12'}

  astring@1.9.0:
    resolution: {integrity: sha512-LElXdjswlqjWrPpJFg1Fx4wpkOCxj1TDHlSV4PlaRxHGWko024xICaa97ZkMfs6DRKlCguiAI+rbXv5GWwXIkg==}
    hasBin: true

  astro-expressive-code@0.41.2:
    resolution: {integrity: sha512-HN0jWTnhr7mIV/2e6uu4PPRNNo/k4UEgTLZqbp3MrHU+caCARveG2yZxaZVBmxyiVdYqW5Pd3u3n2zjnshixbw==}
    peerDependencies:
      astro: ^4.0.0-beta || ^5.0.0-beta || ^3.3.0

  astro@5.8.0:
    resolution: {integrity: sha512-G57ELkdIntDiSrucA5lQaRtBOjquaZ9b9NIwoz2f471ZuuJcynLjWgItgBzlrz5UMY4WqnFbVWUCKlJb7nt9bA==}
    engines: {node: 18.20.8 || ^20.3.0 || >=22.0.0, npm: '>=9.6.5', pnpm: '>=7.1.0'}
    hasBin: true

  axobject-query@4.1.0:
    resolution: {integrity: sha512-qIj0G9wZbMGNLjLmg1PT6v2mE9AH2zlnADJD/2tC6E00hgmhUOfEB6greHPAfLRSufHqROIUTkw6E+M3lH0PTQ==}
    engines: {node: '>= 0.4'}

  babel-plugin-macros@3.1.0:
    resolution: {integrity: sha512-Cg7TFGpIr01vOQNODXOOaGz2NpCU5gl8x1qJFbb6hbZxR7XrcE2vtbAsTAbJ7/xwJtUuJEw8K8Zr/AE0LHlesg==}
    engines: {node: '>=10', npm: '>=6'}

  bail@2.0.2:
    resolution: {integrity: sha512-0xO6mYd7JB2YesxDKplafRpsiOzPt9V02ddPCLbY1xYGPOX24NTyN50qnUxgCPcSoYMhKpAuBTjQoRZCAkUDRw==}

  balanced-match@1.0.2:
    resolution: {integrity: sha512-3oSeUO0TMV67hN1AmbXsK4yaqU7tjiHlbxRDZOpH0KW9+CeX4bRAaX0Anxt0tx2MrpRpWwQaPwIlISEJhYU5Pw==}

  base-64@1.0.0:
    resolution: {integrity: sha512-kwDPIFCGx0NZHog36dj+tHiwP4QMzsZ3AgMViUBKI0+V5n4U0ufTCUMhnQ04diaRI8EX/QcPfql7zlhZ7j4zgg==}

  base-x@3.0.9:
    resolution: {integrity: sha512-H7JU6iBHTal1gp56aKoaa//YUxEaAOUiydvrV/pILqIHXTtqxSkATOnDA2u+jZ/61sD+L/412+7kzXRtWukhpQ==}

  base64-js@1.5.1:
    resolution: {integrity: sha512-AKpaYlHn8t4SVbOHCy+b5+KKgvR4vrsD8vbvrbiQJps7fKDTkjkDry6ji0rUJjC0kzbNePLwzxq8iypo41qeWA==}

  bcp-47-match@2.0.3:
    resolution: {integrity: sha512-JtTezzbAibu8G0R9op9zb3vcWZd9JF6M0xOYGPn0fNCd7wOpRB1mU2mH9T8gaBGbAAyIIVgB2G7xG0GP98zMAQ==}

  bcp-47@2.1.0:
    resolution: {integrity: sha512-9IIS3UPrvIa1Ej+lVDdDwO7zLehjqsaByECw0bu2RRGP73jALm6FYbzI5gWbgHLvNdkvfXB5YrSbocZdOS0c0w==}

  blob-to-buffer@1.2.9:
    resolution: {integrity: sha512-BF033y5fN6OCofD3vgHmNtwZWRcq9NLyyxyILx9hfMy1sXYy4ojFl765hJ2lP0YaN2fuxPaLO2Vzzoxy0FLFFA==}

  boolbase@1.0.0:
    resolution: {integrity: sha512-JZOSA7Mo9sNGB8+UjSgzdLtokWAky1zbztM3WRLCbZ70/3cTANmQmOdR7y2g+J0e2WXywy1yS468tY+IruqEww==}

  boxen@8.0.1:
    resolution: {integrity: sha512-F3PH5k5juxom4xktynS7MoFY+NUWH5LC4CnH11YB8NPew+HLpmBLCybSAEyb2F+4pRXhuhWqFesoQd6DAyc2hw==}
    engines: {node: '>=18'}

  brace-expansion@2.0.1:
    resolution: {integrity: sha512-XnAIvQ8eM+kC6aULx6wuQiwVsnzsi9d3WxzV3FpWTGA19F621kwdbsAcFKXgKUHZWsy+mY6iL1sHTxWEFCytDA==}

  braces@3.0.2:
    resolution: {integrity: sha512-b8um+L1RzM3WDSzvhm6gIz1yfTbBt6YTlcEKAvsmqCZZFw46z626lVj9j1yEPW33H5H+lBQpZMP1k8l+78Ha0A==}
    engines: {node: '>=8'}

  braces@3.0.3:
    resolution: {integrity: sha512-yQbXgO/OSZVD2IsiLlro+7Hf6Q18EJrKSEsdoMzKePKXct3gvD8oLcOQdIzGupr5Fj+EDe8gO/lxc1BzfMpxvA==}
    engines: {node: '>=8'}

  brotli@1.3.3:
    resolution: {integrity: sha512-oTKjJdShmDuGW94SyyaoQvAjf30dZaHnjJ8uAF+u2/vGJkJbJPJAT1gDiOJP5v1Zb6f9KEyW/1HpuaWIXtGHPg==}

  browserslist@4.24.4:
    resolution: {integrity: sha512-KDi1Ny1gSePi1vm0q4oxSF8b4DR44GF4BbmS2YdhPLOEqd8pDviZOGH/GsmRwoWJ2+5Lr085X7naowMwKHDG1A==}
    engines: {node: ^6 || ^7 || ^8 || ^9 || ^10 || ^11 || ^12 || >=13.7}
    hasBin: true

  browserslist@4.24.5:
    resolution: {integrity: sha512-FDToo4Wo82hIdgc1CQ+NQD0hEhmpPjrZ3hiUgwgOG6IuTdlpr8jdjyG24P6cNP1yJpTLzS5OcGgSw0xmDU1/Tw==}
    engines: {node: ^6 || ^7 || ^8 || ^9 || ^10 || ^11 || ^12 || >=13.7}
    hasBin: true

  buffer@6.0.0:
    resolution: {integrity: sha512-Sxdxq98A+Y9kRjO/3+mc2IAxIyTAKqzBiYKpeo5EluWnw9535rI4fN8DeMGsiQqpqqaWtFtTdxQgHnku6IEjCA==}

  cac@6.7.14:
    resolution: {integrity: sha512-b6Ilus+c3RrdDk+JhLKUAQfzzgLEPy6wcXqS7f/xe1EETvsDP6GORG7SFuOs6cID5YkqchW/LXZbX5bc8j7ZcQ==}
    engines: {node: '>=8'}

  callsites@3.1.0:
    resolution: {integrity: sha512-P8BjAsXvZS+VIDUI11hHCQEv74YT67YUi5JJFNWIqL235sBmjX4+qx9Muvls5ivyNENctx46xQLQ3aTuE7ssaQ==}
    engines: {node: '>=6'}

  camelcase@8.0.0:
    resolution: {integrity: sha512-8WB3Jcas3swSvjIeA2yvCJ+Miyz5l1ZmB6HFb9R1317dt9LCQoswg/BGrmAmkWVEszSrrg4RwmO46qIm2OEnSA==}
    engines: {node: '>=16'}

  caniuse-lite@1.0.30001713:
    resolution: {integrity: sha512-wCIWIg+A4Xr7NfhTuHdX+/FKh3+Op3LBbSp2N5Pfx6T/LhdQy3GTyoTg48BReaW/MyMNZAkTadsBtai3ldWK0Q==}

  caniuse-lite@1.0.30001716:
    resolution: {integrity: sha512-49/c1+x3Kwz7ZIWt+4DvK3aMJy9oYXXG6/97JKsnjdCk/6n9vVyWL8NAwVt95Lwt9eigI10Hl782kDfZUUlRXw==}

  ccount@2.0.1:
    resolution: {integrity: sha512-eyrF0jiFpY+3drT6383f1qhkbGsLSifNAjA61IUjZjmLCWjItY6LB9ft9YhoDgwfmclB2zhu51Lc7+95b8NRAg==}

  chai@5.2.0:
    resolution: {integrity: sha512-mCuXncKXk5iCLhfhwTc0izo0gtEmpz5CtG2y8GiOINBlMVS6v8TMRc5TaLWKS6692m9+dVVfzgeVxR5UxWHTYw==}
    engines: {node: '>=12'}

  chalk@4.1.2:
    resolution: {integrity: sha512-oKnbhFyRIXpUuez8iBMmyEa4nbj4IOQyuhc/wy9kY7/WVPcwIO9VA668Pu8RkO7+0G76SLROeyw9CpQ061i4mA==}
    engines: {node: '>=10'}

  chalk@5.4.1:
    resolution: {integrity: sha512-zgVZuo2WcZgfUEmsn6eO3kINexW8RAE4maiQ8QNs8CtpPCSyMiYsULR3HQYkm3w8FIA3SberyMJMSldGsW+U3w==}
    engines: {node: ^12.17.0 || ^14.13 || >=16.0.0}

  character-entities-html4@2.1.0:
    resolution: {integrity: sha512-1v7fgQRj6hnSwFpq1Eu0ynr/CDEw0rXo2B61qXrLNdHZmPKgb7fqS1a2JwF0rISo9q77jDI8VMEHoApn8qDoZA==}

  character-entities-legacy@3.0.0:
    resolution: {integrity: sha512-RpPp0asT/6ufRm//AJVwpViZbGM/MkjQFxJccQRHmISF/22NBtsHqAWmL+/pmkPWoIUJdWyeVleTl1wydHATVQ==}

  character-entities@2.0.2:
    resolution: {integrity: sha512-shx7oQ0Awen/BRIdkjkvz54PnEEI/EjwXDSIZp86/KKdbafHh1Df/RYGBhn4hbe2+uKC9FnT5UCEdyPz3ai9hQ==}

  character-reference-invalid@2.0.1:
    resolution: {integrity: sha512-iBZ4F4wRbyORVsu0jPV7gXkOsGYjGHPmAyv+HiHG8gi5PtC9KI2j1+v8/tlibRvjoWX027ypmG/n0HtO5t7unw==}

  check-error@2.1.1:
    resolution: {integrity: sha512-OAlb+T7V4Op9OwdkjmguYRqncdlx5JiofwOAUkmTF+jNdHwzTaTs4sRAGpzLF3oOz5xAyDGrPgeIDFQmDOTiJw==}
    engines: {node: '>= 16'}

  chokidar@4.0.3:
    resolution: {integrity: sha512-Qgzu8kfBvo+cA4962jnP1KkS6Dop5NS6g7R5LFYJr4b8Ub94PPQXUksCw9PvXoeXPRRddRNC5C1JQUR2SMGtnA==}
    engines: {node: '>= 14.16.0'}

  chrome-trace-event@1.0.3:
    resolution: {integrity: sha512-p3KULyQg4S7NIHixdwbGX+nFHkoBiA4YQmyWtjb8XngSKV124nJmRysgAeujbUVb15vh+RvFUfCPqU7rXk+hZg==}
    engines: {node: '>=6.0'}

  ci-info@4.2.0:
    resolution: {integrity: sha512-cYY9mypksY8NRqgDB1XD1RiJL338v/551niynFTGkZOO2LHuB2OmOYxDIe/ttN9AHwrqdum1360G3ald0W9kCg==}
    engines: {node: '>=8'}

  cli-boxes@3.0.0:
    resolution: {integrity: sha512-/lzGpEWL/8PfI0BmBOPRwp0c/wFNX1RdUML3jK/RcSBA9T8mZDdQpqYBKtCFTOfQbwPqWEOpjqW+Fnayc0969g==}
    engines: {node: '>=10'}

  cliui@8.0.1:
    resolution: {integrity: sha512-BSeNnyus75C4//NQ9gQt1/csTXyo/8Sb+afLAkzAptFuMsod9HFokGNudZpi/oQV73hnVK+sR+5PVRMd+Dr7YQ==}
    engines: {node: '>=12'}

  clone@2.1.2:
    resolution: {integrity: sha512-3Pe/CF1Nn94hyhIYpjtiLhdCoEoz0DqQ+988E9gmeEdQZlojxnOb74wctFyuwWQHzqyf9X7C7MG8juUpqBJT8w==}
    engines: {node: '>=0.8'}

  clsx@2.1.1:
    resolution: {integrity: sha512-eYm0QWBtUrBWZWG0d386OGAw16Z995PiOVo2B7bjWSbHedGl5e0ZWaq65kOGgUSNesEIDkB9ISbTg/JK9dhCZA==}
    engines: {node: '>=6'}

  collapse-white-space@2.1.0:
    resolution: {integrity: sha512-loKTxY1zCOuG4j9f6EPnuyyYkf58RnhhWTvRoZEokgB+WbdXehfjFviyOVYkqzEWz1Q5kRiZdBYS5SwxbQYwzw==}

  color-convert@2.0.1:
    resolution: {integrity: sha512-RRECPsj7iu/xb5oKYcsFHSppFNnsj/52OVTRKb4zP5onXwVF3zVmmToNcOfGC+CRDpfK/U584fMg38ZHCaElKQ==}
    engines: {node: '>=7.0.0'}

  color-name@1.1.4:
    resolution: {integrity: sha512-dOy+3AuW3a2wNbZHIuMZpTcgjGuLU/uBL/ubcZF9OXbDo8ff4O8yVp5Bf0efS8uEoYo5q4Fx7dY9OgQGXgAsQA==}

  color-string@1.9.1:
    resolution: {integrity: sha512-shrVawQFojnZv6xM40anx4CkoDP+fZsw/ZerEMsW/pyzsRbElpsL/DBVW7q3ExxwusdNXI3lXpuhEZkzs8p5Eg==}

  color@4.2.3:
    resolution: {integrity: sha512-1rXeuUUiGGrykh+CeBdu5Ie7OJwinCgQY0bc7GCRxy5xVHy+moaqkpL/jqQq0MtQOeYcrqEz4abc5f0KtU7W4A==}
    engines: {node: '>=12.5.0'}

  comma-separated-tokens@2.0.3:
    resolution: {integrity: sha512-Fu4hJdvzeylCfQPp9SGWidpzrMs7tTrlu6Vb8XGaRGck8QSNZJJp538Wrb60Lax4fPwR64ViY468OIUTbRlGZg==}

  commander@12.1.0:
    resolution: {integrity: sha512-Vw8qHK3bZM9y/P10u3Vib8o/DdkvA2OtPtZvD871QKjy74Wj1WSKFILMPRPSdUSx5RFK1arlJzEtA4PkFgnbuA==}
    engines: {node: '>=18'}

  common-ancestor-path@1.0.1:
    resolution: {integrity: sha512-L3sHRo1pXXEqX8VU28kfgUY+YGsk09hPqZiZmLacNib6XNTCM8ubYeT7ryXQw8asB1sKgcU5lkB7ONug08aB8w==}

  convert-source-map@1.9.0:
    resolution: {integrity: sha512-ASFBup0Mz1uyiIjANan1jzLQami9z1PoYSZCiiYW2FczPbenXc45FZdBZLzOT+r6+iciuEModtmCti+hjaAk0A==}

  convert-source-map@2.0.0:
    resolution: {integrity: sha512-Kvp459HrV2FEJ1CAsi1Ku+MY3kasH19TFykTz2xWmMeq6bk2NU3XXvfJ+Q61m0xktWwt+1HSYf3JZsTms3aRJg==}

  cookie-es@1.2.2:
    resolution: {integrity: sha512-+W7VmiVINB+ywl1HGXJXmrqkOhpKrIiVZV6tQuV54ZyQC7MMuBt81Vc336GMLoHBq5hV/F9eXgt5Mnx0Rha5Fg==}

  cookie@1.0.2:
    resolution: {integrity: sha512-9Kr/j4O16ISv8zBBhJoi4bXOYNTkFLOqSL3UDB0njXxCXNezjeyVrJyGOWtgfs/q2km1gwBcfH8q1yEGoMYunA==}
    engines: {node: '>=18'}

  cosmiconfig@7.1.0:
    resolution: {integrity: sha512-AdmX6xUzdNASswsFtmwSt7Vj8po9IuqXm0UXz7QKPuEUmPB4XyjGfaAr2PSuELMwkRMVH1EpIkX5bTZGRB3eCA==}
    engines: {node: '>=10'}

  cosmiconfig@8.3.6:
    resolution: {integrity: sha512-kcZ6+W5QzcJ3P1Mt+83OUv/oHFqZHIx8DuxG6eZ5RGMERoLqp4BuGjhHLYGK+Kf5XVkQvqBSmAy/nGWN3qDgEA==}
    engines: {node: '>=14'}
    peerDependencies:
      typescript: '>=4.9.5'
    peerDependenciesMeta:
      typescript:
        optional: true

  cross-fetch@3.2.0:
    resolution: {integrity: sha512-Q+xVJLoGOeIMXZmbUK4HYk+69cQH6LudR0Vu/pRm2YlU/hDV9CiS0gKUMaWY5f2NeUH9C1nV3bsTlCo0FsTV1Q==}

  cross-spawn@7.0.6:
    resolution: {integrity: sha512-uV2QOWP2nWzsy2aMp8aRibhi9dlzF5Hgh5SHaB9OiTGEyDTiJJyx0uy51QXdyWbtAHNua4XJzUKca3OzKUd3vA==}
    engines: {node: '>= 8'}

  crossws@0.3.5:
    resolution: {integrity: sha512-ojKiDvcmByhwa8YYqbQI/hg7MEU0NC03+pSdEq4ZUnZR9xXpwk7E43SMNGkn+JxJGPFtNvQ48+vV2p+P1ml5PA==}

  css-selector-parser@3.1.2:
    resolution: {integrity: sha512-WfUcL99xWDs7b3eZPoRszWVfbNo8ErCF15PTvVROjkShGlAfjIkG6hlfj/sl6/rfo5Q9x9ryJ3VqVnAZDA+gcw==}

  css-tree@3.1.0:
    resolution: {integrity: sha512-0eW44TGN5SQXU1mWSkKwFstI/22X2bG1nYzZTYMAWjylYURhse752YgbE4Cx46AC+bAvI+/dYTPRk1LqSUnu6w==}
    engines: {node: ^10 || ^12.20.0 || ^14.13.0 || >=15.0.0}

  cssesc@3.0.0:
    resolution: {integrity: sha512-/Tb/JcjK111nNScGob5MNtsntNM1aCNUDipB/TkwZFhyDrrE47SOx/18wF2bbjgc3ZzCSKW1T5nt5EbFoAz/Vg==}
    engines: {node: '>=4'}
    hasBin: true

  csstype@3.1.3:
    resolution: {integrity: sha512-M1uQkMl8rQK/szD0LNhtqxIPLpimGm8sOBwU7lLnCpSbTyY3yeU1Vc7l4KT5zT4s/yOxHH5O7tIuuLOCnLADRw==}

  debug@4.4.0:
    resolution: {integrity: sha512-6WTZ/IxCY/T6BALoZHaE4ctp9xm+Z5kY/pzYaCHRFeyVhojxlrm+46y68HA6hr0TcwEssoxNiDEUJQjfPZ/RYA==}
    engines: {node: '>=6.0'}
    peerDependencies:
      supports-color: '*'
    peerDependenciesMeta:
      supports-color:
        optional: true

  decode-named-character-reference@1.1.0:
    resolution: {integrity: sha512-Wy+JTSbFThEOXQIR2L6mxJvEs+veIzpmqD7ynWxMXGpnk3smkHQOp6forLdHsKpAMW9iJpaBBIxz285t1n1C3w==}

  deep-eql@5.0.2:
    resolution: {integrity: sha512-h5k/5U50IJJFpzfL6nO9jaaumfjO/f2NjK/oYB2Djzm4p9L+3T9qWpZqZ2hAbLPuuYq9wrU08WQyBTL5GbPk5Q==}
    engines: {node: '>=6'}

  defu@6.1.4:
    resolution: {integrity: sha512-mEQCMmwJu317oSz8CwdIOdwf3xMif1ttiM8LTufzc3g6kR+9Pe236twL8j3IYT1F7GfRgGcW6MWxzZjLIkuHIg==}

  dequal@2.0.3:
    resolution: {integrity: sha512-0je+qPKHEMohvfRTCEo3CrPG6cAzAYgmzKyxRiYSSDkS6eGJdyVJm7WaYA5ECaAD9wLB2T4EEeymA5aFVcYXCA==}
    engines: {node: '>=6'}

  destr@2.0.5:
    resolution: {integrity: sha512-ugFTXCtDZunbzasqBxrK93Ik/DRYsO6S/fedkWEMKqt04xZ4csmnmwGDBAb07QWNaGMAmnTIemsYZCksjATwsA==}

  detect-libc@1.0.3:
    resolution: {integrity: sha512-pGjwhsmsp4kL2RTz08wcOlGN83otlqHeD/Z5T8GXZB+/YcpQ/dgo+lbU8ZsGxV0HIvqqxo9l7mqYwyYMD9bKDg==}
    engines: {node: '>=0.10'}
    hasBin: true

  detect-libc@2.0.4:
    resolution: {integrity: sha512-3UDv+G9CsCKO1WKMGw9fwq/SWJYbI0c5Y7LU1AXYoDdbhE2AHQ6N6Nb34sG8Fj7T5APy8qXDCKuuIHd1BR0tVA==}
    engines: {node: '>=8'}

  deterministic-object-hash@2.0.2:
    resolution: {integrity: sha512-KxektNH63SrbfUyDiwXqRb1rLwKt33AmMv+5Nhsw1kqZ13SJBRTgZHtGbE+hH3a1mVW1cz+4pqSWVPAtLVXTzQ==}
    engines: {node: '>=18'}

  devalue@5.1.1:
    resolution: {integrity: sha512-maua5KUiapvEwiEAe+XnlZ3Rh0GD+qI1J/nb9vrJc3muPXvcF/8gXYTWF76+5DAqHyDUtOIImEuo0YKE9mshVw==}

  devlop@1.1.0:
    resolution: {integrity: sha512-RWmIqhcFf1lRYBvNmr7qTNuyCt/7/ns2jbpp1+PalgE/rDQcBT0fioSMUpJ93irlUhC5hrg4cYqe6U+0ImW0rA==}

  dfa@1.2.0:
    resolution: {integrity: sha512-ED3jP8saaweFTjeGX8HQPjeC1YYyZs98jGNZx6IiBvxW7JG5v492kamAQB3m2wop07CvU/RQmzcKr6bgcC5D/Q==}

  diff@5.2.0:
    resolution: {integrity: sha512-uIFDxqpRZGZ6ThOk84hEfqWoHx2devRFvpTZcTHur85vImfaxUbTW9Ryh4CpCuDnToOP1CEtXKIgytHBPVff5A==}
    engines: {node: '>=0.3.1'}

  direction@2.0.1:
    resolution: {integrity: sha512-9S6m9Sukh1cZNknO1CWAr2QAWsbKLafQiyM5gZ7VgXHeuaoUwffKN4q6NC4A/Mf9iiPlOXQEKW/Mv/mh9/3YFA==}
    hasBin: true

  dlv@1.1.3:
    resolution: {integrity: sha512-+HlytyjlPKnIG8XuRG8WvmBP8xs8P71y+SKKS6ZXWoEgLuePxtDoUEiH7WkdePWrQ5JBpE6aoVqfZfJUQkjXwA==}

  dom-helpers@5.2.1:
    resolution: {integrity: sha512-nRCa7CK3VTrM2NmGkIy4cbK7IZlgBE/PYMn55rrXefr5xXDP0LdtfPnblFDoVdcAfslJ7or6iqAUnx0CCGIWQA==}

  dom-serializer@1.4.1:
    resolution: {integrity: sha512-VHwB3KfrcOOkelEG2ZOfxqLZdfkil8PtJi4P8N2MMXucZq2yLp75ClViUlOVwyoHEDjYU433Aq+5zWP61+RGag==}

  dom-serializer@2.0.0:
    resolution: {integrity: sha512-wIkAryiqt/nV5EQKqQpo3SToSOV9J0DnbJqwK7Wv/Trc92zIAYZ4FlMu+JPFW1DfGFt81ZTCGgDEabffXeLyJg==}

  domelementtype@2.3.0:
    resolution: {integrity: sha512-OLETBj6w0OsagBwdXnPdN0cnMfF9opN69co+7ZrbfPGrdpPVNBUj02spi6B1N7wChLQiPn4CSH/zJvXw56gmHw==}

  domhandler@4.3.1:
    resolution: {integrity: sha512-GrwoxYN+uWlzO8uhUXRl0P+kHE4GtVPfYzVLcUxPL7KNdHKj66vvlhiweIHqYYXWlw+T8iLMp42Lm67ghw4WMQ==}
    engines: {node: '>= 4'}

  domhandler@5.0.3:
    resolution: {integrity: sha512-cgwlv/1iFQiFnU96XXgROh8xTeetsnJiDsTc7TYCLFd9+/WNkIqPTxiM/8pSd8VIrhXGTf1Ny1q1hquVqDJB5w==}
    engines: {node: '>= 4'}

  domutils@2.8.0:
    resolution: {integrity: sha512-w96Cjofp72M5IIhpjgobBimYEfoPjx1Vx0BSX9P30WBdZW2WIKU0T1Bd0kz2eNZ9ikjKgHbEyKx8BB6H1L3h3A==}

  domutils@3.2.2:
    resolution: {integrity: sha512-6kZKyUajlDuqlHKVX1w7gyslj9MPIXzIFiz/rGu35uC1wMi+kMhQwGhl4lt9unC9Vb9INnY9Z3/ZA3+FhASLaw==}

  dotenv-expand@11.0.7:
    resolution: {integrity: sha512-zIHwmZPRshsCdpMDyVsqGmgyP0yT8GAgXUnkdAoJisxvf33k7yO6OuoKmcTGuXPWSsm8Oh88nZicRLA9Y0rUeA==}
    engines: {node: '>=12'}

  dotenv@16.5.0:
    resolution: {integrity: sha512-m/C+AwOAr9/W1UOIZUo232ejMNnJAJtYQjUbHoNTBNTJSvqzzDh7vnrei3o3r3m9blf6ZoDkvcw0VmozNRFJxg==}
    engines: {node: '>=12'}

  dset@3.1.4:
    resolution: {integrity: sha512-2QF/g9/zTaPDc3BjNcVTGoBbXBgYfMTTceLaYcFJ/W9kggFUkhxD/hMEeuLKbugyef9SqAx8cpgwlIP/jinUTA==}
    engines: {node: '>=4'}

  eastasianwidth@0.2.0:
    resolution: {integrity: sha512-I88TYZWc9XiYHRQ4/3c5rjjfgkjhLyW2luGIheGERbNQ6OY7yTybanSpDXZa8y7VUP9YmDcYa+eyq4ca7iLqWA==}

  electron-to-chromium@1.5.136:
    resolution: {integrity: sha512-kL4+wUTD7RSA5FHx5YwWtjDnEEkIIikFgWHR4P6fqjw1PPLlqYkxeOb++wAauAssat0YClCy8Y3C5SxgSkjibQ==}

  electron-to-chromium@1.5.149:
    resolution: {integrity: sha512-UyiO82eb9dVOx8YO3ajDf9jz2kKyt98DEITRdeLPstOEuTlLzDA4Gyq5K9he71TQziU5jUVu2OAu5N48HmQiyQ==}

  emmet@2.4.11:
    resolution: {integrity: sha512-23QPJB3moh/U9sT4rQzGgeyyGIrcM+GH5uVYg2C6wZIxAIJq7Ng3QLT79tl8FUwDXhyq9SusfknOrofAKqvgyQ==}

  emoji-regex@10.4.0:
    resolution: {integrity: sha512-EC+0oUMY1Rqm4O6LLrgjtYDvcVYTy7chDnM4Q7030tP4Kwj3u/pR6gP9ygnp2CJMK5Gq+9Q2oqmrFJAz01DXjw==}

  emoji-regex@8.0.0:
    resolution: {integrity: sha512-MSjYzcWNOA0ewAHpz0MxpYFvwg6yjy1NG3xteoqz644VCo/RPgnr1/GGt+ic3iJTzQ8Eu3TdM14SawnVUmGE6A==}

  emoji-regex@9.2.2:
    resolution: {integrity: sha512-L18DaJsXSUk2+42pv8mLs5jJT2hqFkFE4j21wOmgbUqsZ2hL72NsUU785g9RXgo3s0ZNgVl42TiHp3ZtOv/Vyg==}

  entities@2.2.0:
    resolution: {integrity: sha512-p92if5Nz619I0w+akJrLZH0MX0Pb5DX39XOwQTtXSdQQOaYH03S1uIQp4mhOZtAXrxq4ViO67YTiLBo2638o9A==}

  entities@3.0.1:
    resolution: {integrity: sha512-WiyBqoomrwMdFG1e0kqvASYfnlb0lp8M5o5Fw2OFq1hNZxxcNk8Ik0Xm7LxzBhuidnZB/UtBqVCgUz3kBOP51Q==}
    engines: {node: '>=0.12'}

  entities@4.5.0:
    resolution: {integrity: sha512-V0hjH4dGPh9Ao5p0MoRY6BVqtwCjhz6vI5LT8AJ55H+4g9/4vbHx1I54fS0XuclLhDHArPQCiMjDxjaL8fPxhw==}
    engines: {node: '>=0.12'}

  entities@6.0.0:
    resolution: {integrity: sha512-aKstq2TDOndCn4diEyp9Uq/Flu2i1GlLkc6XIDQSDMuaFE3OPW5OphLCyQ5SpSJZTb4reN+kTcYru5yIfXoRPw==}
    engines: {node: '>=0.12'}

  error-ex@1.3.2:
    resolution: {integrity: sha512-7dFHNmqeFSEt2ZBsCriorKnn3Z2pj+fd9kmI6QoWw4//DL+icEBfc0U7qJCisqrTsKTjw4fNFy2pW9OqStD84g==}

  es-module-lexer@1.7.0:
    resolution: {integrity: sha512-jEQoCwk8hyb2AZziIOLhDqpm5+2ww5uIE6lkO/6jcOCusfk6LhMHpXXfBLXTZ7Ydyt0j4VoUQv6uGNYbdW+kBA==}

  esast-util-from-estree@2.0.0:
    resolution: {integrity: sha512-4CyanoAudUSBAn5K13H4JhsMH6L9ZP7XbLVe/dKybkxMO7eDyLsT8UHl9TRNrU2Gr9nz+FovfSIjuXWJ81uVwQ==}

  esast-util-from-js@2.0.1:
    resolution: {integrity: sha512-8Ja+rNJ0Lt56Pcf3TAmpBZjmx8ZcK5Ts4cAzIOjsjevg9oSXJnl6SUQ2EevU8tv3h6ZLWmoKL5H4fgWvdvfETw==}

  esbuild@0.21.5:
    resolution: {integrity: sha512-mg3OPMV4hXywwpoDxu3Qda5xCKQi+vCTZq8S9J/EpkhB2HzKXq4SNFZE3+NK93JYxc8VMSep+lOUSC/RVKaBqw==}
    engines: {node: '>=12'}
    hasBin: true

  esbuild@0.25.4:
    resolution: {integrity: sha512-8pgjLUcUjcgDg+2Q4NYXnPbo/vncAY4UmyaCm0jZevERqCHZIaWwdJHkf8XQtu4AxSKCdvrUbT0XUr1IdZzI8Q==}
    engines: {node: '>=18'}
    hasBin: true

  escalade@3.2.0:
    resolution: {integrity: sha512-WUj2qlxaQtO4g6Pq5c29GTcWGDyd8itL8zTlipgECz3JesAiiOKotd8JU6otB3PACgG6xkJUyVhboMS+bje/jA==}
    engines: {node: '>=6'}

  escape-string-regexp@4.0.0:
    resolution: {integrity: sha512-TtpcNJ3XAzx3Gq8sWRzJaVajRs0uVxA2YAkdb1jm2YkPz4G6egUFAyA3n5vtEIZefPk5Wa4UXbKuS5fKkJWdgA==}
    engines: {node: '>=10'}

  escape-string-regexp@5.0.0:
    resolution: {integrity: sha512-/veY75JbMK4j1yjvuUxuVsiS/hr/4iHs9FTT6cgTexxdE0Ly/glccBAkloH/DofkjRbZU3bnoj38mOmhkZ0lHw==}
    engines: {node: '>=12'}

  estree-util-attach-comments@3.0.0:
    resolution: {integrity: sha512-cKUwm/HUcTDsYh/9FgnuFqpfquUbwIqwKM26BVCGDPVgvaCl/nDCCjUfiLlx6lsEZ3Z4RFxNbOQ60pkaEwFxGw==}

  estree-util-build-jsx@3.0.1:
    resolution: {integrity: sha512-8U5eiL6BTrPxp/CHbs2yMgP8ftMhR5ww1eIKoWRMlqvltHF8fZn5LRDvTKuxD3DUn+shRbLGqXemcP51oFCsGQ==}

  estree-util-is-identifier-name@3.0.0:
    resolution: {integrity: sha512-hFtqIDZTIUZ9BXLb8y4pYGyk6+wekIivNVTcmvk8NoOh+VeRn5y6cEHzbURrWbfp1fIqdVipilzj+lfaadNZmg==}

  estree-util-scope@1.0.0:
    resolution: {integrity: sha512-2CAASclonf+JFWBNJPndcOpA8EMJwa0Q8LUFJEKqXLW6+qBvbFZuF5gItbQOs/umBUkjviCSDCbBwU2cXbmrhQ==}

  estree-util-to-js@2.0.0:
    resolution: {integrity: sha512-WDF+xj5rRWmD5tj6bIqRi6CkLIXbbNQUcxQHzGysQzvHmdYG2G7p/Tf0J0gpxGgkeMZNTIjT/AoSvC9Xehcgdg==}

  estree-util-visit@2.0.0:
    resolution: {integrity: sha512-m5KgiH85xAhhW8Wta0vShLcUvOsh3LLPI2YVwcbio1l7E09NTLL1EyMZFM1OyWowoH0skScNbhOPl4kcBgzTww==}

  estree-walker@2.0.2:
    resolution: {integrity: sha512-Rfkk/Mp/DL7JVje3u18FxFujQlTNR2q6QfMSMB7AvCBx91NGj/ba3kCfza0f6dVDbw7YlRf/nDrn7pQrCCyQ/w==}

  estree-walker@3.0.3:
    resolution: {integrity: sha512-7RUKfXgSMMkzt6ZuXmqapOurLGPPfgj6l9uRZ7lRGolvk0y2yocc35LdcxKC5PQZdn2DMqioAQ2NoWcrTKmm6g==}

  eventemitter3@5.0.1:
    resolution: {integrity: sha512-GWkBvjiSZK87ELrYOSESUYeVIc9mvLLf/nXalMOS5dYrgZq9o5OVkbZAVM06CVxYsCwH9BDZFPlQTlPA1j4ahA==}

  expect-type@1.2.1:
    resolution: {integrity: sha512-/kP8CAwxzLVEeFrMm4kMmy4CCDlpipyA7MYLVrdJIkV0fYF0UaigQHRsxHiuY/GEea+bh4KSv3TIlgr+2UL6bw==}
    engines: {node: '>=12.0.0'}

  expressive-code@0.41.2:
    resolution: {integrity: sha512-aLZiZaqorRtNExtGpUjK9zFH9aTpWeoTXMyLo4b4IcuXfPqtLPPxhRm/QlPb8QqIcMMXnSiGRHSFpQfX0m7HJw==}

  extend@3.0.2:
    resolution: {integrity: sha512-fjquC59cD7CyW6urNXK0FBufkZcoiGG80wTuPujX590cB5Ttln20E2UB4S/WARVqhXffZl2LNgS+gQdPIIim/g==}

  fast-deep-equal@3.1.3:
    resolution: {integrity: sha512-f3qQ9oQy9j2AhBe/H9VC91wLmKBCCU/gDOnKNAYG5hswO7BLKj09Hc5HYNz9cGI++xlpDCIgDaitVs03ATR84Q==}

  fast-glob@3.3.3:
    resolution: {integrity: sha512-7MptL8U0cqcFdzIzwOTHoilX9x5BrNqye7Z/LuC7kCMRio1EMSyqRK3BEAUD7sXRq4iT4AzTVuZdhgQ2TCvYLg==}
    engines: {node: '>=8.6.0'}

  fast-uri@3.0.6:
    resolution: {integrity: sha512-Atfo14OibSv5wAp4VWNsFYE1AchQRTv9cBGWET4pZWHzYshFSS9NQI6I57rdKn9croWVMbYFbLhJ+yJvmZIIHw==}

  fastq@1.19.1:
    resolution: {integrity: sha512-GwLTyxkCXjXbxqIhTsMI2Nui8huMPtnxg7krajPJAjnEG/iiOS7i+zCtWGZR9G0NBKbXKh6X9m9UIsYX/N6vvQ==}

  fdir@6.4.4:
    resolution: {integrity: sha512-1NZP+GK4GfuAv3PqKvxQRDMjdSRZjnkq7KfhlNrCNNlZ0ygQFpebfrnfnq/W7fpUnAv9aGWmY1zKx7FYL3gwhg==}
    peerDependencies:
      picomatch: ^3 || ^4
    peerDependenciesMeta:
      picomatch:
        optional: true

  fflate@0.8.2:
    resolution: {integrity: sha512-cPJU47OaAoCbg0pBvzsgpTPhmhqI5eJjh/JIu8tPj5q+T7iLvW/JAYUqmE7KOB4R1ZyEhzBaIQpQpardBF5z8A==}

  file-saver@2.0.5:
    resolution: {integrity: sha512-P9bmyZ3h/PRG+Nzga+rbdI4OEpNDzAVyy74uVO9ATgzLK6VtAsYybF/+TOCvrc0MO793d6+42lLyZTw7/ArVzA==}

  fill-range@7.0.1:
    resolution: {integrity: sha512-qOo9F+dMUmC2Lcb4BbVvnKJxTPjCm+RRpe4gDuGrzkL7mEVl/djYSu2OdQ2Pa302N4oqkSg9ir6jaLWJ2USVpQ==}
    engines: {node: '>=8'}

  fill-range@7.1.1:
    resolution: {integrity: sha512-YsGpe3WHLK8ZYi4tWDg2Jy3ebRz2rXowDxnld4bkQB00cc/1Zw9AWnC0i9ztDJitivtQvaI9KaLyKrc+hBW0yg==}
    engines: {node: '>=8'}

  find-root@1.1.0:
    resolution: {integrity: sha512-NKfW6bec6GfKc0SGx1e07QZY9PE99u0Bft/0rzSD5k3sO/vwkVUpDUKVm5Gpp5Ue3YfShPFTX2070tDs5kB9Ng==}

  flattie@1.1.1:
    resolution: {integrity: sha512-9UbaD6XdAL97+k/n+N7JwX46K/M6Zc6KcFYskrYL8wbBV/Uyk0CTAMY0VT+qiK5PM7AIc9aTWYtq65U7T+aCNQ==}
    engines: {node: '>=8'}

  fontace@0.3.0:
    resolution: {integrity: sha512-czoqATrcnxgWb/nAkfyIrRp6Q8biYj7nGnL6zfhTcX+JKKpWHFBnb8uNMw/kZr7u++3Y3wYSYoZgHkCcsuBpBg==}

  fontkit@2.0.4:
    resolution: {integrity: sha512-syetQadaUEDNdxdugga9CpEYVaQIxOwk7GlwZWWZ19//qW4zE5bknOKeMBDYAASwnpaSHKJITRLMF9m1fp3s6g==}

  foreground-child@3.3.1:
    resolution: {integrity: sha512-gIXjKqtFuWEgzFRJA9WCQeSJLZDjgJUOMCMzxtvFq/37KojM1BFGufqsCy0r4qSQmYLsZYMeyRqzIWOMup03sw==}
    engines: {node: '>=14'}

  fsevents@2.3.3:
    resolution: {integrity: sha512-5xoDfX+fL7faATnagmWPpbFtwh/R77WmMMqqHGS65C3vvB0YHrgF+B1YmZ3441tMj5n63k0212XNoJwzlhffQw==}
    engines: {node: ^8.16.0 || ^10.6.0 || >=11.0.0}
    os: [darwin]

  function-bind@1.1.2:
    resolution: {integrity: sha512-7XHNxH7qX9xG5mIwxkhumTox/MIRNcOgDrxWsMt2pAr23WHp6MrRlN7FBSFpCpr+oVO0F744iUgR82nJMfG2SA==}

  gensync@1.0.0-beta.2:
    resolution: {integrity: sha512-3hN7NaskYvMDLQY55gnW3NQ+mesEAepTqlg+VEbj7zzqEMBVNhzcGYYeqFo/TlYz6eQiFcp1HcsCZO+nGgS8zg==}
    engines: {node: '>=6.9.0'}

  get-caller-file@2.0.5:
    resolution: {integrity: sha512-DyFP3BM/3YHTQOCUL/w0OZHR0lpKeGrxotcHWcqNEdnltqFwXVfhEBQ94eIo34AfQpo0rGki4cyIiftY06h2Fg==}
    engines: {node: 6.* || 8.* || >= 10.*}

  get-east-asian-width@1.3.0:
    resolution: {integrity: sha512-vpeMIQKxczTD/0s2CdEWHcb0eeJe6TFjxb+J5xgX7hScxqrGuyjmv4c1D4A/gelKfyox0gJJwIHF+fLjeaM8kQ==}
    engines: {node: '>=18'}

  get-port@4.2.0:
    resolution: {integrity: sha512-/b3jarXkH8KJoOMQc3uVGHASwGLPq3gSFJ7tgJm2diza+bydJPTGOibin2steecKeOylE8oY2JERlVWkAJO6yw==}
    engines: {node: '>=6'}

  github-slugger@2.0.0:
    resolution: {integrity: sha512-IaOQ9puYtjrkq7Y0Ygl9KDZnrf/aiUJYUpVf89y8kyaxbRG7Y1SrX/jaumrv81vc61+kiMempujsM3Yw7w5qcw==}

  glob-parent@5.1.2:
    resolution: {integrity: sha512-AOIgSQCepiJYwP3ARnGx+5VnTu2HBYdzbGP45eLw1vr3zB3vZLeyed1sC9hnbcOc9/SrMyM5RPQrkGz4aS9Zow==}
    engines: {node: '>= 6'}

  glob@10.4.5:
    resolution: {integrity: sha512-7Bv8RF0k6xjo7d4A/PxYLbUCfb6c+Vpd2/mB2yRDlew7Jb5hEXiCD9ibfO7wpk8i4sevK6DFny9h7EYbM3/sHg==}
    hasBin: true

  globals@11.12.0:
    resolution: {integrity: sha512-WOBp/EEGUiIsJSp7wcv/y6MO+lV9UoncWqxuFfm8eBwzWNgyfBd6Gz+IeKQ9jCmyhoH99g15M3T+QaVHFjizVA==}
    engines: {node: '>=4'}

  globals@13.24.0:
    resolution: {integrity: sha512-AhO5QUcj8llrbG09iWhPU2B204J1xnPeL8kQmVorSsy+Sjj1sk8gIyh6cUocGmH4L0UuhAJy+hJMRA4mgA4mFQ==}
    engines: {node: '>=8'}

  h3@1.15.3:
    resolution: {integrity: sha512-z6GknHqyX0h9aQaTx22VZDf6QyZn+0Nh+Ym8O/u0SGSkyF5cuTJYKlc8MkzW3Nzf9LE1ivcpmYC3FUGpywhuUQ==}

  has-flag@4.0.0:
    resolution: {integrity: sha512-EykJT/Q1KjTWctppgIAgfSO0tKVuZUjhgMr17kqTumMl6Afv3EISleU7qZUzoXDFTAHTDC4NOoG/ZxU3EvlMPQ==}
    engines: {node: '>=8'}

  hasown@2.0.2:
    resolution: {integrity: sha512-0hJU9SCPvmMzIBdZFqNPXWa6dqh7WdH0cII9y+CyS8rG3nL48Bclra9HmKhVVUHyPWNH5Y7xDwAB7bfgSjkUMQ==}
    engines: {node: '>= 0.4'}

  hast-util-embedded@3.0.0:
    resolution: {integrity: sha512-naH8sld4Pe2ep03qqULEtvYr7EjrLK2QHY8KJR6RJkTUjPGObe1vnx585uzem2hGra+s1q08DZZpfgDVYRbaXA==}

  hast-util-format@1.1.0:
    resolution: {integrity: sha512-yY1UDz6bC9rDvCWHpx12aIBGRG7krurX0p0Fm6pT547LwDIZZiNr8a+IHDogorAdreULSEzP82Nlv5SZkHZcjA==}

  hast-util-from-html@2.0.3:
    resolution: {integrity: sha512-CUSRHXyKjzHov8yKsQjGOElXy/3EKpyX56ELnkHH34vDVw1N1XSQ1ZcAvTyAPtGqLTuKP/uxM+aLkSPqF/EtMw==}

  hast-util-from-parse5@8.0.3:
    resolution: {integrity: sha512-3kxEVkEKt0zvcZ3hCRYI8rqrgwtlIOFMWkbclACvjlDw8Li9S2hk/d51OI0nr/gIpdMHNepwgOKqZ/sy0Clpyg==}

  hast-util-has-property@3.0.0:
    resolution: {integrity: sha512-MNilsvEKLFpV604hwfhVStK0usFY/QmM5zX16bo7EjnAEGofr5YyI37kzopBlZJkHD4t887i+q/C8/tr5Q94cA==}

  hast-util-is-body-ok-link@3.0.1:
    resolution: {integrity: sha512-0qpnzOBLztXHbHQenVB8uNuxTnm/QBFUOmdOSsEn7GnBtyY07+ENTWVFBAnXd/zEgd9/SUG3lRY7hSIBWRgGpQ==}

  hast-util-is-element@3.0.0:
    resolution: {integrity: sha512-Val9mnv2IWpLbNPqc/pUem+a7Ipj2aHacCwgNfTiK0vJKl0LF+4Ba4+v1oPHFpf3bLYmreq0/l3Gud9S5OH42g==}

  hast-util-minify-whitespace@1.0.1:
    resolution: {integrity: sha512-L96fPOVpnclQE0xzdWb/D12VT5FabA7SnZOUMtL1DbXmYiHJMXZvFkIZfiMmTCNJHUeO2K9UYNXoVyfz+QHuOw==}

  hast-util-parse-selector@4.0.0:
    resolution: {integrity: sha512-wkQCkSYoOGCRKERFWcxMVMOcYE2K1AaNLU8DXS9arxnLOUEWbOXKXiJUNzEpqZ3JOKpnha3jkFrumEjVliDe7A==}

  hast-util-phrasing@3.0.1:
    resolution: {integrity: sha512-6h60VfI3uBQUxHqTyMymMZnEbNl1XmEGtOxxKYL7stY2o601COo62AWAYBQR9lZbYXYSBoxag8UpPRXK+9fqSQ==}

  hast-util-raw@9.1.0:
    resolution: {integrity: sha512-Y8/SBAHkZGoNkpzqqfCldijcuUKh7/su31kEBp67cFY09Wy0mTRgtsLYsiIxMJxlu0f6AA5SUTbDR8K0rxnbUw==}

  hast-util-select@6.0.4:
    resolution: {integrity: sha512-RqGS1ZgI0MwxLaKLDxjprynNzINEkRHY2i8ln4DDjgv9ZhcYVIHN9rlpiYsqtFwrgpYU361SyWDQcGNIBVu3lw==}

  hast-util-to-estree@3.1.3:
    resolution: {integrity: sha512-48+B/rJWAp0jamNbAAf9M7Uf//UVqAoMmgXhBdxTDJLGKY+LRnZ99qcG+Qjl5HfMpYNzS5v4EAwVEF34LeAj7w==}

  hast-util-to-html@9.0.5:
    resolution: {integrity: sha512-OguPdidb+fbHQSU4Q4ZiLKnzWo8Wwsf5bZfbvu7//a9oTYoqD/fWpe96NuHkoS9h0ccGOTe0C4NGXdtS0iObOw==}

  hast-util-to-jsx-runtime@2.3.6:
    resolution: {integrity: sha512-zl6s8LwNyo1P9uw+XJGvZtdFF1GdAkOg8ujOw+4Pyb76874fLps4ueHXDhXWdk6YHQ6OgUtinliG7RsYvCbbBg==}

  hast-util-to-parse5@8.0.0:
    resolution: {integrity: sha512-3KKrV5ZVI8if87DVSi1vDeByYrkGzg4mEfeu4alwgmmIeARiBLKCZS2uw5Gb6nU9x9Yufyj3iudm6i7nl52PFw==}

  hast-util-to-string@3.0.1:
    resolution: {integrity: sha512-XelQVTDWvqcl3axRfI0xSeoVKzyIFPwsAGSLIsKdJKQMXDYJS4WYrBNF/8J7RdhIcFI2BOHgAifggsvsxp/3+A==}

  hast-util-to-text@4.0.2:
    resolution: {integrity: sha512-KK6y/BN8lbaq654j7JgBydev7wuNMcID54lkRav1P0CaE1e47P72AWWPiGKXTJU271ooYzcvTAn/Zt0REnvc7A==}

  hast-util-whitespace@3.0.0:
    resolution: {integrity: sha512-88JUN06ipLwsnv+dVn+OIYOvAuvBMy/Qoi6O7mQHxdPXpjy+Cd6xRkWwux7DKO+4sYILtLBRIKgsdpS2gQc7qw==}

  hastscript@9.0.1:
    resolution: {integrity: sha512-g7df9rMFX/SPi34tyGCyUBREQoKkapwdY/T04Qn9TDWfHhAYt4/I0gMVirzK5wEzeUqIjEB+LXC/ypb7Aqno5w==}

  hoist-non-react-statics@3.3.2:
    resolution: {integrity: sha512-/gGivxi8JPKWNm/W0jSmzcMPpfpPLc3dY/6GxhX2hQ9iGj3aDfklV4ET7NjKpSinLpJ5vafa9iiGIEZg10SfBw==}

  html-escaper@2.0.2:
    resolution: {integrity: sha512-H2iMtd0I4Mt5eYiapRdIDjp+XzelXQ0tFE4JS7YFwFevXXMmOp9myNrUvCg0D6ws8iqkRPBfKHgbwig1SmlLfg==}

  html-escaper@3.0.3:
    resolution: {integrity: sha512-RuMffC89BOWQoY0WKGpIhn5gX3iI54O6nRA0yC124NYVtzjmFWBIiFd8M0x+ZdX0P9R4lADg1mgP8C7PxGOWuQ==}

  html-void-elements@3.0.0:
    resolution: {integrity: sha512-bEqo66MRXsUGxWHV5IP0PUiAWwoEjba4VCzg0LjFJBpchPaTfyfCKTG6bc5F8ucKec3q5y6qOdGyYTSBEvhCrg==}

  html-whitespace-sensitive-tag-names@3.0.1:
    resolution: {integrity: sha512-q+310vW8zmymYHALr1da4HyXUQ0zgiIwIicEfotYPWGN0OJVEN/58IJ3A4GBYcEq3LGAZqKb+ugvP0GNB9CEAA==}

  htmlnano@2.1.0:
    resolution: {integrity: sha512-jVGRE0Ep9byMBKEu0Vxgl8dhXYOUk0iNQ2pjsG+BcRB0u0oDF5A9p/iBGMg/PGKYUyMD0OAGu8dVT5Lzj8S58g==}
    peerDependencies:
      cssnano: ^6.0.0
      postcss: ^8.3.11
      purgecss: ^5.0.0
      relateurl: ^0.2.7
      srcset: 4.0.0
      svgo: ^3.0.2
      terser: ^5.10.0
      uncss: ^0.17.3
    peerDependenciesMeta:
      cssnano:
        optional: true
      postcss:
        optional: true
      purgecss:
        optional: true
      relateurl:
        optional: true
      srcset:
        optional: true
      svgo:
        optional: true
      terser:
        optional: true
      uncss:
        optional: true

  htmlparser2@7.2.0:
    resolution: {integrity: sha512-H7MImA4MS6cw7nbyURtLPO1Tms7C5H602LRETv95z1MxO/7CP7rDVROehUYeYBUYEON94NXXDEPmZuq+hX4sog==}

  htmlparser2@9.1.0:
    resolution: {integrity: sha512-5zfg6mHUoaer/97TxnGpxmbR7zJtPwIYFMZ/H5ucTlPZhKvtum05yiPK3Mgai3a0DyVxv7qYqoweaEd2nrYQzQ==}

  http-cache-semantics@4.1.1:
    resolution: {integrity: sha512-er295DKPVsV82j5kw1Gjt+ADA/XYHsajl82cGNQG2eyoPkvgUhX+nDIyelzhIWbbsXP39EHcI6l5tYs2FYqYXQ==}

  i18next@23.16.8:
    resolution: {integrity: sha512-06r/TitrM88Mg5FdUXAKL96dJMzgqLE5dv3ryBAra4KCwD9mJ4ndOTS95ZuymIGoE+2hzfdaMak2X11/es7ZWg==}

  ieee754@1.2.1:
    resolution: {integrity: sha512-dcyqhDvX1C46lXZcVqCpK+FtMRQVdIMN6/Df5js2zouUsqG7I6sFxitIC+7KYK29KdXOLHdu9zL4sFnoVQnqaA==}

  import-fresh@3.3.0:
    resolution: {integrity: sha512-veYYhQa+D1QBKznvhUHxb8faxlrwUnxseDAbAp457E0wLNio2bOSKnjYDhMj+YiAq61xrMGhQk9iXVk5FzgQMw==}
    engines: {node: '>=6'}

  import-meta-resolve@4.1.0:
    resolution: {integrity: sha512-I6fiaX09Xivtk+THaMfAwnA3MVA5Big1WHF1Dfx9hFuvNIWpXnorlkzhcQf6ehrqQiiZECRt1poOAkPmer3ruw==}

  inline-style-parser@0.2.4:
    resolution: {integrity: sha512-0aO8FkhNZlj/ZIbNi7Lxxr12obT7cL1moPfE4tg1LkX7LlLfC6DeX4l2ZEud1ukP9jNQyNnfzQVqwbwmAATY4Q==}

  iron-webcrypto@1.2.1:
    resolution: {integrity: sha512-feOM6FaSr6rEABp/eDfVseKyTMDt+KGpeB35SkVn9Tyn0CqvVsY3EwI0v5i8nMHyJnzCIQf7nsy3p41TPkJZhg==}

  is-alphabetical@2.0.1:
    resolution: {integrity: sha512-FWyyY60MeTNyeSRpkM2Iry0G9hpr7/9kD40mD/cGQEuilcZYS4okz8SN2Q6rLCJ8gbCt6fN+rC+6tMGS99LaxQ==}

  is-alphanumerical@2.0.1:
    resolution: {integrity: sha512-hmbYhX/9MUMF5uh7tOXyK/n0ZvWpad5caBA17GsC6vyuCqaWliRG5K1qS9inmUhEMaOBIW7/whAnSwveW/LtZw==}

  is-arrayish@0.2.1:
    resolution: {integrity: sha512-zz06S8t0ozoDXMG+ube26zeCTNXcKIPJZJi8hBrF4idCLms4CG9QtK7qBl1boi5ODzFpjswb5JPmHCbMpjaYzg==}

  is-arrayish@0.3.2:
    resolution: {integrity: sha512-eVRqCvVlZbuw3GrM63ovNSNAeA1K16kaR/LRY/92w0zxQ5/1YzwblUX652i4Xs9RwAGjW9d9y6X88t8OaAJfWQ==}

  is-core-module@2.13.1:
    resolution: {integrity: sha512-hHrIjvZsftOsvKSn2TRYl63zvxsgE0K+0mYMoH6gD4omR5IWB2KynivBQczo3+wF1cCkjzvptnI9Q0sPU66ilw==}

  is-decimal@2.0.1:
    resolution: {integrity: sha512-AAB9hiomQs5DXWcRB1rqsxGUstbRroFOPPVAomNk/3XHR5JyEZChOyTWe2oayKnsSsr/kcGqF+z6yuH6HHpN0A==}

  is-docker@3.0.0:
    resolution: {integrity: sha512-eljcgEDlEns/7AXFosB5K/2nCM4P7FQPkGc/DWLy5rmFEWvZayGrik1d9/QIY5nJ4f9YsVvBkA6kJpHn9rISdQ==}
    engines: {node: ^12.20.0 || ^14.13.1 || >=16.0.0}
    hasBin: true

  is-extglob@2.1.1:
    resolution: {integrity: sha512-SbKbANkN603Vi4jEZv49LeVJMn4yGwsbzZworEoyEiutsN3nJYdbO36zfhGJ6QEDpOZIFkDtnq5JRxmvl3jsoQ==}
    engines: {node: '>=0.10.0'}

  is-fullwidth-code-point@3.0.0:
    resolution: {integrity: sha512-zymm5+u+sCsSWyD9qNaejV3DFvhCKclKdizYaJUuHA83RLjb7nSuGnddCHGv0hk+KY7BMAlsWeK4Ueg6EV6XQg==}
    engines: {node: '>=8'}

  is-glob@4.0.3:
    resolution: {integrity: sha512-xelSayHH36ZgE7ZWhli7pW34hNbNl8Ojv5KVmkJD4hBdD3th8Tfk9vYasLM+mXWOZhFkgZfxhLSnrwRr4elSSg==}
    engines: {node: '>=0.10.0'}

  is-hexadecimal@2.0.1:
    resolution: {integrity: sha512-DgZQp241c8oO6cA1SbTEWiXeoxV42vlcJxgH+B3hi1AiqqKruZR3ZGF8In3fj4+/y/7rHvlOZLZtgJ/4ttYGZg==}

  is-inside-container@1.0.0:
    resolution: {integrity: sha512-KIYLCCJghfHZxqjYBE7rEy0OBuTd5xCHS7tHVgvCLkx7StIoaxwNW3hCALgEUjFfeRk+MG/Qxmp/vtETEF3tRA==}
    engines: {node: '>=14.16'}
    hasBin: true

  is-json@2.0.1:
    resolution: {integrity: sha512-6BEnpVn1rcf3ngfmViLM6vjUjGErbdrL4rwlv+u1NO1XO8kqT4YGL8+19Q+Z/bas8tY90BTWMk2+fW1g6hQjbA==}

  is-number@7.0.0:
    resolution: {integrity: sha512-41Cifkg6e8TylSpdtTpeLVMqvSBEVzTttHvERD741+pnZ8ANv0004MRL43QKPDlK9cGvNp6NZWZUBlbGXYxxng==}
    engines: {node: '>=0.12.0'}

  is-plain-obj@4.1.0:
    resolution: {integrity: sha512-+Pgi+vMuUNkJyExiMBt5IlFoMyKnr5zhJ4Uspz58WOhBF5QoIZkFyNHIbBAtHwzVAgk5RtndVNsDRN61/mmDqg==}
    engines: {node: '>=12'}

  is-wsl@3.1.0:
    resolution: {integrity: sha512-UcVfVfaK4Sc4m7X3dUSoHoozQGBEFeDC+zVo06t98xe8CzHSZZBekNXH+tu0NalHolcJ/QAGqS46Hef7QXBIMw==}
    engines: {node: '>=16'}

  isexe@2.0.0:
    resolution: {integrity: sha512-RHxMLp9lnKHGHRng9QFhRCMbYAcVpn69smSGcq3f36xjgVVWThj4qqLbTLlq7Ssj8B+fIQ1EuCEGI2lKsyQeIw==}

  istanbul-lib-coverage@3.2.2:
    resolution: {integrity: sha512-O8dpsF+r0WV/8MNRKfnmrtCWhuKjxrq2w+jpzBL5UZKTi2LeVWnWOmWRxFlesJONmc+wLAGvKQZEOanko0LFTg==}
    engines: {node: '>=8'}

  istanbul-lib-instrument@6.0.3:
    resolution: {integrity: sha512-Vtgk7L/R2JHyyGW07spoFlB8/lpjiOLTjMdms6AFMraYt3BaJauod/NGrfnVG/y4Ix1JEuMRPDPEj2ua+zz1/Q==}
    engines: {node: '>=10'}

  istanbul-lib-report@3.0.1:
    resolution: {integrity: sha512-GCfE1mtsHGOELCU8e/Z7YWzpmybrx/+dSTfLrvY8qRmaY6zXTKWn6WQIjaAFw069icm6GVMNkgu0NzI4iPZUNw==}
    engines: {node: '>=10'}

  istanbul-lib-source-maps@5.0.6:
    resolution: {integrity: sha512-yg2d+Em4KizZC5niWhQaIomgf5WlL4vOOjZ5xGCmF8SnPE/mDWWXgvRExdcpCgh9lLRRa1/fSYp2ymmbJ1pI+A==}
    engines: {node: '>=10'}

  istanbul-reports@3.1.7:
    resolution: {integrity: sha512-BewmUXImeuRk2YY0PVbxgKAysvhRPUQE0h5QRM++nVWyubKGV0l8qQ5op8+B2DOmwSe63Jivj0BjkPQVf8fP5g==}
    engines: {node: '>=8'}

  jackspeak@3.4.3:
    resolution: {integrity: sha512-OGlZQpz2yfahA/Rd1Y8Cd9SIEsqvXkLVoSw/cgwhnhFMDbsQFeZYoJJ7bIZBS9BcamUW96asq/npPWugM+RQBw==}

  js-tokens@4.0.0:
    resolution: {integrity: sha512-RdJUflcE3cUzKiMqQgsCu06FPu9UdIJO0beYbPhHN4k6apgJtifcoCtT9bcxOpYBtpD2kCM6Sbzg4CausW/PKQ==}

  js-yaml@4.1.0:
    resolution: {integrity: sha512-wpxZs9NoxZaJESJGIZTyDEaYpl0FKSA+FB9aJiyemKhMwkxQg63h4T1KJgUGHpTqPDNRcmmYLugrRjJlBtWvRA==}
    hasBin: true

  jsesc@3.1.0:
    resolution: {integrity: sha512-/sM3dO2FOzXjKQhJuo0Q173wf2KOo8t4I8vHy6lF9poUp7bKT0/NHE8fPX23PwfhnykfqnC2xRxOnVw5XuGIaA==}
    engines: {node: '>=6'}
    hasBin: true

  json-parse-even-better-errors@2.3.1:
    resolution: {integrity: sha512-xyFwyhro/JEof6Ghe2iz2NcXoj2sloNsWr/XsERDK/oiPCfaNhl5ONfp+jQdAZRQQ0IJWNzH9zIZF7li91kh2w==}

  json-schema-traverse@1.0.0:
    resolution: {integrity: sha512-NM8/P9n3XjXhIZn1lLhkFaACTOURQXjWhV4BA/RnOv8xvgqtqpAX9IO4mRQxSx1Rlo4tqzeqb0sOlruaOy3dug==}

  json5@2.2.3:
    resolution: {integrity: sha512-XmOWe7eyHYH14cLdVPoyg+GOH3rYX++KpzrylJwSW98t3Nk+U8XOl8FWKOgwtzdb8lXGf6zYwDUzeHMWfxasyg==}
    engines: {node: '>=6'}
    hasBin: true

  jsonc-parser@2.3.1:
    resolution: {integrity: sha512-H8jvkz1O50L3dMZCsLqiuB2tA7muqbSg1AtGEkN0leAqGjsUzDJir3Zwr02BhqdcITPg3ei3mZ+HjMocAknhhg==}

  jsonc-parser@3.3.1:
    resolution: {integrity: sha512-HUgH65KyejrUFPvHFPbqOY0rsFip3Bo5wb4ngvdi1EpCYWUQDC5V+Y7mZws+DLkr4M//zQJoanu1SP+87Dv1oQ==}

  kiwi-schema@0.5.0:
    resolution: {integrity: sha512-X+FpfU0yTEtc6aTHS7VwbOpvQwRt70+pXXWRI5fd6CvWhe7pSVC854TVo4Zo0x5/wwcWj+/9KUlXpdcP0dY9AA==}
    hasBin: true

  kleur@3.0.3:
    resolution: {integrity: sha512-eTIzlVOSUR+JxdDFepEYcBMtZ9Qqdef+rnzWdRZuMbOywu5tO2w2N7rqjoANZ5k9vywhL6Br1VRjUIgTQx4E8w==}
    engines: {node: '>=6'}

  kleur@4.1.5:
    resolution: {integrity: sha512-o+NO+8WrRiQEE4/7nwRJhN1HWpVmJm511pBHUxPLtp0BUISzlBplORYSmTclCnJvQq2tKu/sgl3xVpkc7ZWuQQ==}
    engines: {node: '>=6'}

  klona@2.0.6:
    resolution: {integrity: sha512-dhG34DXATL5hSxJbIexCft8FChFXtmskoZYnoPWjXQuebWYCNkVeV3KkGegCK9CP1oswI/vQibS2GY7Em/sJJA==}
    engines: {node: '>= 8'}

  lightningcss-darwin-arm64@1.24.0:
    resolution: {integrity: sha512-rTNPkEiynOu4CfGdd5ZfVOQe2gd2idfQd4EfX1l2ZUUwd+2SwSdbb7cG4rlwfnZckbzCAygm85xkpekRE5/wFw==}
    engines: {node: '>= 12.0.0'}
    cpu: [arm64]
    os: [darwin]

  lightningcss-darwin-x64@1.24.0:
    resolution: {integrity: sha512-4KCeF2RJjzp9xdGY8zIH68CUtptEg8uz8PfkHvsIdrP4t9t5CIgfDBhiB8AmuO75N6SofdmZexDZIKdy9vA7Ww==}
    engines: {node: '>= 12.0.0'}
    cpu: [x64]
    os: [darwin]

  lightningcss-freebsd-x64@1.24.0:
    resolution: {integrity: sha512-FJAYlek1wXuVTsncNU0C6YD41q126dXcIUm97KAccMn9C4s/JfLSqGWT2gIzAblavPFkyGG2gIADTWp3uWfN1g==}
    engines: {node: '>= 12.0.0'}
    cpu: [x64]
    os: [freebsd]

  lightningcss-linux-arm-gnueabihf@1.24.0:
    resolution: {integrity: sha512-N55K6JqzMx7C0hYUu1YmWqhkHwzEJlkQRMA6phY65noO0I1LOAvP4wBIoFWrzRE+O6zL0RmXJ2xppqyTbk3sYw==}
    engines: {node: '>= 12.0.0'}
    cpu: [arm]
    os: [linux]

  lightningcss-linux-arm64-gnu@1.24.0:
    resolution: {integrity: sha512-MqqUB2TpYtFWeBvvf5KExDdClU3YGLW5bHKs50uKKootcvG9KoS7wYwd5UichS+W3mYLc5yXUPGD1DNWbLiYKw==}
    engines: {node: '>= 12.0.0'}
    cpu: [arm64]
    os: [linux]

  lightningcss-linux-arm64-musl@1.24.0:
    resolution: {integrity: sha512-5wn4d9tFwa5bS1ao9mLexYVJdh3nn09HNIipsII6ZF7z9ZA5J4dOEhMgKoeCl891axTGTUYd8Kxn+Hn3XUSYRQ==}
    engines: {node: '>= 12.0.0'}
    cpu: [arm64]
    os: [linux]

  lightningcss-linux-x64-gnu@1.24.0:
    resolution: {integrity: sha512-3j5MdTh+LSDF3o6uDwRjRUgw4J+IfDCVtdkUrJvKxL79qBLUujXY7CTe5X3IQDDLKEe/3wu49r8JKgxr0MfjbQ==}
    engines: {node: '>= 12.0.0'}
    cpu: [x64]
    os: [linux]

  lightningcss-linux-x64-musl@1.24.0:
    resolution: {integrity: sha512-HI+rNnvaLz0o36z6Ki0gyG5igVGrJmzczxA5fznr6eFTj3cHORoR/j2q8ivMzNFR4UKJDkTWUH5LMhacwOHWBA==}
    engines: {node: '>= 12.0.0'}
    cpu: [x64]
    os: [linux]

  lightningcss-win32-x64-msvc@1.24.0:
    resolution: {integrity: sha512-oeije/t7OZ5N9vSs6amyW/34wIYoBCpE6HUlsSKcP2SR1CVgx9oKEM00GtQmtqNnYiMIfsSm7+ppMb4NLtD5vg==}
    engines: {node: '>= 12.0.0'}
    cpu: [x64]
    os: [win32]

  lightningcss@1.24.0:
    resolution: {integrity: sha512-y36QEEDVx4IM7/yIZNsZJMRREIu26WzTsauIysf5s76YeCmlSbRZS7aC97IGPuoFRnyZ5Wx43OBsQBFB5Ne7ng==}
    engines: {node: '>= 12.0.0'}

  lines-and-columns@1.2.4:
    resolution: {integrity: sha512-7ylylesZQ/PV29jhEDl3Ufjo6ZX7gCqJr5F7PKrqc93v7fzSymt1BpwEU8nAUXs8qzzvqhbjhK5QZg6Mt/HkBg==}

  lmdb@2.8.5:
    resolution: {integrity: sha512-9bMdFfc80S+vSldBmG3HOuLVHnxRdNTlpzR6QDnzqCQtCzGUEAGTzBKYMeIM+I/sU4oZfgbcbS7X7F65/z/oxQ==}
    hasBin: true

  lodash@4.17.21:
    resolution: {integrity: sha512-v2kDEe57lecTulaDIuNTPy3Ry4gLGJ6Z1O3vE1krgXZNrsQ+LFTGHVxVjcXPs17LhbZVGedAJv8XZ1tvj5FvSg==}

  longest-streak@3.1.0:
    resolution: {integrity: sha512-9Ri+o0JYgehTaVBBDoMqIl8GXtbWg711O3srftcHhZ0dqnETqLaoIK0x17fUw9rFSlK/0NlsKe0Ahhyl5pXE2g==}

  loose-envify@1.4.0:
    resolution: {integrity: sha512-lyuxPGr/Wfhrlem2CL/UcnUc1zcqKAImBDzukY7Y5F/yQiNdko6+fRLevlw1HgMySw7f611UIY408EtxRSoK3Q==}
    hasBin: true

  loupe@3.1.3:
    resolution: {integrity: sha512-kkIp7XSkP78ZxJEsSxW3712C6teJVoeHHwgo9zJ380de7IYyJ2ISlxojcH2pC5OFLewESmnRi/+XCDIEEVyoug==}

  lru-cache@10.4.3:
    resolution: {integrity: sha512-JNAzZcXrCt42VGLuYz0zfAzDfAvJWW6AfYlDBQyDV5DClI2m5sAmK+OIO7s59XfsRsWHp02jAJrRadPRGTt6SQ==}

  lru-cache@5.1.1:
    resolution: {integrity: sha512-KpNARQA3Iwv+jTA0utUVVbrh+Jlrr1Fv0e56GGzAFOXN7dk/FviaDW8LHmK52DlcH4WP2n6gI8vN1aesBFgo9w==}

  magic-string@0.30.17:
    resolution: {integrity: sha512-sNPKHvyjVf7gyjwS4xGTaW/mCnF8wnjtifKBEhxfZ7E/S8tQ0rssrwGNn6q8JH/ohItJfSQp9mBtQYuTlH5QnA==}

  magicast@0.3.5:
    resolution: {integrity: sha512-L0WhttDl+2BOsybvEOLK7fW3UA0OQ0IQ2d6Zl2x/a6vVRs3bAY0ECOSHHeL5jD+SbOpOCUEi0y1DgHEn9Qn1AQ==}

  make-dir@4.0.0:
    resolution: {integrity: sha512-hXdUTZYIVOt1Ex//jAQi+wTZZpUpwBj/0QsOzqegb3rGMMeJiSEu5xLHnYfBrRV4RH2+OCSOO95Is/7x1WJ4bw==}
    engines: {node: '>=10'}

  markdown-extensions@2.0.0:
    resolution: {integrity: sha512-o5vL7aDWatOTX8LzaS1WMoaoxIiLRQJuIKKe2wAw6IeULDHaqbiqiggmx+pKvZDb1Sj+pE46Sn1T7lCqfFtg1Q==}
    engines: {node: '>=16'}

  markdown-table@3.0.4:
    resolution: {integrity: sha512-wiYz4+JrLyb/DqW2hkFJxP7Vd7JuTDm77fvbM8VfEQdmSMqcImWeeRbHwZjBjIFki/VaMK2BhFi7oUUZeM5bqw==}

  mdast-util-definitions@6.0.0:
    resolution: {integrity: sha512-scTllyX6pnYNZH/AIp/0ePz6s4cZtARxImwoPJ7kS42n+MnVsI4XbnG6d4ibehRIldYMWM2LD7ImQblVhUejVQ==}

  mdast-util-directive@3.1.0:
    resolution: {integrity: sha512-I3fNFt+DHmpWCYAT7quoM6lHf9wuqtI+oCOfvILnoicNIqjh5E3dEJWiXuYME2gNe8vl1iMQwyUHa7bgFmak6Q==}

  mdast-util-find-and-replace@3.0.2:
    resolution: {integrity: sha512-Tmd1Vg/m3Xz43afeNxDIhWRtFZgM2VLyaf4vSTYwudTyeuTneoL3qtWMA5jeLyz/O1vDJmmV4QuScFCA2tBPwg==}

  mdast-util-from-markdown@2.0.2:
    resolution: {integrity: sha512-uZhTV/8NBuw0WHkPTrCqDOl0zVe1BIng5ZtHoDk49ME1qqcjYmmLmOf0gELgcRMxN4w2iuIeVso5/6QymSrgmA==}

  mdast-util-gfm-autolink-literal@2.0.1:
    resolution: {integrity: sha512-5HVP2MKaP6L+G6YaxPNjuL0BPrq9orG3TsrZ9YXbA3vDw/ACI4MEsnoDpn6ZNm7GnZgtAcONJyPhOP8tNJQavQ==}

  mdast-util-gfm-footnote@2.1.0:
    resolution: {integrity: sha512-sqpDWlsHn7Ac9GNZQMeUzPQSMzR6Wv0WKRNvQRg0KqHh02fpTz69Qc1QSseNX29bhz1ROIyNyxExfawVKTm1GQ==}

  mdast-util-gfm-strikethrough@2.0.0:
    resolution: {integrity: sha512-mKKb915TF+OC5ptj5bJ7WFRPdYtuHv0yTRxK2tJvi+BDqbkiG7h7u/9SI89nRAYcmap2xHQL9D+QG/6wSrTtXg==}

  mdast-util-gfm-table@2.0.0:
    resolution: {integrity: sha512-78UEvebzz/rJIxLvE7ZtDd/vIQ0RHv+3Mh5DR96p7cS7HsBhYIICDBCu8csTNWNO6tBWfqXPWekRuj2FNOGOZg==}

  mdast-util-gfm-task-list-item@2.0.0:
    resolution: {integrity: sha512-IrtvNvjxC1o06taBAVJznEnkiHxLFTzgonUdy8hzFVeDun0uTjxxrRGVaNFqkU1wJR3RBPEfsxmU6jDWPofrTQ==}

  mdast-util-gfm@3.1.0:
    resolution: {integrity: sha512-0ulfdQOM3ysHhCJ1p06l0b0VKlhU0wuQs3thxZQagjcjPrlFRqY215uZGHHJan9GEAXd9MbfPjFJz+qMkVR6zQ==}

  mdast-util-mdx-expression@2.0.1:
    resolution: {integrity: sha512-J6f+9hUp+ldTZqKRSg7Vw5V6MqjATc+3E4gf3CFNcuZNWD8XdyI6zQ8GqH7f8169MM6P7hMBRDVGnn7oHB9kXQ==}

  mdast-util-mdx-jsx@3.2.0:
    resolution: {integrity: sha512-lj/z8v0r6ZtsN/cGNNtemmmfoLAFZnjMbNyLzBafjzikOM+glrjNHPlf6lQDOTccj9n5b0PPihEBbhneMyGs1Q==}

  mdast-util-mdx@3.0.0:
    resolution: {integrity: sha512-JfbYLAW7XnYTTbUsmpu0kdBUVe+yKVJZBItEjwyYJiDJuZ9w4eeaqks4HQO+R7objWgS2ymV60GYpI14Ug554w==}

  mdast-util-mdxjs-esm@2.0.1:
    resolution: {integrity: sha512-EcmOpxsZ96CvlP03NghtH1EsLtr0n9Tm4lPUJUBccV9RwUOneqSycg19n5HGzCf+10LozMRSObtVr3ee1WoHtg==}

  mdast-util-phrasing@4.1.0:
    resolution: {integrity: sha512-TqICwyvJJpBwvGAMZjj4J2n0X8QWp21b9l0o7eXyVJ25YNWYbJDVIyD1bZXE6WtV6RmKJVYmQAKWa0zWOABz2w==}

  mdast-util-to-hast@13.2.0:
    resolution: {integrity: sha512-QGYKEuUsYT9ykKBCMOEDLsU5JRObWQusAolFMeko/tYPufNkRffBAQjIE+99jbA87xv6FgmjLtwjh9wBWajwAA==}

  mdast-util-to-markdown@2.1.2:
    resolution: {integrity: sha512-xj68wMTvGXVOKonmog6LwyJKrYXZPvlwabaryTjLh9LuvovB/KAH+kvi8Gjj+7rJjsFi23nkUxRQv1KqSroMqA==}

  mdast-util-to-string@4.0.0:
    resolution: {integrity: sha512-0H44vDimn51F0YwvxSJSm0eCDOJTRlmN0R1yBh4HLj9wiV1Dn0QoXGbvFAWj2hSItVTlCmBF1hqKlIyUBVFLPg==}

  mdn-data@2.12.2:
    resolution: {integrity: sha512-IEn+pegP1aManZuckezWCO+XZQDplx1366JoVhTpMpBB1sPey/SbveZQUosKiKiGYjg1wH4pMlNgXbCiYgihQA==}

  merge2@1.4.1:
    resolution: {integrity: sha512-8q7VEgMJW4J8tcfVPy8g09NcQwZdbwFEqhe/WZkoIzjn/3TGDwtOCYtXGxA3O8tPzpczCCDgv+P2P5y00ZJOOg==}
    engines: {node: '>= 8'}

  micromark-core-commonmark@2.0.3:
    resolution: {integrity: sha512-RDBrHEMSxVFLg6xvnXmb1Ayr2WzLAWjeSATAoxwKYJV94TeNavgoIdA0a9ytzDSVzBy2YKFK+emCPOEibLeCrg==}

  micromark-extension-directive@3.0.2:
    resolution: {integrity: sha512-wjcXHgk+PPdmvR58Le9d7zQYWy+vKEU9Se44p2CrCDPiLr2FMyiT4Fyb5UFKFC66wGB3kPlgD7q3TnoqPS7SZA==}

  micromark-extension-gfm-autolink-literal@2.1.0:
    resolution: {integrity: sha512-oOg7knzhicgQ3t4QCjCWgTmfNhvQbDDnJeVu9v81r7NltNCVmhPy1fJRX27pISafdjL+SVc4d3l48Gb6pbRypw==}

  micromark-extension-gfm-footnote@2.1.0:
    resolution: {integrity: sha512-/yPhxI1ntnDNsiHtzLKYnE3vf9JZ6cAisqVDauhp4CEHxlb4uoOTxOCJ+9s51bIB8U1N1FJ1RXOKTIlD5B/gqw==}

  micromark-extension-gfm-strikethrough@2.1.0:
    resolution: {integrity: sha512-ADVjpOOkjz1hhkZLlBiYA9cR2Anf8F4HqZUO6e5eDcPQd0Txw5fxLzzxnEkSkfnD0wziSGiv7sYhk/ktvbf1uw==}

  micromark-extension-gfm-table@2.1.1:
    resolution: {integrity: sha512-t2OU/dXXioARrC6yWfJ4hqB7rct14e8f7m0cbI5hUmDyyIlwv5vEtooptH8INkbLzOatzKuVbQmAYcbWoyz6Dg==}

  micromark-extension-gfm-tagfilter@2.0.0:
    resolution: {integrity: sha512-xHlTOmuCSotIA8TW1mDIM6X2O1SiX5P9IuDtqGonFhEK0qgRI4yeC6vMxEV2dgyr2TiD+2PQ10o+cOhdVAcwfg==}

  micromark-extension-gfm-task-list-item@2.1.0:
    resolution: {integrity: sha512-qIBZhqxqI6fjLDYFTBIa4eivDMnP+OZqsNwmQ3xNLE4Cxwc+zfQEfbs6tzAo2Hjq+bh6q5F+Z8/cksrLFYWQQw==}

  micromark-extension-gfm@3.0.0:
    resolution: {integrity: sha512-vsKArQsicm7t0z2GugkCKtZehqUm31oeGBV/KVSorWSy8ZlNAv7ytjFhvaryUiCUJYqs+NoE6AFhpQvBTM6Q4w==}

  micromark-extension-mdx-expression@3.0.1:
    resolution: {integrity: sha512-dD/ADLJ1AeMvSAKBwO22zG22N4ybhe7kFIZ3LsDI0GlsNr2A3KYxb0LdC1u5rj4Nw+CHKY0RVdnHX8vj8ejm4Q==}

  micromark-extension-mdx-jsx@3.0.2:
    resolution: {integrity: sha512-e5+q1DjMh62LZAJOnDraSSbDMvGJ8x3cbjygy2qFEi7HCeUT4BDKCvMozPozcD6WmOt6sVvYDNBKhFSz3kjOVQ==}

  micromark-extension-mdx-md@2.0.0:
    resolution: {integrity: sha512-EpAiszsB3blw4Rpba7xTOUptcFeBFi+6PY8VnJ2hhimH+vCQDirWgsMpz7w1XcZE7LVrSAUGb9VJpG9ghlYvYQ==}

  micromark-extension-mdxjs-esm@3.0.0:
    resolution: {integrity: sha512-DJFl4ZqkErRpq/dAPyeWp15tGrcrrJho1hKK5uBS70BCtfrIFg81sqcTVu3Ta+KD1Tk5vAtBNElWxtAa+m8K9A==}

  micromark-extension-mdxjs@3.0.0:
    resolution: {integrity: sha512-A873fJfhnJ2siZyUrJ31l34Uqwy4xIFmvPY1oj+Ean5PHcPBYzEsvqvWGaWcfEIr11O5Dlw3p2y0tZWpKHDejQ==}

  micromark-factory-destination@2.0.1:
    resolution: {integrity: sha512-Xe6rDdJlkmbFRExpTOmRj9N3MaWmbAgdpSrBQvCFqhezUn4AHqJHbaEnfbVYYiexVSs//tqOdY/DxhjdCiJnIA==}

  micromark-factory-label@2.0.1:
    resolution: {integrity: sha512-VFMekyQExqIW7xIChcXn4ok29YE3rnuyveW3wZQWWqF4Nv9Wk5rgJ99KzPvHjkmPXF93FXIbBp6YdW3t71/7Vg==}

  micromark-factory-mdx-expression@2.0.3:
    resolution: {integrity: sha512-kQnEtA3vzucU2BkrIa8/VaSAsP+EJ3CKOvhMuJgOEGg9KDC6OAY6nSnNDVRiVNRqj7Y4SlSzcStaH/5jge8JdQ==}

  micromark-factory-space@2.0.1:
    resolution: {integrity: sha512-zRkxjtBxxLd2Sc0d+fbnEunsTj46SWXgXciZmHq0kDYGnck/ZSGj9/wULTV95uoeYiK5hRXP2mJ98Uo4cq/LQg==}

  micromark-factory-title@2.0.1:
    resolution: {integrity: sha512-5bZ+3CjhAd9eChYTHsjy6TGxpOFSKgKKJPJxr293jTbfry2KDoWkhBb6TcPVB4NmzaPhMs1Frm9AZH7OD4Cjzw==}

  micromark-factory-whitespace@2.0.1:
    resolution: {integrity: sha512-Ob0nuZ3PKt/n0hORHyvoD9uZhr+Za8sFoP+OnMcnWK5lngSzALgQYKMr9RJVOWLqQYuyn6ulqGWSXdwf6F80lQ==}

  micromark-util-character@2.1.1:
    resolution: {integrity: sha512-wv8tdUTJ3thSFFFJKtpYKOYiGP2+v96Hvk4Tu8KpCAsTMs6yi+nVmGh1syvSCsaxz45J6Jbw+9DD6g97+NV67Q==}

  micromark-util-chunked@2.0.1:
    resolution: {integrity: sha512-QUNFEOPELfmvv+4xiNg2sRYeS/P84pTW0TCgP5zc9FpXetHY0ab7SxKyAQCNCc1eK0459uoLI1y5oO5Vc1dbhA==}

  micromark-util-classify-character@2.0.1:
    resolution: {integrity: sha512-K0kHzM6afW/MbeWYWLjoHQv1sgg2Q9EccHEDzSkxiP/EaagNzCm7T/WMKZ3rjMbvIpvBiZgwR3dKMygtA4mG1Q==}

  micromark-util-combine-extensions@2.0.1:
    resolution: {integrity: sha512-OnAnH8Ujmy59JcyZw8JSbK9cGpdVY44NKgSM7E9Eh7DiLS2E9RNQf0dONaGDzEG9yjEl5hcqeIsj4hfRkLH/Bg==}

  micromark-util-decode-numeric-character-reference@2.0.2:
    resolution: {integrity: sha512-ccUbYk6CwVdkmCQMyr64dXz42EfHGkPQlBj5p7YVGzq8I7CtjXZJrubAYezf7Rp+bjPseiROqe7G6foFd+lEuw==}

  micromark-util-decode-string@2.0.1:
    resolution: {integrity: sha512-nDV/77Fj6eH1ynwscYTOsbK7rR//Uj0bZXBwJZRfaLEJ1iGBR6kIfNmlNqaqJf649EP0F3NWNdeJi03elllNUQ==}

  micromark-util-encode@2.0.1:
    resolution: {integrity: sha512-c3cVx2y4KqUnwopcO9b/SCdo2O67LwJJ/UyqGfbigahfegL9myoEFoDYZgkT7f36T0bLrM9hZTAaAyH+PCAXjw==}

  micromark-util-events-to-acorn@2.0.3:
    resolution: {integrity: sha512-jmsiEIiZ1n7X1Rr5k8wVExBQCg5jy4UXVADItHmNk1zkwEVhBuIUKRu3fqv+hs4nxLISi2DQGlqIOGiFxgbfHg==}

  micromark-util-html-tag-name@2.0.1:
    resolution: {integrity: sha512-2cNEiYDhCWKI+Gs9T0Tiysk136SnR13hhO8yW6BGNyhOC4qYFnwF1nKfD3HFAIXA5c45RrIG1ub11GiXeYd1xA==}

  micromark-util-normalize-identifier@2.0.1:
    resolution: {integrity: sha512-sxPqmo70LyARJs0w2UclACPUUEqltCkJ6PhKdMIDuJ3gSf/Q+/GIe3WKl0Ijb/GyH9lOpUkRAO2wp0GVkLvS9Q==}

  micromark-util-resolve-all@2.0.1:
    resolution: {integrity: sha512-VdQyxFWFT2/FGJgwQnJYbe1jjQoNTS4RjglmSjTUlpUMa95Htx9NHeYW4rGDJzbjvCsl9eLjMQwGeElsqmzcHg==}

  micromark-util-sanitize-uri@2.0.1:
    resolution: {integrity: sha512-9N9IomZ/YuGGZZmQec1MbgxtlgougxTodVwDzzEouPKo3qFWvymFHWcnDi2vzV1ff6kas9ucW+o3yzJK9YB1AQ==}

  micromark-util-subtokenize@2.1.0:
    resolution: {integrity: sha512-XQLu552iSctvnEcgXw6+Sx75GflAPNED1qx7eBJ+wydBb2KCbRZe+NwvIEEMM83uml1+2WSXpBAcp9IUCgCYWA==}

  micromark-util-symbol@2.0.1:
    resolution: {integrity: sha512-vs5t8Apaud9N28kgCrRUdEed4UJ+wWNvicHLPxCa9ENlYuAY31M0ETy5y1vA33YoNPDFTghEbnh6efaE8h4x0Q==}

  micromark-util-types@2.0.2:
    resolution: {integrity: sha512-Yw0ECSpJoViF1qTU4DC6NwtC4aWGt1EkzaQB8KPPyCRR8z9TWeV0HbEFGTO+ZY1wB22zmxnJqhPyTpOVCpeHTA==}

  micromark@4.0.2:
    resolution: {integrity: sha512-zpe98Q6kvavpCr1NPVSCMebCKfD7CA2NqZ+rykeNhONIJBpc1tFKt9hucLGwha3jNTNI8lHpctWJWoimVF4PfA==}

  micromatch@4.0.5:
    resolution: {integrity: sha512-DMy+ERcEW2q8Z2Po+WNXuw3c5YaUSFjAO5GsJqfEl7UjvtIuFKO6ZrKvcItdy98dwFI2N1tg3zNIdKaQT+aNdA==}
    engines: {node: '>=8.6'}

  micromatch@4.0.8:
    resolution: {integrity: sha512-PXwfBhYu0hBCPw8Dn0E+WDYb7af3dSLVWKi3HGv84IdF4TyFoC0ysxFd0Goxw7nSv4T/PzEJQxsYsEiFCKo2BA==}
    engines: {node: '>=8.6'}

  minimatch@9.0.5:
    resolution: {integrity: sha512-G6T0ZX48xgozx7587koeX9Ys2NYy6Gmv//P89sEte9V9whIapMNF4idKxnW2QtCcLiTWlb/wfCabAtAFWhhBow==}
    engines: {node: '>=16 || 14 >=14.17'}

  minipass@7.1.2:
    resolution: {integrity: sha512-qOOzS1cBTWYF4BH8fVePDBOO9iptMnGUEZwNc/cMWnTV2nVLZ7VoNWEPHkYczZA0pdoA7dl6e7FL659nX9S2aw==}
    engines: {node: '>=16 || 14 >=14.17'}

  mrmime@2.0.1:
    resolution: {integrity: sha512-Y3wQdFg2Va6etvQ5I82yUhGdsKrcYox6p7FfL1LbK2J4V01F9TGlepTIhnK24t7koZibmg82KGglhA1XK5IsLQ==}
    engines: {node: '>=10'}

  ms@2.1.3:
    resolution: {integrity: sha512-6FlzubTLZG3J2a/NVCAleEhjzq5oxgHyaCU9yYXvcLsvoVaHJq/s5xXI6/XXP6tz7R9xAOtHnSO/tXtF3WRTlA==}

  msgpackr-extract@3.0.2:
    resolution: {integrity: sha512-SdzXp4kD/Qf8agZ9+iTu6eql0m3kWm1A2y1hkpTeVNENutaB0BwHlSvAIaMxwntmRUAUjon2V4L8Z/njd0Ct8A==}
    hasBin: true

  msgpackr@1.10.1:
    resolution: {integrity: sha512-r5VRLv9qouXuLiIBrLpl2d5ZvPt8svdQTl5/vMvE4nzDMyEX4sgW5yWhuBBj5UmgwOTWj8CIdSXn5sAfsHAWIQ==}

  muggle-string@0.4.1:
    resolution: {integrity: sha512-VNTrAak/KhO2i8dqqnqnAHOa3cYBwXEZe9h+D5h/1ZqFSTEFHdM65lR7RoIqq3tBBYavsOXV84NoHXZ0AkPyqQ==}

  nanoid@3.3.11:
    resolution: {integrity: sha512-N8SpfPUnUp1bK+PMYW8qSWdl9U+wwNWI4QKxOYDy9JAro3WMX7p2OeVRF9v+347pnakNevPmiHhNmZ2HbFA76w==}
    engines: {node: ^10 || ^12 || ^13.7 || ^14 || >=15.0.1}
    hasBin: true

  neotraverse@0.6.18:
    resolution: {integrity: sha512-Z4SmBUweYa09+o6pG+eASabEpP6QkQ70yHj351pQoEXIs8uHbaU2DWVmzBANKgflPa47A50PtB2+NgRpQvr7vA==}
    engines: {node: '>= 10'}

  nlcst-to-string@4.0.0:
    resolution: {integrity: sha512-YKLBCcUYKAg0FNlOBT6aI91qFmSiFKiluk655WzPF+DDMA02qIyy8uiRqI8QXtcFpEvll12LpL5MXqEmAZ+dcA==}

  node-addon-api@6.1.0:
    resolution: {integrity: sha512-+eawOlIgy680F0kBzPUNFhMZGtJ1YmqM6l4+Crf4IkImjYrO/mqPwRMh352g23uIaQKFItcQ64I7KMaJxHgAVA==}

  node-addon-api@7.1.0:
    resolution: {integrity: sha512-mNcltoe1R8o7STTegSOHdnJNN7s5EUvhoS7ShnTHDyOSd+8H+UdWODq6qSv67PjC8Zc5JRT8+oLAMCr0SIXw7g==}
    engines: {node: ^16 || ^18 || >= 20}

  node-fetch-native@1.6.6:
    resolution: {integrity: sha512-8Mc2HhqPdlIfedsuZoc3yioPuzp6b+L5jRCRY1QzuWZh2EGJVQrGppC6V6cF0bLdbW0+O2YpqCA25aF/1lvipQ==}

  node-fetch@2.7.0:
    resolution: {integrity: sha512-c4FRfUm/dbcWZ7U+1Wq0AwCyFL+3nt2bEw05wfxSz+DWpWsitgmSgYmy2dQdWyKC1694ELPqMs/YzUSNozLt8A==}
    engines: {node: 4.x || >=6.0.0}
    peerDependencies:
      encoding: ^0.1.0
    peerDependenciesMeta:
      encoding:
        optional: true

  node-gyp-build-optional-packages@5.0.7:
    resolution: {integrity: sha512-YlCCc6Wffkx0kHkmam79GKvDQ6x+QZkMjFGrIMxgFNILFvGSbCp2fCBC55pGTT9gVaz8Na5CLmxt/urtzRv36w==}
    hasBin: true

  node-gyp-build-optional-packages@5.1.1:
    resolution: {integrity: sha512-+P72GAjVAbTxjjwUmwjVrqrdZROD4nf8KgpBoDxqXXTiYZZt/ud60dE5yvCSr9lRO8e8yv6kgJIC0K0PfZFVQw==}
    hasBin: true

  node-mock-http@1.0.0:
    resolution: {integrity: sha512-0uGYQ1WQL1M5kKvGRXWQ3uZCHtLTO8hln3oBjIusM75WoesZ909uQJs/Hb946i2SS+Gsrhkaa6iAO17jRIv6DQ==}

  node-releases@2.0.19:
    resolution: {integrity: sha512-xxOWJsBKtzAq7DY0J+DTzuz58K8e7sJbdgwkbMWQe8UYB6ekmsQ45q0M/tJDsGaZmbC+l7n57UV8Hl5tHxO9uw==}

  normalize-path@3.0.0:
    resolution: {integrity: sha512-6eZs5Ls3WtCisHWp9S2GUy8dqkpGi4BVSz3GaqiE6ezub0512ESztXUwUB6C6IKbQkY2Pnb/mD4WYojCRwcwLA==}
    engines: {node: '>=0.10.0'}

  nth-check@2.1.1:
    resolution: {integrity: sha512-lqjrjmaOoAnWfMmBPL+XNnynZh2+swxiX3WUE0s4yEHI6m+AwrK2UZOimIRl3X/4QctVqS8AiZjFqyOGrMXb/w==}

  nullthrows@1.1.1:
    resolution: {integrity: sha512-2vPPEi+Z7WqML2jZYddDIfy5Dqb0r2fze2zTxNNknZaFpVHU3mFB3R+DWeJWGVx0ecvttSGlJTI+WG+8Z4cDWw==}

  numcodecs@0.3.2:
    resolution: {integrity: sha512-6YSPnmZgg0P87jnNhi3s+FVLOcIn3y+1CTIgUulA3IdASzK9fJM87sUFkpyA+be9GibGRaST2wCgkD+6U+fWKw==}

  object-assign@4.1.1:
    resolution: {integrity: sha512-rJgTQnkUnH1sFw8yT6VSU3zD3sWmu6sZhIseY8VX+GRu3P6F7Fu+JNDoXfklElbLJSnc3FUQHVe4cU5hj+BcUg==}
    engines: {node: '>=0.10.0'}

  ofetch@1.4.1:
    resolution: {integrity: sha512-QZj2DfGplQAr2oj9KzceK9Hwz6Whxazmn85yYeVuS3u9XTMOGMRx0kO95MQ+vLsj/S/NwBDMMLU5hpxvI6Tklw==}

  ohash@2.0.11:
    resolution: {integrity: sha512-RdR9FQrFwNBNXAr4GixM8YaRZRJ5PUWbKYbE5eOsrwAjJW0q2REGcf79oYPsLyskQCZG1PLN+S/K1V00joZAoQ==}

  oniguruma-parser@0.12.1:
    resolution: {integrity: sha512-8Unqkvk1RYc6yq2WBYRj4hdnsAxVze8i7iPfQr8e4uSP3tRv0rpZcbGUDvxfQQcdwHt/e9PrMvGCsa8OqG9X3w==}

  oniguruma-to-es@4.3.3:
    resolution: {integrity: sha512-rPiZhzC3wXwE59YQMRDodUwwT9FZ9nNBwQQfsd1wfdtlKEyCdRV0avrTcSZ5xlIvGRVPd/cx6ZN45ECmS39xvg==}

  ordered-binary@1.5.1:
    resolution: {integrity: sha512-5VyHfHY3cd0iza71JepYG50My+YUbrFtGoUz2ooEydPyPM7Aai/JW098juLr+RG6+rDJuzNNTsEQu2DZa1A41A==}

  p-limit@6.2.0:
    resolution: {integrity: sha512-kuUqqHNUqoIWp/c467RI4X6mmyuojY5jGutNU0wVTmEOOfcuwLqyMVoAi9MKi2Ak+5i9+nhmrK4ufZE8069kHA==}
    engines: {node: '>=18'}

  p-queue@8.1.0:
    resolution: {integrity: sha512-mxLDbbGIBEXTJL0zEx8JIylaj3xQ7Z/7eEVjcF9fJX4DBiH9oqe+oahYnlKKxm0Ci9TlWTyhSHgygxMxjIB2jw==}
    engines: {node: '>=18'}

  p-timeout@6.1.4:
    resolution: {integrity: sha512-MyIV3ZA/PmyBN/ud8vV9XzwTrNtR4jFrObymZYnZqMmW0zA8Z17vnT0rBgFE/TlohB+YCHqXMgZzb3Csp49vqg==}
    engines: {node: '>=14.16'}

  package-json-from-dist@1.0.1:
    resolution: {integrity: sha512-UEZIS3/by4OC8vL3P2dTXRETpebLI2NiI5vIrjaD/5UtrkFX/tNbwjTSRAGC/+7CAo2pIcBaRgWmcBBHcsaCIw==}

  package-manager-detector@1.3.0:
    resolution: {integrity: sha512-ZsEbbZORsyHuO00lY1kV3/t72yp6Ysay6Pd17ZAlNGuGwmWDLCJxFpRs0IzfXfj1o4icJOkUEioexFHzyPurSQ==}

  pagefind@1.3.0:
    resolution: {integrity: sha512-8KPLGT5g9s+olKMRTU9LFekLizkVIu9tes90O1/aigJ0T5LmyPqTzGJrETnSw3meSYg58YH7JTzhTTW/3z6VAw==}
    hasBin: true

  pako@0.2.9:
    resolution: {integrity: sha512-NUcwaKxUxWrZLpDG+z/xZaCgQITkA/Dv4V/T6bw7VON6l1Xz/VnrBqrYjZQ12TamKHzITTfOEIYUj48y2KXImA==}

  parcel@2.14.4:
    resolution: {integrity: sha512-XmnIurC4CPdQm9OFJMbjgvto5Jz2szZ5/p6EY4pAljU/SLPhtBzJ3+J6OyljGFdbVxEXx4dp+7Cvf7eaDZsEEg==}
    engines: {node: '>= 16.0.0'}
    hasBin: true

  parent-module@1.0.1:
    resolution: {integrity: sha512-GQ2EWRpQV8/o+Aw8YqtfZZPfNRWZYkbidE9k5rpl/hC3vtHHBfGm2Ifi6qWV+coDGkrUKZAxE3Lot5kcsRlh+g==}
    engines: {node: '>=6'}

  parse-entities@4.0.2:
    resolution: {integrity: sha512-GG2AQYWoLgL877gQIKeRPGO1xF9+eG1ujIb5soS5gPvLQ1y2o8FL90w2QWNdf9I361Mpp7726c+lj3U0qK1uGw==}

  parse-json@5.2.0:
    resolution: {integrity: sha512-ayCKvm/phCGxOkYRSCM82iDwct8/EonSEgCSxWxD7ve6jHggsFl4fZVQBPRNgQoKiuV/odhFrGzQXZwbifC8Rg==}
    engines: {node: '>=8'}

  parse-latin@7.0.0:
    resolution: {integrity: sha512-mhHgobPPua5kZ98EF4HWiH167JWBfl4pvAIXXdbaVohtK7a6YBOy56kvhCqduqyo/f3yrHFWmqmiMg/BkBkYYQ==}

  parse5@7.3.0:
    resolution: {integrity: sha512-IInvU7fabl34qmi9gY8XOVxhYyMyuH2xUNpb2q8/Y+7552KlejkRvqvD19nMoUW/uQGGbqNpA6Tufu5FL5BZgw==}

  path-browserify@1.0.1:
    resolution: {integrity: sha512-b7uo2UCUOYZcnF/3ID0lulOJi/bafxa1xPe7ZPsammBSpjSWQkjNxlt635YGS2MiR9GjvuXCtz2emr3jbsz98g==}

  path-key@3.1.1:
    resolution: {integrity: sha512-ojmeN0qd+y0jszEtoY48r0Peq5dwMEkIlCOu6Q5f41lfkswXuKtYrhgoTpLnyIcHm24Uhqx+5Tqm2InSwLhE6Q==}
    engines: {node: '>=8'}

  path-parse@1.0.7:
    resolution: {integrity: sha512-LDJzPVEEEPR+y48z93A0Ed0yXb8pAByGWo/k5YYdYgpY2/2EsOsksJrq7lOHxryrVOn1ejG6oAp8ahvOIQD8sw==}

  path-scurry@1.11.1:
    resolution: {integrity: sha512-Xa4Nw17FS9ApQFJ9umLiJS4orGjm7ZzwUrwamcGQuHSzDyth9boKDaycYdDcZDuqYATXw4HFXgaqWTctW/v1HA==}
    engines: {node: '>=16 || 14 >=14.18'}

  path-type@4.0.0:
    resolution: {integrity: sha512-gDKb8aZMDeD/tZWs9P6+q0J9Mwkdl6xMV8TjnGP3qJVJ06bdMgkbBlLU8IdfOsIsFz2BW1rNVT3XuNEl8zPAvw==}
    engines: {node: '>=8'}

  pathe@2.0.3:
    resolution: {integrity: sha512-WUjGcAqP1gQacoQe+OBJsFA7Ld4DyXuUIjZ5cc75cLHvJ7dtNsTugphxIADwspS+AraAUePCKrSVtPLFj/F88w==}

  pathval@2.0.0:
    resolution: {integrity: sha512-vE7JKRyES09KiunauX7nd2Q9/L7lhok4smP9RZTDeD4MVs72Dp2qNFVz39Nz5a0FVEW0BJR6C0DYrq6unoziZA==}
    engines: {node: '>= 14.16'}

  picocolors@1.1.1:
    resolution: {integrity: sha512-xceH2snhtb5M9liqDsmEw56le376mTZkEX/jEb/RxNFyegNul7eNslCXP9FDj/Lcu0X8KEyMceP2ntpaHrDEVA==}

  picomatch@2.3.1:
    resolution: {integrity: sha512-JU3teHTNjmE2VCGFzuY8EXzCDVwEqB2a8fsIvwaStHhAWJEeVd1o1QD80CU6+ZdEXXSLbSsuLwJjkCBWqRQUVA==}
    engines: {node: '>=8.6'}

  picomatch@4.0.2:
    resolution: {integrity: sha512-M7BAV6Rlcy5u+m6oPhAPFgJTzAioX/6B0DxyvDlo9l8+T3nLKbrczg2WLUyzd45L8RqfUMyGPzekbMvX2Ldkwg==}
    engines: {node: '>=12'}

  postcss-nested@6.2.0:
    resolution: {integrity: sha512-HQbt28KulC5AJzG+cZtj9kvKB93CFCdLvog1WFLf1D+xmMvPGlBstkpTEZfK5+AN9hfJocyBFCNiqyS48bpgzQ==}
    engines: {node: '>=12.0'}
    peerDependencies:
      postcss: ^8.2.14

  postcss-selector-parser@6.1.2:
    resolution: {integrity: sha512-Q8qQfPiZ+THO/3ZrOrO0cJJKfpYCagtMUkXbnEfmgUjwXg6z/WBeOyS9APBBPCTSiDV+s4SwQGu8yFsiMRIudg==}
    engines: {node: '>=4'}

  postcss-value-parser@4.2.0:
    resolution: {integrity: sha512-1NNCs6uurfkVbeXG4S8JFT9t19m45ICnif8zWLd5oPSZ50QnwMfK+H3jv408d4jw/7Bttv5axS5IiHoLaVNHeQ==}

  postcss@8.5.3:
    resolution: {integrity: sha512-dle9A3yYxlBSrt8Fu+IpjGT8SY8hN0mlaA6GY8t0P5PjIOZemULz/E2Bnm/2dcUOena75OTNkHI76uZBNUUq3A==}
    engines: {node: ^10 || ^12 || >=14}

  posthtml-parser@0.11.0:
    resolution: {integrity: sha512-QecJtfLekJbWVo/dMAA+OSwY79wpRmbqS5TeXvXSX+f0c6pW4/SE6inzZ2qkU7oAMCPqIDkZDvd/bQsSFUnKyw==}
    engines: {node: '>=12'}

  posthtml-parser@0.12.1:
    resolution: {integrity: sha512-rYFmsDLfYm+4Ts2Oh4DCDSZPtdC1BLnRXAobypVzX9alj28KGl65dIFtgDY9zB57D0TC4Qxqrawuq/2et1P0GA==}
    engines: {node: '>=16'}

  posthtml-render@3.0.0:
    resolution: {integrity: sha512-z+16RoxK3fUPgwaIgH9NGnK1HKY9XIDpydky5eQGgAFVXTCSezalv9U2jQuNV+Z9qV1fDWNzldcw4eK0SSbqKA==}
    engines: {node: '>=12'}

  posthtml@0.16.6:
    resolution: {integrity: sha512-JcEmHlyLK/o0uGAlj65vgg+7LIms0xKXe60lcDOTU7oVX/3LuEuLwrQpW3VJ7de5TaFKiW4kWkaIpJL42FEgxQ==}
    engines: {node: '>=12.0.0'}

  prettier@2.8.7:
    resolution: {integrity: sha512-yPngTo3aXUUmyuTjeTUT75txrf+aMh9FiD7q9ZE/i6r0bPb22g4FsE6Y338PQX1bmfy08i9QQCB7/rcUAVntfw==}
    engines: {node: '>=10.13.0'}
    hasBin: true

  prismjs@1.30.0:
    resolution: {integrity: sha512-DEvV2ZF2r2/63V+tK8hQvrR2ZGn10srHbXviTlcv7Kpzw8jWiNTqbVgjO3IY8RxrrOUF8VPMQQFysYYYv0YZxw==}
    engines: {node: '>=6'}

  process@0.11.10:
    resolution: {integrity: sha512-cdGef/drWFoydD1JsMzuFf8100nZl+GT+yacc2bEced5f9Rjk4z+WtFUTBu9PhOi9j/jfmBPu0mMEY4wIdAF8A==}
    engines: {node: '>= 0.6.0'}

  prompts@2.4.2:
    resolution: {integrity: sha512-NxNv/kLguCA7p3jE8oL2aEBsrJWgAakBpgmgK6lpPWV+WuOmY6r2/zbAVnP+T8bQlA0nzHXSJSJW0Hq7ylaD2Q==}
    engines: {node: '>= 6'}

  prop-types@15.8.1:
    resolution: {integrity: sha512-oj87CgZICdulUohogVAR7AjlC0327U4el4L6eAvOqCeudMDVU0NThNaV+b9Df4dXgSP1gXMTnPdhfe/2qDH5cg==}

  property-information@6.5.0:
    resolution: {integrity: sha512-PgTgs/BlvHxOu8QuEN7wi5A0OmXaBcHpmCSTehcs6Uuu9IkDIEo13Hy7n898RHfrQ49vKCoGeWZSaAK01nwVig==}

  property-information@7.1.0:
    resolution: {integrity: sha512-TwEZ+X+yCJmYfL7TPUOcvBZ4QfoT5YenQiJuX//0th53DE6w0xxLEtfK3iyryQFddXuvkIk51EEgrJQ0WJkOmQ==}

  queue-microtask@1.2.3:
    resolution: {integrity: sha512-NuaNSa6flKT5JaSYQzJok04JzTL1CA6aGhv5rfLW3PgqA+M2ChpZQnAC8h8i4ZFkBS8X5RqkDBHA7r4hej3K9A==}

  radix3@1.1.2:
    resolution: {integrity: sha512-b484I/7b8rDEdSDKckSSBA8knMpcdsXudlE/LNL639wFoHKwLbEkQFZHWEYwDC0wa0FKUcCY+GAF73Z7wxNVFA==}

  react-dom@19.1.0:
    resolution: {integrity: sha512-Xs1hdnE+DyKgeHJeJznQmYMIBG3TKIHJJT95Q58nHLSrElKlGQqDTR2HQ9fx5CN/Gk6Vh/kupBTDLU11/nDk/g==}
    peerDependencies:
      react: ^19.1.0

  react-is@16.13.1:
    resolution: {integrity: sha512-24e6ynE2H+OKt4kqsOvNd8kBpV65zoxbA4BVsEOB3ARVWQki/DHzaUoC5KuON/BiccDaCCTZBuOcfZs70kR8bQ==}

  react-is@18.2.0:
    resolution: {integrity: sha512-xWGDIW6x921xtzPkhiULtthJHoJvBbF3q26fzloPCK0hsvxtPVelvftw3zjbHWSkR2km9Z+4uxbDDK/6Zw9B8w==}

  react-is@19.1.0:
    resolution: {integrity: sha512-Oe56aUPnkHyyDxxkvqtd7KkdQP5uIUfHxd5XTb3wE9d/kRnZLmKbDB0GWk919tdQ+mxxPtG6EAs6RMT6i1qtHg==}

  react-refresh@0.17.0:
    resolution: {integrity: sha512-z6F7K9bV85EfseRCp2bzrpyQ0Gkw1uLoCel9XBVWPg/TjRj94SkJzUTGfOa4bs7iJvBWtQG0Wq7wnI0syw3EBQ==}
    engines: {node: '>=0.10.0'}

  react-refresh@0.9.0:
    resolution: {integrity: sha512-Gvzk7OZpiqKSkxsQvO/mbTN1poglhmAV7gR/DdIrRrSMXraRQQlfikRJOr3Nb9GTMPC5kof948Zy6jJZIFtDvQ==}
    engines: {node: '>=0.10.0'}

  react-transition-group@4.4.5:
    resolution: {integrity: sha512-pZcd1MCJoiKiBR2NRxeCRg13uCXbydPnmB4EOeRrY7480qNWO8IIgQG6zlDkm6uRMsURXPuKq0GWtiM59a5Q6g==}
    peerDependencies:
      react: '>=16.6.0'
      react-dom: '>=16.6.0'

  react@19.1.0:
    resolution: {integrity: sha512-FS+XFBNvn3GTAWq26joslQgWNoFu08F4kl0J4CgdNKADkdSGXQyTCnKteIAJy96Br6YbpEU1LSzV5dYtjMkMDg==}
    engines: {node: '>=0.10.0'}

  readdirp@4.1.2:
    resolution: {integrity: sha512-GDhwkLfywWL2s6vEjyhri+eXmfH6j1L7JE27WhqLeYzoh/A3DBaYGEj2H/HFZCn/kMfim73FXxEJTw06WtxQwg==}
    engines: {node: '>= 14.18.0'}

  recma-build-jsx@1.0.0:
    resolution: {integrity: sha512-8GtdyqaBcDfva+GUKDr3nev3VpKAhup1+RvkMvUxURHpW7QyIvk9F5wz7Vzo06CEMSilw6uArgRqhpiUcWp8ew==}

  recma-jsx@1.0.0:
    resolution: {integrity: sha512-5vwkv65qWwYxg+Atz95acp8DMu1JDSqdGkA2Of1j6rCreyFUE/gp15fC8MnGEuG1W68UKjM6x6+YTWIh7hZM/Q==}

  recma-parse@1.0.0:
    resolution: {integrity: sha512-OYLsIGBB5Y5wjnSnQW6t3Xg7q3fQ7FWbw/vcXtORTnyaSFscOtABg+7Pnz6YZ6c27fG1/aN8CjfwoUEUIdwqWQ==}

  recma-stringify@1.0.0:
    resolution: {integrity: sha512-cjwII1MdIIVloKvC9ErQ+OgAtwHBmcZ0Bg4ciz78FtbT8In39aAYbaA7zvxQ61xVMSPE8WxhLwLbhif4Js2C+g==}

  reference-spec-reader@0.2.0:
    resolution: {integrity: sha512-q0mfCi5yZSSHXpCyxjgQeaORq3tvDsxDyzaadA/5+AbAUwRyRuuTh0aRQuE/vAOt/qzzxidJ5iDeu1cLHaNBlQ==}

  regenerator-runtime@0.14.1:
    resolution: {integrity: sha512-dYnhHh0nJoMfnkZs6GmmhFknAGRrLznOu5nc9ML+EJxGvrx6H7teuevqVqCuPcPK//3eDrrjQhehXVx9cnkGdw==}

  regex-recursion@6.0.2:
    resolution: {integrity: sha512-0YCaSCq2VRIebiaUviZNs0cBz1kg5kVS2UKUfNIx8YVs1cN3AV7NTctO5FOKBA+UT2BPJIWZauYHPqJODG50cg==}

  regex-utilities@2.3.0:
    resolution: {integrity: sha512-8VhliFJAWRaUiVvREIiW2NXXTmHs4vMNnSzuJVhscgmGav3g9VDxLrQndI3dZZVVdp0ZO/5v0xmX516/7M9cng==}

  regex@6.0.1:
    resolution: {integrity: sha512-uorlqlzAKjKQZ5P+kTJr3eeJGSVroLKoHmquUj4zHWuR+hEyNqlXsSKlYYF5F4NI6nl7tWCs0apKJ0lmfsXAPA==}

  regl@2.1.0:
    resolution: {integrity: sha512-oWUce/aVoEvW5l2V0LK7O5KJMzUSKeiOwFuJehzpSFd43dO5spP9r+sSUfhKtsky4u6MCqWJaRL+abzExynfTg==}

  regl@2.1.1:
    resolution: {integrity: sha512-+IOGrxl3FZ8ZM9ixCWQZzFRiRn7Rzn9bu3iFHwg/yz4tlOUQgbO4PHLgG+1ZT60zcIV8tief6Qrmyl8qcoJP0g==}

  rehype-expressive-code@0.41.2:
    resolution: {integrity: sha512-vHYfWO9WxAw6kHHctddOt+P4266BtyT1mrOIuxJD+1ELuvuJAa5uBIhYt0OVMyOhlvf57hzWOXJkHnMhpaHyxw==}

  rehype-format@5.0.1:
    resolution: {integrity: sha512-zvmVru9uB0josBVpr946OR8ui7nJEdzZobwLOOqHb/OOD88W0Vk2SqLwoVOj0fM6IPCCO6TaV9CvQvJMWwukFQ==}

  rehype-parse@9.0.1:
    resolution: {integrity: sha512-ksCzCD0Fgfh7trPDxr2rSylbwq9iYDkSn8TCDmEJ49ljEUBxDVCzCHv7QNzZOfODanX4+bWQ4WZqLCRWYLfhag==}

  rehype-raw@7.0.0:
    resolution: {integrity: sha512-/aE8hCfKlQeA8LmyeyQvQF3eBiLRGNlfBJEvWH7ivp9sBqs7TNqBL5X3v157rM4IFETqDnIOO+z5M/biZbo9Ww==}

  rehype-recma@1.0.0:
    resolution: {integrity: sha512-lqA4rGUf1JmacCNWWZx0Wv1dHqMwxzsDWYMTowuplHF3xH0N/MmrZ/G3BDZnzAkRmxDadujCjaKM2hqYdCBOGw==}

  rehype-stringify@10.0.1:
    resolution: {integrity: sha512-k9ecfXHmIPuFVI61B9DeLPN0qFHfawM6RsuX48hoqlaKSF61RskNjSm1lI8PhBEM0MRdLxVVm4WmTqJQccH9mA==}

  rehype@13.0.2:
    resolution: {integrity: sha512-j31mdaRFrwFRUIlxGeuPXXKWQxet52RBQRvCmzl5eCefn/KGbomK5GMHNMsOJf55fgo3qw5tST5neDuarDYR2A==}

  remark-directive@3.0.1:
    resolution: {integrity: sha512-gwglrEQEZcZYgVyG1tQuA+h58EZfq5CSULw7J90AFuCTyib1thgHPoqQ+h9iFvU6R+vnZ5oNFQR5QKgGpk741A==}

  remark-gfm@4.0.1:
    resolution: {integrity: sha512-1quofZ2RQ9EWdeN34S79+KExV1764+wCUGop5CPL1WGdD0ocPpu91lzPGbwWMECpEpd42kJGQwzRfyov9j4yNg==}

  remark-mdx@3.1.0:
    resolution: {integrity: sha512-Ngl/H3YXyBV9RcRNdlYsZujAmhsxwzxpDzpDEhFBVAGthS4GDgnctpDjgFl/ULx5UEDzqtW1cyBSNKqYYrqLBA==}

  remark-parse@11.0.0:
    resolution: {integrity: sha512-FCxlKLNGknS5ba/1lmpYijMUzX2esxW5xQqjWxw2eHFfS2MSdaHVINFmhjo+qN1WhZhNimq0dZATN9pH0IDrpA==}

  remark-rehype@11.1.2:
    resolution: {integrity: sha512-Dh7l57ianaEoIpzbp0PC9UKAdCSVklD8E5Rpw7ETfbTl3FqcOOgq5q2LVDhgGCkaBv7p24JXikPdvhhmHvKMsw==}

  remark-smartypants@3.0.2:
    resolution: {integrity: sha512-ILTWeOriIluwEvPjv67v7Blgrcx+LZOkAUVtKI3putuhlZm84FnqDORNXPPm+HY3NdZOMhyDwZ1E+eZB/Df5dA==}
    engines: {node: '>=16.0.0'}

  remark-stringify@11.0.0:
    resolution: {integrity: sha512-1OSmLd3awB/t8qdoEOMazZkNsfVTeY4fTsgzcQFdXNq8ToTN4ZGwrMnlda4K6smTFKD+GRV6O48i6Z4iKgPPpw==}

  request-light@0.5.8:
    resolution: {integrity: sha512-3Zjgh+8b5fhRJBQZoy+zbVKpAQGLyka0MPgW3zruTF4dFFJ8Fqcfu9YsAvi/rvdcaTeWG3MkbZv4WKxAn/84Lg==}

  request-light@0.7.0:
    resolution: {integrity: sha512-lMbBMrDoxgsyO+yB3sDcrDuX85yYt7sS8BfQd11jtbW/z5ZWgLZRcEGLsLoYw7I0WSUGQBs8CC8ScIxkTX1+6Q==}

  require-directory@2.1.1:
    resolution: {integrity: sha512-fGxEI7+wsG9xrvdjsrlmL22OMTTiHRwAMroiEeMgq8gzoLC/PQr7RsRDSTLUg/bZAZtF+TVIkHc6/4RIKrui+Q==}
    engines: {node: '>=0.10.0'}

  require-from-string@2.0.2:
    resolution: {integrity: sha512-Xf0nWe6RseziFMu+Ap9biiUbmplq6S9/p+7w7YXP/JBHhrUDDUhwa+vANyubuqfZWTveU//DYVGsDG7RKL/vEw==}
    engines: {node: '>=0.10.0'}

  resolve-from@4.0.0:
    resolution: {integrity: sha512-pb/MYmXstAkysRFx8piNI1tGFNQIFA3vkE3Gq4EuA1dF6gHp/+vgZqsCGJapvy8N3Q+4o7FwvquPJcnZ7RYy4g==}
    engines: {node: '>=4'}

  resolve@1.22.8:
    resolution: {integrity: sha512-oKWePCxqpd6FlLvGV1VU0x7bkPmmCNolxzjMf4NczoDnQcIWrAF+cPtZn5i6n+RfD2d9i0tzpKnG6Yk168yIyw==}
    hasBin: true

  restructure@3.0.2:
    resolution: {integrity: sha512-gSfoiOEA0VPE6Tukkrr7I0RBdE0s7H1eFCDBk05l1KIQT1UIKNc5JZy6jdyW6eYH3aR3g5b3PuL77rq0hvwtAw==}

  retext-latin@4.0.0:
    resolution: {integrity: sha512-hv9woG7Fy0M9IlRQloq/N6atV82NxLGveq+3H2WOi79dtIYWN8OaxogDm77f8YnVXJL2VD3bbqowu5E3EMhBYA==}

  retext-smartypants@6.2.0:
    resolution: {integrity: sha512-kk0jOU7+zGv//kfjXEBjdIryL1Acl4i9XNkHxtM7Tm5lFiCog576fjNC9hjoR7LTKQ0DsPWy09JummSsH1uqfQ==}

  retext-stringify@4.0.0:
    resolution: {integrity: sha512-rtfN/0o8kL1e+78+uxPTqu1Klt0yPzKuQ2BfWwwfgIUSayyzxpM1PJzkKt4V8803uB9qSy32MvI7Xep9khTpiA==}

  retext@9.0.0:
    resolution: {integrity: sha512-sbMDcpHCNjvlheSgMfEcVrZko3cDzdbe1x/e7G66dFp0Ff7Mldvi2uv6JkJQzdRcvLYE8CA8Oe8siQx8ZOgTcA==}

  reusify@1.1.0:
    resolution: {integrity: sha512-g6QUff04oZpHs0eG5p83rFLhHeV00ug/Yf9nZM6fLeUrPguBTkTQOdpAWWspMh55TZfVQDPaN3NQJfbVRAxdIw==}
    engines: {iojs: '>=1.0.0', node: '>=0.10.0'}

  rollup@4.40.2:
    resolution: {integrity: sha512-tfUOg6DTP4rhQ3VjOO6B4wyrJnGOX85requAXvqYTHsOgb2TFJdZ3aWpT8W2kPoypSGP7dZUyzxJ9ee4buM5Fg==}
    engines: {node: '>=18.0.0', npm: '>=8.0.0'}
    hasBin: true

  run-parallel@1.2.0:
    resolution: {integrity: sha512-5l4VyZR86LZ/lDxZTR6jqL8AFE2S0IFLMP26AbjsLVADxHdhB/c0GUsH+y39UfCi3dzz8OlQuPmnaJOMoDHQBA==}

  safe-buffer@5.2.1:
    resolution: {integrity: sha512-rp3So07KcdmmKbGvgaNxQSJr7bGVSVk5S9Eq1F+ppbRo70+YeaDxkw5Dd8NPN+GD6bjnYm2VuPuCXmpuYvmCXQ==}

  sax@1.4.1:
    resolution: {integrity: sha512-+aWOz7yVScEGoKNd4PA10LZ8sk0A/z5+nXQG5giUO5rprX9jgYsTdov9qCchZiPIZezbZH+jRut8nPodFAX4Jg==}

  scheduler@0.26.0:
    resolution: {integrity: sha512-NlHwttCI/l5gCPR3D1nNXtWABUmBwvZpEQiD4IXSbIDq8BzLIK/7Ir5gTFSGZDUu37K5cMNp0hFtzO38sC7gWA==}

  semver@6.3.1:
    resolution: {integrity: sha512-BR7VvDCVHO+q2xBEWskxS6DJE1qRnb7DxzUrogb71CWoSficBxYsiAGd+Kl0mmq/MprG9yArRkyrQxTO6XjMzA==}
    hasBin: true

  semver@7.7.1:
    resolution: {integrity: sha512-hlq8tAfn0m/61p4BVRcPzIGr6LKiMwo4VM6dGi6pt4qcRkmNzTcWq6eCEjEh+qXjkMDvPlOFFSGwQjoEa6gyMA==}
    engines: {node: '>=10'}
    hasBin: true

  sharp@0.33.5:
    resolution: {integrity: sha512-haPVm1EkS9pgvHrQ/F3Xy+hgcuMV0Wm9vfIBSiwZ05k+xgb0PkBQpGsAA/oWdDobNaZTH5ppvHtzCFbnSEwHVw==}
    engines: {node: ^18.17.0 || ^20.3.0 || >=21.0.0}

  sharp@0.34.1:
    resolution: {integrity: sha512-1j0w61+eVxu7DawFJtnfYcvSv6qPFvfTaqzTQ2BLknVhHTwGS8sc63ZBF4rzkWMBVKybo4S5OBtDdZahh2A1xg==}
    engines: {node: ^18.17.0 || ^20.3.0 || >=21.0.0}

  shebang-command@2.0.0:
    resolution: {integrity: sha512-kHxr2zZpYtdmrN1qDjrrX/Z1rR1kG8Dx+gkpK1G4eXmvXswmcE1hTWBWYUzlraYw1/yZp6YuDY77YtvbN0dmDA==}
    engines: {node: '>=8'}

  shebang-regex@3.0.0:
    resolution: {integrity: sha512-7++dFhtcx3353uBaq8DDR4NuxBetBzC7ZQOhmTQInHEd6bSrXdiEyzCvG07Z44UYdLShWUyXt5M/yhz8ekcb1A==}
    engines: {node: '>=8'}

  shiki@3.4.0:
    resolution: {integrity: sha512-Ni80XHcqhOEXv5mmDAvf5p6PAJqbUc/RzFeaOqk+zP5DLvTPS3j0ckvA+MI87qoxTQ5RGJDVTbdl/ENLSyyAnQ==}

  siginfo@2.0.0:
    resolution: {integrity: sha512-ybx0WO1/8bSBLEWXZvEd7gMW3Sn3JFlW3TvX1nREbDLRNQNaeNN8WK0meBwPdAaOI7TtRRRJn/Es1zhrrCHu7g==}

  signal-exit@4.1.0:
    resolution: {integrity: sha512-bzyZ1e88w9O1iNJbKnOlvYTrWPDl46O1bG0D3XInv+9tkPrxrN8jUUTiFlDkkmKWgn1M6CfIA13SuGqOa9Korw==}
    engines: {node: '>=14'}

  simple-swizzle@0.2.2:
    resolution: {integrity: sha512-JA//kQgZtbuY83m+xT+tXJkmJncGMTFT+C+g2h2R9uxkYIrE2yy9sgmcLhCnw57/WSD+Eh3J97FPEDFnbXnDUg==}

  sisteransi@1.0.5:
    resolution: {integrity: sha512-bLGGlR1QxBcynn2d5YmDX4MGjlZvy2MRBDRNHLJ8VI6l6+9FUiyTFNJ0IveOSP0bcXgVDPRcfGqA0pjaqUpfVg==}

  sitemap@8.0.0:
    resolution: {integrity: sha512-+AbdxhM9kJsHtruUF39bwS/B0Fytw6Fr1o4ZAIAEqA6cke2xcoO2GleBw9Zw7nRzILVEgz7zBM5GiTJjie1G9A==}
    engines: {node: '>=14.0.0', npm: '>=6.0.0'}
    hasBin: true

  smol-toml@1.3.4:
    resolution: {integrity: sha512-UOPtVuYkzYGee0Bd2Szz8d2G3RfMfJ2t3qVdZUAozZyAk+a0Sxa+QKix0YCwjL/A1RR0ar44nCxaoN9FxdJGwA==}
    engines: {node: '>= 18'}

  source-map-js@1.2.1:
    resolution: {integrity: sha512-UXWMKhLOwVKb728IUtQPXxfYU+usdybtUrK/8uGE8CQMvrhOpwvzDBwj0QhSL7MQc7vIsISBG8VQ8+IDQxpfQA==}
    engines: {node: '>=0.10.0'}

  source-map@0.5.7:
    resolution: {integrity: sha512-LbrmJOMUSdEVxIKvdcJzQC+nQhe8FUZQTXQy6+I75skNgn3OoQ0DZA8YnFa7gp8tqtL3KPf1kmo0R5DoApeSGQ==}
    engines: {node: '>=0.10.0'}

  source-map@0.7.4:
    resolution: {integrity: sha512-l3BikUxvPOcn5E74dZiq5BGsTb5yEwhaTSzccU6t4sDOH8NWJCstKO5QT2CvtFoK6F0saL7p9xHAqHOlCPJygA==}
    engines: {node: '>= 8'}

  space-separated-tokens@2.0.2:
    resolution: {integrity: sha512-PEGlAwrG8yXGXRjW32fGbg66JAlOAwbObuqVoJpv/mRgoWDQfgH1wDPvtzWyUSNAXBGSk8h755YDbbcEy3SH2Q==}

  srcset@4.0.0:
    resolution: {integrity: sha512-wvLeHgcVHKO8Sc/H/5lkGreJQVeYMm9rlmt8PuR1xE31rIuXhuzznUUqAt8MqLhB3MqJdFzlNAfpcWnxiFUcPw==}
    engines: {node: '>=12'}

  stackback@0.0.2:
    resolution: {integrity: sha512-1XMJE5fQo1jGH6Y/7ebnwPOBEkIEnT4QF32d5R1+VXdXveM0IBMJt8zfaxX1P3QhVwrYe+576+jkANtSS2mBbw==}

  std-env@3.9.0:
    resolution: {integrity: sha512-UGvjygr6F6tpH7o2qyqR6QYpwraIjKSdtzyBdyytFOHmPZY917kwdwLG0RbOjWOnKmnm3PeHjaoLLMie7kPLQw==}

  stream-replace-string@2.0.0:
    resolution: {integrity: sha512-TlnjJ1C0QrmxRNrON00JvaFFlNh5TTG00APw23j74ET7gkQpTASi6/L2fuiav8pzK715HXtUeClpBTw2NPSn6w==}

  string-width@4.2.3:
    resolution: {integrity: sha512-wKyQRQpjJ0sIp62ErSZdGsjMJWsap5oRNihHhu6G7JVO/9jIB6UyevL+tXuOqrng8j/cxKTWyWUwvSTriiZz/g==}
    engines: {node: '>=8'}

  string-width@5.1.2:
    resolution: {integrity: sha512-HnLOCR3vjcY8beoNLtcjZ5/nxn2afmME6lhrDrebokqMap+XbeW8n9TXpPDOqdGK5qcI3oT0GKTW6wC7EMiVqA==}
    engines: {node: '>=12'}

  string-width@7.2.0:
    resolution: {integrity: sha512-tsaTIkKW9b4N+AEj+SVA+WhJzV7/zMhcSu78mLKWSk7cXMOSHsBKFWUs0fWwq8QyK3MgJBQRX6Gbi4kYbdvGkQ==}
    engines: {node: '>=18'}

  stringify-entities@4.0.4:
    resolution: {integrity: sha512-IwfBptatlO+QCJUo19AqvrPNqlVMpW9YEL2LIVY+Rpv2qsjCGxaDLNRgeGsQWJhfItebuJhsGSLjaBbNSQ+ieg==}

  strip-ansi@6.0.1:
    resolution: {integrity: sha512-Y38VPSHcqkFrCpFnQ9vuSXmquuv5oXOKpGeT6aGrr3o3Gc9AlVa6JBfUSOCnbxGGZF+/0ooI7KrPuUSztUdU5A==}
    engines: {node: '>=8'}

  strip-ansi@7.1.0:
    resolution: {integrity: sha512-iq6eVVI64nQQTRYq2KtEg2d2uU7LElhTJwsH4YzIHZshxlgZms/wIc4VoDQTlG/IvVIrBKG06CrZnp0qv7hkcQ==}
    engines: {node: '>=12'}

  style-to-js@1.1.16:
    resolution: {integrity: sha512-/Q6ld50hKYPH3d/r6nr117TZkHR0w0kGGIVfpG9N6D8NymRPM9RqCUv4pRpJ62E5DqOYx2AFpbZMyCPnjQCnOw==}

  style-to-object@1.0.8:
    resolution: {integrity: sha512-xT47I/Eo0rwJmaXC4oilDGDWLohVhR6o/xAQcPQN8q6QBuZVL8qMYL85kLmST5cPjAorwvqIA4qXTRQoYHaL6g==}

  stylis@4.2.0:
    resolution: {integrity: sha512-Orov6g6BB1sDfYgzWfTHDOxamtX1bE/zo104Dh9e6fqJ3PooipYyfJ0pUmrZO2wAvO8YbEyeFrkV91XTsGMSrw==}

  supports-color@7.2.0:
    resolution: {integrity: sha512-qpCAvRl9stuOHveKsn7HncJRvv501qIacKzQlO/+Lwxc9+0q2wLyv4Dfvt80/DPn2pqOBsJdDiogXGR9+OvwRw==}
    engines: {node: '>=8'}

  supports-preserve-symlinks-flag@1.0.0:
    resolution: {integrity: sha512-ot0WnXS9fgdkgIcePe6RHNk1WA8+muPa6cSjeR3V8K27q9BB1rTE3R1p7Hv0z1ZyAc8s6Vvv8DIyWf681MAt0w==}
    engines: {node: '>= 0.4'}

  term-size@2.2.1:
    resolution: {integrity: sha512-wK0Ri4fOGjv/XPy8SBHZChl8CM7uMc5VML7SqiQ0zG7+J5Vr+RMQDoHa2CNT6KHUnTGIXH34UDMkPzAUyapBZg==}
    engines: {node: '>=8'}

  test-exclude@7.0.1:
    resolution: {integrity: sha512-pFYqmTw68LXVjeWJMST4+borgQP2AyMNbg1BpZh9LbyhUeNkeaPF9gzfPGUAnSMV3qPYdWUwDIjjCLiSDOl7vg==}
    engines: {node: '>=18'}

  timsort@0.3.0:
    resolution: {integrity: sha512-qsdtZH+vMoCARQtyod4imc2nIJwg9Cc7lPRrw9CzF8ZKR0khdr8+2nX80PBhET3tcyTtJDxAffGh2rXH4tyU8A==}

  tiny-inflate@1.0.3:
    resolution: {integrity: sha512-pkY1fj1cKHb2seWDy0B16HeWyczlJA9/WW3u3c4z/NiWDsO3DOU5D7nhTLE9CF0yXv/QZFY7sEJmj24dK+Rrqw==}

  tinybench@2.9.0:
    resolution: {integrity: sha512-0+DUvqWMValLmha6lr4kD8iAMK1HzV0/aKnCtWb9v9641TnP/MFb7Pc2bxoxQjTXAErryXVgUOfv2YqNllqGeg==}

  tinyexec@0.3.2:
    resolution: {integrity: sha512-KQQR9yN7R5+OSwaK0XQoj22pwHoTlgYqmUscPYoknOoWCWfj/5/ABTMRi69FrKU5ffPVh5QcFikpWJI/P1ocHA==}

  tinyglobby@0.2.13:
    resolution: {integrity: sha512-mEwzpUgrLySlveBwEVDMKk5B57bhLPYovRfPAXD5gA/98Opn0rCDj3GtLwFvCvH5RK9uPCExUROW5NjDwvqkxw==}
    engines: {node: '>=12.0.0'}

  tinypool@1.0.2:
    resolution: {integrity: sha512-al6n+QEANGFOMf/dmUMsuS5/r9B06uwlyNjZZql/zv8J7ybHCgoihBNORZCY2mzUuAnomQa2JdhyHKzZxPCrFA==}
    engines: {node: ^18.0.0 || >=20.0.0}

  tinyrainbow@2.0.0:
    resolution: {integrity: sha512-op4nsTR47R6p0vMUUoYl/a+ljLFVtlfaXkLQmqfLR1qHma1h/ysYk4hEXZ880bf2CYgTskvTa/e196Vd5dDQXw==}
    engines: {node: '>=14.0.0'}

  tinyspy@3.0.2:
    resolution: {integrity: sha512-n1cw8k1k0x4pgA2+9XrOkFydTerNcJ1zWCO5Nn9scWHTD+5tp8dghT2x1uduQePZTZgd3Tupf+x9BxJjeJi77Q==}
    engines: {node: '>=14.0.0'}

  to-regex-range@5.0.1:
    resolution: {integrity: sha512-65P7iz6X5yEr1cwcgvQxbbIw7Uk3gOy5dIdtZ4rDveLqhrdJP+Li/Hx6tyK0NEb+2GCyneCMJiGqrADCSNk8sQ==}
    engines: {node: '>=8.0'}

  tr46@0.0.3:
    resolution: {integrity: sha512-N3WMsuqV66lT30CrXNbEjx4GEwlow3v6rr4mCcv6prnfwhS01rkgyFdjPNBYd9br7LpXV1+Emh01fHnq2Gdgrw==}

  trim-lines@3.0.1:
    resolution: {integrity: sha512-kRj8B+YHZCc9kQYdWfJB2/oUl9rA99qbowYYBtr4ui4mZyAQ2JpvVBd/6U2YloATfqBhBTSMhTpgBHtU0Mf3Rg==}

  trough@2.2.0:
    resolution: {integrity: sha512-tmMpK00BjZiUyVyvrBK7knerNgmgvcV/KLVyuma/SC+TQN167GrMRciANTz09+k3zW8L8t60jWO1GpfkZdjTaw==}

  tsconfck@3.1.5:
    resolution: {integrity: sha512-CLDfGgUp7XPswWnezWwsCRxNmgQjhYq3VXHM0/XIRxhVrKw0M1if9agzryh1QS3nxjCROvV+xWxoJO1YctzzWg==}
    engines: {node: ^18 || >=20}
    hasBin: true
    peerDependencies:
      typescript: ^5.0.0
    peerDependenciesMeta:
      typescript:
        optional: true

  tslib@2.6.2:
    resolution: {integrity: sha512-AEYxH93jGFPn/a2iVAwW87VuUIkR1FVUKB77NwMF7nBTDkDrrT/Hpt/IrCJ0QXhW27jTBDcf5ZY7w6RiqTMw2Q==}

  tslib@2.8.1:
    resolution: {integrity: sha512-oJFu94HQb+KVduSUQL7wnpmqnfmLsOA/nAh6b6EH0wCEoK0/mPeXU6c3wKDV83MkOuHPRHtSXKKU99IBazS/2w==}

  type-fest@0.20.2:
    resolution: {integrity: sha512-Ne+eE4r0/iWnpAxD852z3A+N0Bt5RN//NjJwRd2VFHEmrywxf5vsZlh4R6lixl6B+wz/8d+maTSAkN1FIkI3LQ==}
    engines: {node: '>=10'}

  type-fest@4.41.0:
    resolution: {integrity: sha512-TeTSQ6H5YHvpqVwBRcnLDCBnDOHWYu7IvGbHT6N8AOymcr9PJGjc1GTtiWZTYg0NCgYwvnYWEkVChQAr9bjfwA==}
    engines: {node: '>=16'}

  typesafe-path@0.2.2:
    resolution: {integrity: sha512-OJabfkAg1WLZSqJAJ0Z6Sdt3utnbzr/jh+NAHoyWHJe8CMSy79Gm085094M9nvTPy22KzTVn5Zq5mbapCI/hPA==}

  typescript-auto-import-cache@0.3.5:
    resolution: {integrity: sha512-fAIveQKsoYj55CozUiBoj4b/7WpN0i4o74wiGY5JVUEoD0XiqDk1tJqTEjgzL2/AizKQrXxyRosSebyDzBZKjw==}

  typescript@5.8.3:
    resolution: {integrity: sha512-p1diW6TqL9L07nNxvRMM7hMMw4c5XOo/1ibL4aAIGmSAt9slTE1Xgw5KWuof2uTOvCg9BY7ZRi+GaF+7sfgPeQ==}
    engines: {node: '>=14.17'}
    hasBin: true

  ufo@1.6.1:
    resolution: {integrity: sha512-9a4/uxlTWJ4+a5i0ooc1rU7C7YOw3wT+UGqdeNNHWnOF9qcMBgLRS+4IYUqbczewFx4mLEig6gawh7X6mFlEkA==}

  ultrahtml@1.6.0:
    resolution: {integrity: sha512-R9fBn90VTJrqqLDwyMph+HGne8eqY1iPfYhPzZrvKpIfwkWZbcYlfpsb8B9dTvBfpy1/hqAD7Wi8EKfP9e8zdw==}

  uncrypto@0.1.3:
    resolution: {integrity: sha512-Ql87qFHB3s/De2ClA9e0gsnS6zXG27SkTiSJwjCc9MebbfapQfuPzumMIUMi38ezPZVNFcHI9sUIepeQfw8J8Q==}

  undici-types@6.13.0:
    resolution: {integrity: sha512-xtFJHudx8S2DSoujjMd1WeWvn7KKWFRESZTMeL1RptAYERu29D6jphMjjY+vn96jvN3kVPDNxU/E13VTaXj6jg==}

  unicode-properties@1.4.1:
    resolution: {integrity: sha512-CLjCCLQ6UuMxWnbIylkisbRj31qxHPAurvena/0iwSVbQ2G1VY5/HjV0IRabOEbDHlzZlRdCrD4NhB0JtU40Pg==}

  unicode-trie@2.0.0:
    resolution: {integrity: sha512-x7bc76x0bm4prf1VLg79uhAzKw8DVboClSN5VxJuQ+LKDOVEW9CdH+VY7SP+vX7xCYQqzzgQpFqz15zeLvAtZQ==}

  unified@11.0.5:
    resolution: {integrity: sha512-xKvGhPWw3k84Qjh8bI3ZeJjqnyadK+GEFtazSfZv/rKeTkTjOJho6mFqh2SM96iIcZokxiOpg78GazTSg8+KHA==}

  unifont@0.5.0:
    resolution: {integrity: sha512-4DueXMP5Hy4n607sh+vJ+rajoLu778aU3GzqeTCqsD/EaUcvqZT9wPC8kgK6Vjh22ZskrxyRCR71FwNOaYn6jA==}

  unist-util-find-after@5.0.0:
    resolution: {integrity: sha512-amQa0Ep2m6hE2g72AugUItjbuM8X8cGQnFoHk0pGfrFeT9GZhzN5SW8nRsiGKK7Aif4CrACPENkA6P/Lw6fHGQ==}

  unist-util-is@6.0.0:
    resolution: {integrity: sha512-2qCTHimwdxLfz+YzdGfkqNlH0tLi9xjTnHddPmJwtIG9MGsdbutfTc4P+haPD7l7Cjxf/WZj+we5qfVPvvxfYw==}

  unist-util-modify-children@4.0.0:
    resolution: {integrity: sha512-+tdN5fGNddvsQdIzUF3Xx82CU9sMM+fA0dLgR9vOmT0oPT2jH+P1nd5lSqfCfXAw+93NhcXNY2qqvTUtE4cQkw==}

  unist-util-position-from-estree@2.0.0:
    resolution: {integrity: sha512-KaFVRjoqLyF6YXCbVLNad/eS4+OfPQQn2yOd7zF/h5T/CSL2v8NpN6a5TPvtbXthAGw5nG+PuTtq+DdIZr+cRQ==}

  unist-util-position@5.0.0:
    resolution: {integrity: sha512-fucsC7HjXvkB5R3kTCO7kUjRdrS0BJt3M/FPxmHMBOm8JQi2BsHAHFsy27E0EolP8rp0NzXsJ+jNPyDWvOJZPA==}

  unist-util-remove-position@5.0.0:
    resolution: {integrity: sha512-Hp5Kh3wLxv0PHj9m2yZhhLt58KzPtEYKQQ4yxfYFEO7EvHwzyDYnduhHnY1mDxoqr7VUwVuHXk9RXKIiYS1N8Q==}

  unist-util-stringify-position@4.0.0:
    resolution: {integrity: sha512-0ASV06AAoKCDkS2+xw5RXJywruurpbC4JZSm7nr7MOt1ojAzvyyaO+UxZf18j8FCF6kmzCZKcAgN/yu2gm2XgQ==}

  unist-util-visit-children@3.0.0:
    resolution: {integrity: sha512-RgmdTfSBOg04sdPcpTSD1jzoNBjt9a80/ZCzp5cI9n1qPzLZWF9YdvWGN2zmTumP1HWhXKdUWexjy/Wy/lJ7tA==}

  unist-util-visit-parents@6.0.1:
    resolution: {integrity: sha512-L/PqWzfTP9lzzEa6CKs0k2nARxTdZduw3zyh8d2NVBnsyvHjSX4TWse388YrrQKbvI8w20fGjGlhgT96WwKykw==}

  unist-util-visit@5.0.0:
    resolution: {integrity: sha512-MR04uvD+07cwl/yhVuVWAtw+3GOR/knlL55Nd/wAdblk27GCVt3lqpTivy/tkJcZoNPzTwS1Y+KMojlLDhoTzg==}

  unstorage@1.16.0:
    resolution: {integrity: sha512-WQ37/H5A7LcRPWfYOrDa1Ys02xAbpPJq6q5GkO88FBXVSQzHd7+BjEwfRqyaSWCv9MbsJy058GWjjPjcJ16GGA==}
    peerDependencies:
      '@azure/app-configuration': ^1.8.0
      '@azure/cosmos': ^4.2.0
      '@azure/data-tables': ^13.3.0
      '@azure/identity': ^4.6.0
      '@azure/keyvault-secrets': ^4.9.0
      '@azure/storage-blob': ^12.26.0
      '@capacitor/preferences': ^6.0.3 || ^7.0.0
      '@deno/kv': '>=0.9.0'
      '@netlify/blobs': ^6.5.0 || ^7.0.0 || ^8.1.0
      '@planetscale/database': ^1.19.0
      '@upstash/redis': ^1.34.3
      '@vercel/blob': '>=0.27.1'
      '@vercel/kv': ^1.0.1
      aws4fetch: ^1.0.20
      db0: '>=0.2.1'
      idb-keyval: ^6.2.1
      ioredis: ^5.4.2
      uploadthing: ^7.4.4
    peerDependenciesMeta:
      '@azure/app-configuration':
        optional: true
      '@azure/cosmos':
        optional: true
      '@azure/data-tables':
        optional: true
      '@azure/identity':
        optional: true
      '@azure/keyvault-secrets':
        optional: true
      '@azure/storage-blob':
        optional: true
      '@capacitor/preferences':
        optional: true
      '@deno/kv':
        optional: true
      '@netlify/blobs':
        optional: true
      '@planetscale/database':
        optional: true
      '@upstash/redis':
        optional: true
      '@vercel/blob':
        optional: true
      '@vercel/kv':
        optional: true
      aws4fetch:
        optional: true
      db0:
        optional: true
      idb-keyval:
        optional: true
      ioredis:
        optional: true
      uploadthing:
        optional: true

  unzipit@1.4.3:
    resolution: {integrity: sha512-gsq2PdJIWWGhx5kcdWStvNWit9FVdTewm4SEG7gFskWs+XCVaULt9+BwuoBtJiRE8eo3L1IPAOrbByNLtLtIlg==}
    engines: {node: '>=12'}

  update-browserslist-db@1.1.3:
    resolution: {integrity: sha512-UxhIZQ+QInVdunkDAaiazvvT/+fXL5Osr0JZlJulepYu6Jd7qJtDZjlur0emRlT71EN3ScPoE7gvsuIKKNavKw==}
    hasBin: true
    peerDependencies:
      browserslist: '>= 4.21.0'

  util-deprecate@1.0.2:
    resolution: {integrity: sha512-EPD5q1uXyFxJpCrLnCc1nHnq3gOa6DZBocAIiI2TaSCA7VCJ1UJDMagCzIkXNsUYfD1daK//LTEQ8xiIbrHtcw==}

  utility-types@3.11.0:
    resolution: {integrity: sha512-6Z7Ma2aVEWisaL6TvBCy7P8rm2LQoPv6dJ7ecIaIixHcwfbJ0x7mWdbcwlIM5IGQxPZSFYeqRCqlOOeKoJYMkw==}
    engines: {node: '>= 4'}

  uzip-module@1.0.3:
    resolution: {integrity: sha512-AMqwWZaknLM77G+VPYNZLEruMGWGzyigPK3/Whg99B3S6vGHuqsyl5ZrOv1UUF3paGK1U6PM0cnayioaryg/fA==}

  vfile-location@5.0.3:
    resolution: {integrity: sha512-5yXvWDEgqeiYiBe1lbxYF7UMAIm/IcopxMHrMQDq3nvKcjPKIhZklUKL+AE7J7uApI4kwe2snsK+eI6UTj9EHg==}

  vfile-message@4.0.2:
    resolution: {integrity: sha512-jRDZ1IMLttGj41KcZvlrYAaI3CfqpLpfpf+Mfig13viT6NKvRzWZ+lXz0Y5D60w6uJIBAOGq9mSHf0gktF0duw==}

  vfile@6.0.3:
    resolution: {integrity: sha512-KzIbH/9tXat2u30jf+smMwFCsno4wHVdNmzFyL+T/L3UGqqk6JKfVqOFOZEpZSHADH1k40ab6NUIXZq422ov3Q==}

  vite-node@3.1.2:
    resolution: {integrity: sha512-/8iMryv46J3aK13iUXsei5G/A3CUlW4665THCPS+K8xAaqrVWiGB4RfXMQXCLjpK9P2eK//BczrVkn5JLAk6DA==}
    engines: {node: ^18.0.0 || ^20.0.0 || >=22.0.0}
    hasBin: true

  vite@5.3.5:
    resolution: {integrity: sha512-MdjglKR6AQXQb9JGiS7Rc2wC6uMjcm7Go/NHNO63EwiJXfuk9PgqiP/n5IDJCziMkfw9n4Ubp7lttNwz+8ZVKA==}
    engines: {node: ^18.0.0 || >=20.0.0}
    hasBin: true
    peerDependencies:
      '@types/node': ^18.0.0 || >=20.0.0
      less: '*'
      lightningcss: ^1.21.0
      sass: '*'
      stylus: '*'
      sugarss: '*'
      terser: ^5.4.0
    peerDependenciesMeta:
      '@types/node':
        optional: true
      less:
        optional: true
      lightningcss:
        optional: true
      sass:
        optional: true
      stylus:
        optional: true
      sugarss:
        optional: true
      terser:
        optional: true

  vite@6.3.5:
    resolution: {integrity: sha512-cZn6NDFE7wdTpINgs++ZJ4N49W2vRp8LCKrn3Ob1kYNtOo21vfDoaV5GzBfLU4MovSAB8uNRm4jgzVQZ+mBzPQ==}
    engines: {node: ^18.0.0 || ^20.0.0 || >=22.0.0}
    hasBin: true
    peerDependencies:
      '@types/node': ^18.0.0 || ^20.0.0 || >=22.0.0
      jiti: '>=1.21.0'
      less: '*'
      lightningcss: ^1.21.0
      sass: '*'
      sass-embedded: '*'
      stylus: '*'
      sugarss: '*'
      terser: ^5.16.0
      tsx: ^4.8.1
      yaml: ^2.4.2
    peerDependenciesMeta:
      '@types/node':
        optional: true
      jiti:
        optional: true
      less:
        optional: true
      lightningcss:
        optional: true
      sass:
        optional: true
      sass-embedded:
        optional: true
      stylus:
        optional: true
      sugarss:
        optional: true
      terser:
        optional: true
      tsx:
        optional: true
      yaml:
        optional: true

  vitefu@1.0.6:
    resolution: {integrity: sha512-+Rex1GlappUyNN6UfwbVZne/9cYC4+R2XDk9xkNXBKMw6HQagdX9PgZ8V2v1WUSK1wfBLp7qbI1+XSNIlB1xmA==}
    peerDependencies:
      vite: ^3.0.0 || ^4.0.0 || ^5.0.0 || ^6.0.0
    peerDependenciesMeta:
      vite:
        optional: true

  vitest@3.1.2:
    resolution: {integrity: sha512-WaxpJe092ID1C0mr+LH9MmNrhfzi8I65EX/NRU/Ld016KqQNRgxSOlGNP1hHN+a/F8L15Mh8klwaF77zR3GeDQ==}
    engines: {node: ^18.0.0 || ^20.0.0 || >=22.0.0}
    hasBin: true
    peerDependencies:
      '@edge-runtime/vm': '*'
      '@types/debug': ^4.1.12
      '@types/node': ^18.0.0 || ^20.0.0 || >=22.0.0
      '@vitest/browser': 3.1.2
      '@vitest/ui': 3.1.2
      happy-dom: '*'
      jsdom: '*'
    peerDependenciesMeta:
      '@edge-runtime/vm':
        optional: true
      '@types/debug':
        optional: true
      '@types/node':
        optional: true
      '@vitest/browser':
        optional: true
      '@vitest/ui':
        optional: true
      happy-dom:
        optional: true
      jsdom:
        optional: true

  volar-service-css@0.0.62:
    resolution: {integrity: sha512-JwNyKsH3F8PuzZYuqPf+2e+4CTU8YoyUHEHVnoXNlrLe7wy9U3biomZ56llN69Ris7TTy/+DEX41yVxQpM4qvg==}
    peerDependencies:
      '@volar/language-service': ~2.4.0
    peerDependenciesMeta:
      '@volar/language-service':
        optional: true

  volar-service-emmet@0.0.62:
    resolution: {integrity: sha512-U4dxWDBWz7Pi4plpbXf4J4Z/ss6kBO3TYrACxWNsE29abu75QzVS0paxDDhI6bhqpbDFXlpsDhZ9aXVFpnfGRQ==}
    peerDependencies:
      '@volar/language-service': ~2.4.0
    peerDependenciesMeta:
      '@volar/language-service':
        optional: true

  volar-service-html@0.0.62:
    resolution: {integrity: sha512-Zw01aJsZRh4GTGUjveyfEzEqpULQUdQH79KNEiKVYHZyuGtdBRYCHlrus1sueSNMxwwkuF5WnOHfvBzafs8yyQ==}
    peerDependencies:
      '@volar/language-service': ~2.4.0
    peerDependenciesMeta:
      '@volar/language-service':
        optional: true

  volar-service-prettier@0.0.62:
    resolution: {integrity: sha512-h2yk1RqRTE+vkYZaI9KYuwpDfOQRrTEMvoHol0yW4GFKc75wWQRrb5n/5abDrzMPrkQbSip8JH2AXbvrRtYh4w==}
    peerDependencies:
      '@volar/language-service': ~2.4.0
      prettier: ^2.2 || ^3.0
    peerDependenciesMeta:
      '@volar/language-service':
        optional: true
      prettier:
        optional: true

  volar-service-typescript-twoslash-queries@0.0.62:
    resolution: {integrity: sha512-KxFt4zydyJYYI0kFAcWPTh4u0Ha36TASPZkAnNY784GtgajerUqM80nX/W1d0wVhmcOFfAxkVsf/Ed+tiYU7ng==}
    peerDependencies:
      '@volar/language-service': ~2.4.0
    peerDependenciesMeta:
      '@volar/language-service':
        optional: true

  volar-service-typescript@0.0.62:
    resolution: {integrity: sha512-p7MPi71q7KOsH0eAbZwPBiKPp9B2+qrdHAd6VY5oTo9BUXatsOAdakTm9Yf0DUj6uWBAaOT01BSeVOPwucMV1g==}
    peerDependencies:
      '@volar/language-service': ~2.4.0
    peerDependenciesMeta:
      '@volar/language-service':
        optional: true

  volar-service-yaml@0.0.62:
    resolution: {integrity: sha512-k7gvv7sk3wa+nGll3MaSKyjwQsJjIGCHFjVkl3wjaSP2nouKyn9aokGmqjrl39mi88Oy49giog2GkZH526wjig==}
    peerDependencies:
      '@volar/language-service': ~2.4.0
    peerDependenciesMeta:
      '@volar/language-service':
        optional: true

  vscode-css-languageservice@6.3.5:
    resolution: {integrity: sha512-ehEIMXYPYEz/5Svi2raL9OKLpBt5dSAdoCFoLpo0TVFKrVpDemyuQwS3c3D552z/qQCg3pMp8oOLMObY6M3ajQ==}

  vscode-html-languageservice@5.4.0:
    resolution: {integrity: sha512-9/cbc90BSYCghmHI7/VbWettHZdC7WYpz2g5gBK6UDUI1MkZbM773Q12uAYJx9jzAiNHPpyo6KzcwmcnugncAQ==}

  vscode-json-languageservice@4.1.8:
    resolution: {integrity: sha512-0vSpg6Xd9hfV+eZAaYN63xVVMOTmJ4GgHxXnkLCh+9RsQBkWKIghzLhW2B9ebfG+LQQg8uLtsQ2aUKjTgE+QOg==}
    engines: {npm: '>=7.0.0'}

  vscode-jsonrpc@6.0.0:
    resolution: {integrity: sha512-wnJA4BnEjOSyFMvjZdpiOwhSq9uDoK8e/kpRJDTaMYzwlkrhG1fwDIZI94CLsLzlCK5cIbMMtFlJlfR57Lavmg==}
    engines: {node: '>=8.0.0 || >=10.0.0'}

  vscode-jsonrpc@8.2.0:
    resolution: {integrity: sha512-C+r0eKJUIfiDIfwJhria30+TYWPtuHJXHtI7J0YlOmKAo7ogxP20T0zxB7HZQIFhIyvoBPwWskjxrvAtfjyZfA==}
    engines: {node: '>=14.0.0'}

  vscode-languageserver-protocol@3.16.0:
    resolution: {integrity: sha512-sdeUoAawceQdgIfTI+sdcwkiK2KU+2cbEYA0agzM2uqaUy2UpnnGHtWTHVEtS0ES4zHU0eMFRGN+oQgDxlD66A==}

  vscode-languageserver-protocol@3.17.5:
    resolution: {integrity: sha512-mb1bvRJN8SVznADSGWM9u/b07H7Ecg0I3OgXDuLdn307rl/J3A9YD6/eYOssqhecL27hK1IPZAsaqh00i/Jljg==}

  vscode-languageserver-textdocument@1.0.12:
    resolution: {integrity: sha512-cxWNPesCnQCcMPeenjKKsOCKQZ/L6Tv19DTRIGuLWe32lyzWhihGVJ/rcckZXJxfdKCFvRLS3fpBIsV/ZGX4zA==}

  vscode-languageserver-types@3.16.0:
    resolution: {integrity: sha512-k8luDIWJWyenLc5ToFQQMaSrqCHiLwyKPHKPQZ5zz21vM+vIVUSvsRpcbiECH4WR88K2XZqc4ScRcZ7nk/jbeA==}

  vscode-languageserver-types@3.17.5:
    resolution: {integrity: sha512-Ld1VelNuX9pdF39h2Hgaeb5hEZM2Z3jUrrMgWQAu82jMtZp7p3vJT3BzToKtZI7NgQssZje5o0zryOrhQvzQAg==}

  vscode-languageserver@7.0.0:
    resolution: {integrity: sha512-60HTx5ID+fLRcgdHfmz0LDZAXYEV68fzwG0JWwEPBode9NuMYTIxuYXPg4ngO8i8+Ou0lM7y6GzaYWbiDL0drw==}
    hasBin: true

  vscode-languageserver@9.0.1:
    resolution: {integrity: sha512-woByF3PDpkHFUreUa7Hos7+pUWdeWMXRd26+ZX2A8cFx6v/JPTtd4/uN0/jB6XQHYaOlHbio03NTHCqrgG5n7g==}
    hasBin: true

  vscode-nls@5.2.0:
    resolution: {integrity: sha512-RAaHx7B14ZU04EU31pT+rKz2/zSl7xMsfIZuo8pd+KZO6PXtQmpevpq3vxvWNcrGbdmhM/rr5Uw5Mz+NBfhVng==}

  vscode-uri@3.1.0:
    resolution: {integrity: sha512-/BpdSx+yCQGnCvecbyXdxHDkuk55/G3xwnC0GqY4gmQ3j+A+g8kzzgB4Nk/SINjqn6+waqw3EgbVF2QKExkRxQ==}

  weak-lru-cache@1.2.2:
    resolution: {integrity: sha512-DEAoo25RfSYMuTGc9vPJzZcZullwIqRDSI9LOy+fkCJPi6hykCnfKaXTuPBDuXAUcqHXyOgFtHNp/kB2FjYHbw==}

  web-namespaces@2.0.1:
    resolution: {integrity: sha512-bKr1DkiNa2krS7qxNtdrtHAmzuYGFQLiQ13TsorsdT6ULTkPLKuu5+GsFpDlg6JFjUTwX2DyhMPG2be8uPrqsQ==}

  webidl-conversions@3.0.1:
    resolution: {integrity: sha512-2JAn3z8AR6rjK8Sm8orRC0h/bcl/DqL7tRPdGZ4I1CjdF+EaMLmYxBHyXuKL849eucPFhvBoxMsflfOb8kxaeQ==}

  whatwg-url@5.0.0:
    resolution: {integrity: sha512-saE57nupxk6v3HY35+jzBwYa0rKSy0XR8JSxZPwgLr7ys0IBzhGviA1/TUGJLmSVqs8pb9AnvICXEuOHLprYTw==}

  which-pm-runs@1.1.0:
    resolution: {integrity: sha512-n1brCuqClxfFfq/Rb0ICg9giSZqCS+pLtccdag6C2HyufBrh3fBOiy9nb6ggRMvWOVH5GrdJskj5iGTZNxd7SA==}
    engines: {node: '>=4'}

  which@2.0.2:
    resolution: {integrity: sha512-BLI3Tl1TW3Pvl70l3yq3Y64i+awpwXqsGBYWkkqMtnbXgrMD+yj7rhW0kuEDxzJaYXGjEW5ogapKNMEKNMjibA==}
    engines: {node: '>= 8'}
    hasBin: true

  why-is-node-running@2.3.0:
    resolution: {integrity: sha512-hUrmaWBdVDcxvYqnyh09zunKzROWjbZTiNy8dBEjkS7ehEDQibXJ7XvlmtbwuTclUiIyN+CyXQD4Vmko8fNm8w==}
    engines: {node: '>=8'}
    hasBin: true

  widest-line@5.0.0:
    resolution: {integrity: sha512-c9bZp7b5YtRj2wOe6dlj32MK+Bx/M/d+9VB2SHM1OtsUHR0aV0tdP6DWh/iMt0kWi1t5g1Iudu6hQRNd1A4PVA==}
    engines: {node: '>=18'}

  wrap-ansi@7.0.0:
    resolution: {integrity: sha512-YVGIj2kamLSTxw6NsZjoBxfSwsn0ycdesmc4p+Q21c5zPuZ1pl+NfxVdxPtdHvmNVOQ6XSYG4AUtyt/Fi7D16Q==}
    engines: {node: '>=10'}

  wrap-ansi@8.1.0:
    resolution: {integrity: sha512-si7QWI6zUMq56bESFvagtmzMdGOtoxfR+Sez11Mobfc7tm+VkUckk9bW2UeffTGVUbOksxmSw0AA2gs8g71NCQ==}
    engines: {node: '>=12'}

  wrap-ansi@9.0.0:
    resolution: {integrity: sha512-G8ura3S+3Z2G+mkgNRq8dqaFZAuxfsxpBB8OCTGRTCtp+l/v9nbFNmCUP1BZMts3G1142MsZfn6eeUKrr4PD1Q==}
    engines: {node: '>=18'}

  xxhash-wasm@1.1.0:
    resolution: {integrity: sha512-147y/6YNh+tlp6nd/2pWq38i9h6mz/EuQ6njIrmW8D1BS5nCqs0P6DG+m6zTGnNz5I+uhZ0SHxBs9BsPrwcKDA==}

  y18n@5.0.8:
    resolution: {integrity: sha512-0pfFzegeDWJHJIAmTLRP2DwHjdF5s7jo9tuztdQxAhINCdvS+3nGINqPd00AphqJR/0LhANUS6/+7SCb98YOfA==}
    engines: {node: '>=10'}

  yallist@3.1.1:
    resolution: {integrity: sha512-a4UGQaWPH59mOXUYnAG2ewncQS4i4F43Tv3JoAM+s2VDAmS9NsK8GpDMLrCHPksFT7h3K6TOoUNn2pb7RoXx4g==}

  yaml-language-server@1.15.0:
    resolution: {integrity: sha512-N47AqBDCMQmh6mBLmI6oqxryHRzi33aPFPsJhYy3VTUGCdLHYjGh4FZzpUjRlphaADBBkDmnkM/++KNIOHi5Rw==}
    hasBin: true

  yaml@1.10.2:
    resolution: {integrity: sha512-r3vXyErRCYJ7wg28yvBY5VSoAF8ZvlcW9/BwUzEtUsjvX/DKs24dIkuwjtuprwJJHsbyUbLApepYTR1BN4uHrg==}
    engines: {node: '>= 6'}

  yaml@2.2.2:
    resolution: {integrity: sha512-CBKFWExMn46Foo4cldiChEzn7S7SRV+wqiluAb6xmueD/fGyRHIhX8m14vVGgeFWjN540nKCNVj6P21eQjgTuA==}
    engines: {node: '>= 14'}

  yaml@2.7.1:
    resolution: {integrity: sha512-10ULxpnOCQXxJvBgxsn9ptjq6uviG/htZKk9veJGhlqn3w/DxQ631zFF+nlQXLwmImeS5amR2dl2U8sg6U9jsQ==}
    engines: {node: '>= 14'}
    hasBin: true

  yargs-parser@21.1.1:
    resolution: {integrity: sha512-tVpsJW7DdjecAiFpbIB1e3qxIQsE6NoPc5/eTdrbbIC4h0LVsWhnoa3g+m2HclBIujHzsxZ4VJVA+GUuc2/LBw==}
    engines: {node: '>=12'}

  yargs@17.7.2:
    resolution: {integrity: sha512-7dSzzRQ++CKnNI/krKnYRV7JKKPUXMEh61soaHKg9mrWEhzFWhFnxPxGl+69cD1Ou63C13NUPCnmIcrvqCuM6w==}
    engines: {node: '>=12'}

  yocto-queue@1.2.1:
    resolution: {integrity: sha512-AyeEbWOu/TAXdxlV9wmGcR0+yh2j3vYPGOECcIj2S7MkrLyC7ne+oye2BKTItt0ii2PHk4cDy+95+LshzbXnGg==}
    engines: {node: '>=12.20'}

  yocto-spinner@0.2.2:
    resolution: {integrity: sha512-21rPcM3e4vCpOXThiFRByX8amU5By1R0wNS8Oex+DP3YgC8xdU0vEJ/K8cbPLiIJVosSSysgcFof6s6MSD5/Vw==}
    engines: {node: '>=18.19'}

  yoctocolors@2.1.1:
    resolution: {integrity: sha512-GQHQqAopRhwU8Kt1DDM8NjibDXHC8eoh1erhGAJPEyveY9qqVeXvVikNKrDz69sHowPMorbPUrH/mx8c50eiBQ==}
    engines: {node: '>=18'}

  zarrita@0.5.1:
    resolution: {integrity: sha512-cyujP70BOl5DiXuLtM+0j9nq/pAov4SKXRYIQQOVnk2TfBg/jopX+FXLbqkq3ULOxFLB5AwkPbSp5KvZXoJrbQ==}

  zod-to-json-schema@3.24.5:
    resolution: {integrity: sha512-/AuWwMP+YqiPbsJx5D6TfgRTc4kTLjsh5SOcd4bLsfUg2RcEXrFMJl1DGgdHy2aCfsIA/cr/1JM0xcB2GZji8g==}
    peerDependencies:
      zod: ^3.24.1

  zod-to-ts@1.2.0:
    resolution: {integrity: sha512-x30XE43V+InwGpvTySRNz9kB7qFU8DlyEy7BsSTCHPH1R0QasMmHWZDCzYm6bVXtj/9NNJAZF3jW8rzFvH5OFA==}
    peerDependencies:
      typescript: ^4.9.4 || ^5.0.2
      zod: ^3

  zod@3.24.3:
    resolution: {integrity: sha512-HhY1oqzWCQWuUqvBFnsyrtZRhyPeR7SUGv+C4+MsisMuVfSPx8HpwWqH8tRahSlt6M3PiFAcoeFhZAqIXTxoSg==}

  zwitch@2.0.4:
    resolution: {integrity: sha512-bXE4cR/kVZhKZX/RjPEflHaKVhUVl85noU3v6b8apfQEc1x4A+zBxjZ4lN8LqGd6WZ3dl98pY4o717VFmoPp+A==}

snapshots:

  '@ampproject/remapping@2.3.0':
>>>>>>> b0d58180
    dependencies:
      '@jridgewell/gen-mapping': 0.3.8
      '@jridgewell/trace-mapping': 0.3.25

  /@astrojs/check@0.9.4(typescript@5.8.3):
    resolution: {integrity: sha512-IOheHwCtpUfvogHHsvu0AbeRZEnjJg3MopdLddkJE70mULItS/Vh37BHcI00mcOJcH1vhD3odbpvWokpxam7xA==}
    hasBin: true
    peerDependencies:
      typescript: ^5.0.0
    dependencies:
      '@astrojs/language-server': 2.15.4(typescript@5.8.3)
      chokidar: 4.0.3
      kleur: 4.1.5
      typescript: 5.8.3
      yargs: 17.7.2
    transitivePeerDependencies:
      - prettier
      - prettier-plugin-astro
    dev: false

  /@astrojs/compiler@2.12.0:
    resolution: {integrity: sha512-7bCjW6tVDpUurQLeKBUN9tZ5kSv5qYrGmcn0sG0IwacL7isR2ZbyyA3AdZ4uxsuUFOS2SlgReTH7wkxO6zpqWA==}
    dev: false

  /@astrojs/internal-helpers@0.6.1:
    resolution: {integrity: sha512-l5Pqf6uZu31aG+3Lv8nl/3s4DbUzdlxTWDof4pEpto6GUJNhhCbelVi9dEyurOVyqaelwmS9oSyOWOENSfgo9A==}
    dev: false

  /@astrojs/language-server@2.15.4(typescript@5.8.3):
    resolution: {integrity: sha512-JivzASqTPR2bao9BWsSc/woPHH7OGSGc9aMxXL4U6egVTqBycB3ZHdBJPuOCVtcGLrzdWTosAqVPz1BVoxE0+A==}
    hasBin: true
    peerDependencies:
      prettier: ^3.0.0
      prettier-plugin-astro: '>=0.11.0'
    peerDependenciesMeta:
      prettier:
        optional: true
      prettier-plugin-astro:
        optional: true
    dependencies:
      '@astrojs/compiler': 2.12.0
      '@astrojs/yaml2ts': 0.2.2
      '@jridgewell/sourcemap-codec': 1.5.0
      '@volar/kit': 2.4.13(typescript@5.8.3)
      '@volar/language-core': 2.4.13
      '@volar/language-server': 2.4.13
      '@volar/language-service': 2.4.13
      fast-glob: 3.3.3
      muggle-string: 0.4.1
      volar-service-css: 0.0.62(@volar/language-service@2.4.13)
      volar-service-emmet: 0.0.62(@volar/language-service@2.4.13)
      volar-service-html: 0.0.62(@volar/language-service@2.4.13)
      volar-service-prettier: 0.0.62(@volar/language-service@2.4.13)
      volar-service-typescript: 0.0.62(@volar/language-service@2.4.13)
      volar-service-typescript-twoslash-queries: 0.0.62(@volar/language-service@2.4.13)
      volar-service-yaml: 0.0.62(@volar/language-service@2.4.13)
      vscode-html-languageservice: 5.4.0
      vscode-uri: 3.1.0
    transitivePeerDependencies:
      - typescript
    dev: false

  /@astrojs/markdown-remark@6.3.1:
    resolution: {integrity: sha512-c5F5gGrkczUaTVgmMW9g1YMJGzOtRvjjhw6IfGuxarM6ct09MpwysP10US729dy07gg8y+ofVifezvP3BNsWZg==}
    dependencies:
      '@astrojs/internal-helpers': 0.6.1
      '@astrojs/prism': 3.2.0
      github-slugger: 2.0.0
      hast-util-from-html: 2.0.3
      hast-util-to-text: 4.0.2
      import-meta-resolve: 4.1.0
      js-yaml: 4.1.0
      mdast-util-definitions: 6.0.0
      rehype-raw: 7.0.0
      rehype-stringify: 10.0.1
      remark-gfm: 4.0.1
      remark-parse: 11.0.0
      remark-rehype: 11.1.2
      remark-smartypants: 3.0.2
      shiki: 3.4.1
      smol-toml: 1.3.4
      unified: 11.0.5
      unist-util-remove-position: 5.0.0
      unist-util-visit: 5.0.0
      unist-util-visit-parents: 6.0.1
      vfile: 6.0.3
    transitivePeerDependencies:
      - supports-color
    dev: false

<<<<<<< HEAD
  /@astrojs/mdx@4.2.6(astro@5.7.12):
    resolution: {integrity: sha512-0i/GmOm6d0qq1/SCfcUgY/IjDc/bS0i42u7h85TkPFBmlFOcBZfkYhR5iyz6hZLwidvJOEq5yGfzt9B1Azku4w==}
    engines: {node: ^18.17.1 || ^20.3.0 || >=22.0.0}
    peerDependencies:
      astro: ^5.0.0
=======
  '@astrojs/markdown-remark@6.3.2':
>>>>>>> b0d58180
    dependencies:
      '@astrojs/internal-helpers': 0.6.1
      '@astrojs/prism': 3.3.0
      github-slugger: 2.0.0
      hast-util-from-html: 2.0.3
      hast-util-to-text: 4.0.2
      import-meta-resolve: 4.1.0
      js-yaml: 4.1.0
      mdast-util-definitions: 6.0.0
      rehype-raw: 7.0.0
      rehype-stringify: 10.0.1
      remark-gfm: 4.0.1
      remark-parse: 11.0.0
      remark-rehype: 11.1.2
      remark-smartypants: 3.0.2
      shiki: 3.4.0
      smol-toml: 1.3.4
      unified: 11.0.5
      unist-util-remove-position: 5.0.0
      unist-util-visit: 5.0.0
      unist-util-visit-parents: 6.0.1
      vfile: 6.0.3
    transitivePeerDependencies:
      - supports-color

  '@astrojs/mdx@4.3.0(astro@5.8.0(@types/node@22.1.0)(lightningcss@1.24.0)(rollup@4.40.2)(typescript@5.8.3)(yaml@2.7.1))':
    dependencies:
      '@astrojs/markdown-remark': 6.3.2
      '@mdx-js/mdx': 3.1.0(acorn@8.14.1)
      acorn: 8.14.1
<<<<<<< HEAD
      astro: 5.7.12(@types/node@22.1.0)(typescript@5.8.3)
      es-module-lexer: 1.6.0
=======
      astro: 5.8.0(@types/node@22.1.0)(lightningcss@1.24.0)(rollup@4.40.2)(typescript@5.8.3)(yaml@2.7.1)
      es-module-lexer: 1.7.0
>>>>>>> b0d58180
      estree-util-visit: 2.0.0
      hast-util-to-html: 9.0.5
      kleur: 4.1.5
      rehype-raw: 7.0.0
      remark-gfm: 4.0.1
      remark-smartypants: 3.0.2
      source-map: 0.7.4
      unist-util-visit: 5.0.0
      vfile: 6.0.3
    transitivePeerDependencies:
      - supports-color
    dev: false

  /@astrojs/prism@3.2.0:
    resolution: {integrity: sha512-GilTHKGCW6HMq7y3BUv9Ac7GMe/MO9gi9GW62GzKtth0SwukCu/qp2wLiGpEujhY+VVhaG9v7kv/5vFzvf4NYw==}
    engines: {node: ^18.17.1 || ^20.3.0 || >=22.0.0}
    dependencies:
      prismjs: 1.30.0
    dev: false

<<<<<<< HEAD
  /@astrojs/react@4.2.7(@types/node@22.1.0)(@types/react-dom@19.1.5)(@types/react@19.1.4)(react-dom@19.1.0)(react@19.1.0):
    resolution: {integrity: sha512-/wM90noT/6QyJEOGdDmDbq2D9qZooKTJNG1M8olmsW5ns6bJ7uxG5fzkYxcpA3WUTD6Dj6NtpEqchvb5h8Fa+g==}
    engines: {node: ^18.17.1 || ^20.3.0 || >=22.0.0}
    peerDependencies:
      '@types/react': ^17.0.50 || ^18.0.21 || ^19.0.0
      '@types/react-dom': ^17.0.17 || ^18.0.6 || ^19.0.0
      react: ^17.0.2 || ^18.0.0 || ^19.0.0
      react-dom: ^17.0.2 || ^18.0.0 || ^19.0.0
=======
  '@astrojs/prism@3.3.0':
    dependencies:
      prismjs: 1.30.0

  '@astrojs/react@4.3.0(@types/node@22.1.0)(@types/react-dom@19.1.3(@types/react@19.1.3))(@types/react@19.1.3)(lightningcss@1.24.0)(react-dom@19.1.0(react@19.1.0))(react@19.1.0)(yaml@2.7.1)':
>>>>>>> b0d58180
    dependencies:
      '@types/react': 19.1.4
      '@types/react-dom': 19.1.5(@types/react@19.1.4)
      '@vitejs/plugin-react': 4.4.1(vite@6.3.5)
      react: 19.1.0
      react-dom: 19.1.0(react@19.1.0)
      ultrahtml: 1.6.0
      vite: 6.3.5(@types/node@22.1.0)
    transitivePeerDependencies:
      - '@types/node'
      - jiti
      - less
      - lightningcss
      - sass
      - sass-embedded
      - stylus
      - sugarss
      - supports-color
      - terser
      - tsx
      - yaml
    dev: false

  /@astrojs/sitemap@3.4.0:
    resolution: {integrity: sha512-C5m/xsKvRSILKM3hy47n5wKtTQtJXn8epoYuUmCCstaE9XBt20yInym3Bz2uNbEiNfv11bokoW0MqeXPIvjFIQ==}
    dependencies:
      sitemap: 8.0.0
      stream-replace-string: 2.0.0
      zod: 3.24.3
    dev: false

<<<<<<< HEAD
  /@astrojs/starlight@0.34.3(astro@5.7.12):
    resolution: {integrity: sha512-MAuD3NF+E+QXJJuVKofoR6xcPTP4BJmYWeOBd03udVdubNGVnPnSWVZAi+ZtnTofES4+mJdp8BNGf+ubUxkiiA==}
    peerDependencies:
      astro: ^5.5.0
    dependencies:
      '@astrojs/markdown-remark': 6.3.1
      '@astrojs/mdx': 4.2.6(astro@5.7.12)
      '@astrojs/sitemap': 3.4.0
=======
  '@astrojs/starlight@0.34.3(astro@5.8.0(@types/node@22.1.0)(lightningcss@1.24.0)(rollup@4.40.2)(typescript@5.8.3)(yaml@2.7.1))':
    dependencies:
      '@astrojs/markdown-remark': 6.3.1
      '@astrojs/mdx': 4.3.0(astro@5.8.0(@types/node@22.1.0)(lightningcss@1.24.0)(rollup@4.40.2)(typescript@5.8.3)(yaml@2.7.1))
      '@astrojs/sitemap': 3.3.1
>>>>>>> b0d58180
      '@pagefind/default-ui': 1.3.0
      '@types/hast': 3.0.4
      '@types/js-yaml': 4.0.9
      '@types/mdast': 4.0.4
<<<<<<< HEAD
      astro: 5.7.12(@types/node@22.1.0)(typescript@5.8.3)
      astro-expressive-code: 0.41.2(astro@5.7.12)
=======
      astro: 5.8.0(@types/node@22.1.0)(lightningcss@1.24.0)(rollup@4.40.2)(typescript@5.8.3)(yaml@2.7.1)
      astro-expressive-code: 0.41.2(astro@5.8.0(@types/node@22.1.0)(lightningcss@1.24.0)(rollup@4.40.2)(typescript@5.8.3)(yaml@2.7.1))
>>>>>>> b0d58180
      bcp-47: 2.1.0
      hast-util-from-html: 2.0.3
      hast-util-select: 6.0.4
      hast-util-to-string: 3.0.1
      hastscript: 9.0.1
      i18next: 23.16.8
      js-yaml: 4.1.0
      klona: 2.0.6
      mdast-util-directive: 3.1.0
      mdast-util-to-markdown: 2.1.2
      mdast-util-to-string: 4.0.0
      pagefind: 1.3.0
      rehype: 13.0.2
      rehype-format: 5.0.1
      remark-directive: 3.0.1
      ultrahtml: 1.6.0
      unified: 11.0.5
      unist-util-visit: 5.0.0
      vfile: 6.0.3
    transitivePeerDependencies:
      - supports-color
    dev: false

<<<<<<< HEAD
  /@astrojs/telemetry@3.2.1:
    resolution: {integrity: sha512-SSVM820Jqc6wjsn7qYfV9qfeQvePtVc1nSofhyap7l0/iakUKywj3hfy3UJAOV4sGV4Q/u450RD4AaCaFvNPlg==}
    engines: {node: ^18.17.1 || ^20.3.0 || >=22.0.0}
=======
  '@astrojs/telemetry@3.3.0':
>>>>>>> b0d58180
    dependencies:
      ci-info: 4.2.0
      debug: 4.4.0
      dlv: 1.1.3
      dset: 3.1.4
      is-docker: 3.0.0
      is-wsl: 3.1.0
      which-pm-runs: 1.1.0
    transitivePeerDependencies:
      - supports-color
    dev: false

  /@astrojs/yaml2ts@0.2.2:
    resolution: {integrity: sha512-GOfvSr5Nqy2z5XiwqTouBBpy5FyI6DEe+/g/Mk5am9SjILN1S5fOEvYK0GuWHg98yS/dobP4m8qyqw/URW35fQ==}
    dependencies:
      yaml: 2.8.0
    dev: false

  /@babel/code-frame@7.26.2:
    resolution: {integrity: sha512-RJlIHRueQgwWitWgF8OdFYGZX328Ax5BCemNGlqHfplnRT9ESi8JkFlvaVYbS+UubVY6dpv87Fs2u5M29iNFVQ==}
    engines: {node: '>=6.9.0'}
    dependencies:
      '@babel/helper-validator-identifier': 7.25.9
      js-tokens: 4.0.0
      picocolors: 1.1.1

  /@babel/compat-data@7.26.8:
    resolution: {integrity: sha512-oH5UPLMWR3L2wEFLnFJ1TZXqHufiTKAiLfqw5zkhS4dKXLJ10yVztfil/twG8EDTA4F/tvVNw9nOl4ZMslB8rQ==}
    engines: {node: '>=6.9.0'}

  /@babel/core@7.26.10:
    resolution: {integrity: sha512-vMqyb7XCDMPvJFFOaT9kxtiRh42GwlZEg1/uIgtZshS5a/8OaduUfCi7kynKgc3Tw/6Uo2D+db9qBttghhmxwQ==}
    engines: {node: '>=6.9.0'}
    dependencies:
      '@ampproject/remapping': 2.3.0
      '@babel/code-frame': 7.26.2
      '@babel/generator': 7.27.0
      '@babel/helper-compilation-targets': 7.27.0
      '@babel/helper-module-transforms': 7.26.0(@babel/core@7.26.10)
      '@babel/helpers': 7.27.0
      '@babel/parser': 7.27.0
      '@babel/template': 7.27.0
      '@babel/traverse': 7.27.0
      '@babel/types': 7.27.0
      convert-source-map: 2.0.0
      debug: 4.4.0
      gensync: 1.0.0-beta.2
      json5: 2.2.3
      semver: 6.3.1
    transitivePeerDependencies:
      - supports-color

  /@babel/generator@7.27.0:
    resolution: {integrity: sha512-VybsKvpiN1gU1sdMZIp7FcqphVVKEwcuj02x73uvcHE0PTihx1nlBcowYWhDwjpoAXRv43+gDzyggGnn1XZhVw==}
    engines: {node: '>=6.9.0'}
    dependencies:
      '@babel/parser': 7.27.0
      '@babel/types': 7.27.0
      '@jridgewell/gen-mapping': 0.3.8
      '@jridgewell/trace-mapping': 0.3.25
      jsesc: 3.1.0

  /@babel/helper-compilation-targets@7.27.0:
    resolution: {integrity: sha512-LVk7fbXml0H2xH34dFzKQ7TDZ2G4/rVTOrq9V+icbbadjbVxxeFeDsNHv2SrZeWoA+6ZiTyWYWtScEIW07EAcA==}
    engines: {node: '>=6.9.0'}
    dependencies:
      '@babel/compat-data': 7.26.8
      '@babel/helper-validator-option': 7.25.9
      browserslist: 4.24.4
      lru-cache: 5.1.1
      semver: 6.3.1

  /@babel/helper-module-imports@7.25.9:
    resolution: {integrity: sha512-tnUA4RsrmflIM6W6RFTLFSXITtl0wKjgpnLgXyowocVPrbYrLUXSBXDgTs8BlbmIzIdlBySRQjINYs2BAkiLtw==}
    engines: {node: '>=6.9.0'}
    dependencies:
      '@babel/traverse': 7.27.0
      '@babel/types': 7.27.0
    transitivePeerDependencies:
      - supports-color

  /@babel/helper-module-transforms@7.26.0(@babel/core@7.26.10):
    resolution: {integrity: sha512-xO+xu6B5K2czEnQye6BHA7DolFFmS3LB7stHZFaOLb1pAwO1HWLS8fXA+eh0A2yIvltPVmx3eNNDBJA2SLHXFw==}
    engines: {node: '>=6.9.0'}
    peerDependencies:
      '@babel/core': ^7.0.0
    dependencies:
      '@babel/core': 7.26.10
      '@babel/helper-module-imports': 7.25.9
      '@babel/helper-validator-identifier': 7.25.9
      '@babel/traverse': 7.27.0
    transitivePeerDependencies:
      - supports-color

  /@babel/helper-plugin-utils@7.27.1:
    resolution: {integrity: sha512-1gn1Up5YXka3YYAHGKpbideQ5Yjf1tDa9qYcgysz+cNCXukyLl6DjPXhD3VRwSb8c0J9tA4b2+rHEZtc6R0tlw==}
    engines: {node: '>=6.9.0'}
    dev: false

  /@babel/helper-string-parser@7.25.9:
    resolution: {integrity: sha512-4A/SCr/2KLd5jrtOMFzaKjVtAei3+2r/NChoBNoZ3EyP/+GlhoaEGoWOZUmFmoITP7zOJyHIMm+DYRd8o3PvHA==}
    engines: {node: '>=6.9.0'}

  /@babel/helper-validator-identifier@7.25.9:
    resolution: {integrity: sha512-Ed61U6XJc3CVRfkERJWDz4dJwKe7iLmmJsbOGu9wSloNSFttHV0I8g6UAgb7qnK5ly5bGLPd4oXZlxCdANBOWQ==}
    engines: {node: '>=6.9.0'}

  /@babel/helper-validator-option@7.25.9:
    resolution: {integrity: sha512-e/zv1co8pp55dNdEcCynfj9X7nyUKUXoUEwfXqaZt0omVOmDe9oOTdKStH4GmAw6zxMFs50ZayuMfHDKlO7Tfw==}
    engines: {node: '>=6.9.0'}

  /@babel/helpers@7.27.0:
    resolution: {integrity: sha512-U5eyP/CTFPuNE3qk+WZMxFkp/4zUzdceQlfzf7DdGdhp+Fezd7HD+i8Y24ZuTMKX3wQBld449jijbGq6OdGNQg==}
    engines: {node: '>=6.9.0'}
    dependencies:
      '@babel/template': 7.27.0
      '@babel/types': 7.27.0

  /@babel/parser@7.27.0:
    resolution: {integrity: sha512-iaepho73/2Pz7w2eMS0Q5f83+0RKI7i4xmiYeBmDzfRVbQtTOG7Ts0S4HzJVsTMGI9keU8rNfuZr8DKfSt7Yyg==}
    engines: {node: '>=6.0.0'}
    hasBin: true
    dependencies:
      '@babel/types': 7.27.0

  /@babel/plugin-transform-react-jsx-self@7.27.1(@babel/core@7.26.10):
    resolution: {integrity: sha512-6UzkCs+ejGdZ5mFFC/OCUrv028ab2fp1znZmCZjAOBKiBK2jXD1O+BPSfX8X2qjJ75fZBMSnQn3Rq2mrBJK2mw==}
    engines: {node: '>=6.9.0'}
    peerDependencies:
      '@babel/core': ^7.0.0-0
    dependencies:
      '@babel/core': 7.26.10
      '@babel/helper-plugin-utils': 7.27.1
    dev: false

  /@babel/plugin-transform-react-jsx-source@7.27.1(@babel/core@7.26.10):
    resolution: {integrity: sha512-zbwoTsBruTeKB9hSq73ha66iFeJHuaFkUbwvqElnygoNbj/jHRsSeokowZFN3CZ64IvEqcmmkVe89OPXc7ldAw==}
    engines: {node: '>=6.9.0'}
    peerDependencies:
      '@babel/core': ^7.0.0-0
    dependencies:
      '@babel/core': 7.26.10
      '@babel/helper-plugin-utils': 7.27.1
    dev: false

  /@babel/runtime@7.27.0:
    resolution: {integrity: sha512-VtPOkrdPHZsKc/clNqyi9WUA8TINkZ4cGk63UUE3u4pmB2k+ZMQRDuIOagv8UVd6j7k0T3+RRIb7beKTebNbcw==}
    engines: {node: '>=6.9.0'}
    dependencies:
      regenerator-runtime: 0.14.1
    dev: false

  /@babel/template@7.27.0:
    resolution: {integrity: sha512-2ncevenBqXI6qRMukPlXwHKHchC7RyMuu4xv5JBXRfOGVcTy1mXCD12qrp7Jsoxll1EV3+9sE4GugBVRjT2jFA==}
    engines: {node: '>=6.9.0'}
    dependencies:
      '@babel/code-frame': 7.26.2
      '@babel/parser': 7.27.0
      '@babel/types': 7.27.0

  /@babel/traverse@7.27.0:
    resolution: {integrity: sha512-19lYZFzYVQkkHkl4Cy4WrAVcqBkgvV2YM2TU3xG6DIwO7O3ecbDPfW3yM3bjAGcqcQHi+CCtjMR3dIEHxsd6bA==}
    engines: {node: '>=6.9.0'}
    dependencies:
      '@babel/code-frame': 7.26.2
      '@babel/generator': 7.27.0
      '@babel/parser': 7.27.0
      '@babel/template': 7.27.0
      '@babel/types': 7.27.0
      debug: 4.4.0
      globals: 11.12.0
    transitivePeerDependencies:
      - supports-color

  /@babel/types@7.27.0:
    resolution: {integrity: sha512-H45s8fVLYjbhFH62dIJ3WtmJ6RSPt/3DRO0ZcT2SUiYiQyz3BLVb9ADEnLl91m74aQPS3AzzeajZHYOalWe3bg==}
    engines: {node: '>=6.9.0'}
    dependencies:
      '@babel/helper-string-parser': 7.25.9
      '@babel/helper-validator-identifier': 7.25.9

  /@biomejs/biome@1.9.4:
    resolution: {integrity: sha512-1rkd7G70+o9KkTn5KLmDYXihGoTaIGO9PIIN2ZB7UJxFrWw04CZHPYiMRjYsaDvVV7hP1dYNRLxSANLaBFGpog==}
    engines: {node: '>=14.21.3'}
    hasBin: true
    requiresBuild: true
    optionalDependencies:
      '@biomejs/cli-darwin-arm64': 1.9.4
      '@biomejs/cli-darwin-x64': 1.9.4
      '@biomejs/cli-linux-arm64': 1.9.4
      '@biomejs/cli-linux-arm64-musl': 1.9.4
      '@biomejs/cli-linux-x64': 1.9.4
      '@biomejs/cli-linux-x64-musl': 1.9.4
      '@biomejs/cli-win32-arm64': 1.9.4
      '@biomejs/cli-win32-x64': 1.9.4
    dev: true

  /@biomejs/cli-darwin-arm64@1.9.4:
    resolution: {integrity: sha512-bFBsPWrNvkdKrNCYeAp+xo2HecOGPAy9WyNyB/jKnnedgzl4W4Hb9ZMzYNbf8dMCGmUdSavlYHiR01QaYR58cw==}
    engines: {node: '>=14.21.3'}
    cpu: [arm64]
    os: [darwin]
    requiresBuild: true
    dev: true
    optional: true

  /@biomejs/cli-darwin-x64@1.9.4:
    resolution: {integrity: sha512-ngYBh/+bEedqkSevPVhLP4QfVPCpb+4BBe2p7Xs32dBgs7rh9nY2AIYUL6BgLw1JVXV8GlpKmb/hNiuIxfPfZg==}
    engines: {node: '>=14.21.3'}
    cpu: [x64]
    os: [darwin]
    requiresBuild: true
    dev: true
    optional: true

  /@biomejs/cli-linux-arm64-musl@1.9.4:
    resolution: {integrity: sha512-v665Ct9WCRjGa8+kTr0CzApU0+XXtRgwmzIf1SeKSGAv+2scAlW6JR5PMFo6FzqqZ64Po79cKODKf3/AAmECqA==}
    engines: {node: '>=14.21.3'}
    cpu: [arm64]
    os: [linux]
    requiresBuild: true
    dev: true
    optional: true

  /@biomejs/cli-linux-arm64@1.9.4:
    resolution: {integrity: sha512-fJIW0+LYujdjUgJJuwesP4EjIBl/N/TcOX3IvIHJQNsAqvV2CHIogsmA94BPG6jZATS4Hi+xv4SkBBQSt1N4/g==}
    engines: {node: '>=14.21.3'}
    cpu: [arm64]
    os: [linux]
    requiresBuild: true
    dev: true
    optional: true

  /@biomejs/cli-linux-x64-musl@1.9.4:
    resolution: {integrity: sha512-gEhi/jSBhZ2m6wjV530Yy8+fNqG8PAinM3oV7CyO+6c3CEh16Eizm21uHVsyVBEB6RIM8JHIl6AGYCv6Q6Q9Tg==}
    engines: {node: '>=14.21.3'}
    cpu: [x64]
    os: [linux]
    requiresBuild: true
    dev: true
    optional: true

  /@biomejs/cli-linux-x64@1.9.4:
    resolution: {integrity: sha512-lRCJv/Vi3Vlwmbd6K+oQ0KhLHMAysN8lXoCI7XeHlxaajk06u7G+UsFSO01NAs5iYuWKmVZjmiOzJ0OJmGsMwg==}
    engines: {node: '>=14.21.3'}
    cpu: [x64]
    os: [linux]
    requiresBuild: true
    dev: true
    optional: true

  /@biomejs/cli-win32-arm64@1.9.4:
    resolution: {integrity: sha512-tlbhLk+WXZmgwoIKwHIHEBZUwxml7bRJgk0X2sPyNR3S93cdRq6XulAZRQJ17FYGGzWne0fgrXBKpl7l4M87Hg==}
    engines: {node: '>=14.21.3'}
    cpu: [arm64]
    os: [win32]
    requiresBuild: true
    dev: true
    optional: true

  /@biomejs/cli-win32-x64@1.9.4:
    resolution: {integrity: sha512-8Y5wMhVIPaWe6jw2H+KlEm4wP/f7EW3810ZLmDlrEEy5KvBsb9ECEfu/kMWD484ijfQ8+nIi0giMgu9g1UAuuA==}
    engines: {node: '>=14.21.3'}
    cpu: [x64]
    os: [win32]
    requiresBuild: true
    dev: true
    optional: true

  /@capsizecss/unpack@2.4.0:
    resolution: {integrity: sha512-GrSU71meACqcmIUxPYOJvGKF0yryjN/L1aCuE9DViCTJI7bfkjgYDPD1zbNDcINJwSSP6UaBZY9GAbYDO7re0Q==}
    dependencies:
      blob-to-buffer: 1.2.9
      cross-fetch: 3.2.0
      fontkit: 2.0.4
    transitivePeerDependencies:
      - encoding
    dev: false

  /@ctrl/tinycolor@4.1.0:
    resolution: {integrity: sha512-WyOx8cJQ+FQus4Mm4uPIZA64gbk3Wxh0so5Lcii0aJifqwoVOlfFtorjLE0Hen4OYyHZMXDWqMmaQemBhgxFRQ==}
    engines: {node: '>=14'}
    dev: false

  /@czi-sds/components@20.0.1(@emotion/core@11.0.0)(@emotion/css@11.11.2)(@emotion/react@11.11.4)(@emotion/styled@11.11.5)(@mui/base@5.0.0-beta.40)(@mui/icons-material@5.15.15)(@mui/lab@5.0.0-alpha.175)(@mui/material@5.15.15)(react-dom@19.1.0)(react@19.1.0):
    resolution: {integrity: sha512-vB3gGl+tzxDmV00J8ioLr/LIj1WU26448Pot9orgyGeZy+AaJM7WMT/qsSpPSCGEKLN5ykcIUBIDIGK1E/JZmQ==}
    peerDependencies:
      '@emotion/core': ^11.0.0
      '@emotion/css': ^11.11.2
      '@emotion/react': ^11.11.3
      '@emotion/styled': ^11.11.0
      '@mui/base': ^5.0.0-beta.30
      '@mui/icons-material': ^5.15.3
      '@mui/lab': ^5.0.0-alpha.159
      '@mui/material': ^5.15.3
      react: '>=17.0.1'
      react-dom: '>=17.0.1'
    dependencies:
      '@emotion/core': 11.0.0
      '@emotion/css': 11.11.2
      '@emotion/react': 11.11.4(@types/react@19.1.4)(react@19.1.0)
      '@emotion/styled': 11.11.5(@emotion/react@11.11.4)(@types/react@19.1.4)(react@19.1.0)
      '@mui/base': 5.0.0-beta.40(@types/react@19.1.4)(react-dom@19.1.0)(react@19.1.0)
      '@mui/icons-material': 5.15.15(@mui/material@5.15.15)(@types/react@19.1.4)(react@19.1.0)
      '@mui/lab': 5.0.0-alpha.175(@emotion/react@11.11.4)(@emotion/styled@11.11.5)(@mui/material@5.15.15)(@types/react@19.1.4)(react-dom@19.1.0)(react@19.1.0)
      '@mui/material': 5.15.15(@emotion/react@11.11.4)(@emotion/styled@11.11.5)(@types/react@19.1.4)(react-dom@19.1.0)(react@19.1.0)
      react: 19.1.0
      react-dom: 19.1.0(react@19.1.0)
    dev: false

  /@emmetio/abbreviation@2.3.3:
    resolution: {integrity: sha512-mgv58UrU3rh4YgbE/TzgLQwJ3pFsHHhCLqY20aJq+9comytTXUDNGG/SMtSeMJdkpxgXSXunBGLD8Boka3JyVA==}
    dependencies:
      '@emmetio/scanner': 1.0.4
    dev: false

  /@emmetio/css-abbreviation@2.1.8:
    resolution: {integrity: sha512-s9yjhJ6saOO/uk1V74eifykk2CBYi01STTK3WlXWGOepyKa23ymJ053+DNQjpFcy1ingpaO7AxCcwLvHFY9tuw==}
    dependencies:
      '@emmetio/scanner': 1.0.4
    dev: false

  /@emmetio/css-parser@0.4.0:
    resolution: {integrity: sha512-z7wkxRSZgrQHXVzObGkXG+Vmj3uRlpM11oCZ9pbaz0nFejvCDmAiNDpY75+wgXOcffKpj4rzGtwGaZxfJKsJxw==}
    dependencies:
      '@emmetio/stream-reader': 2.2.0
      '@emmetio/stream-reader-utils': 0.1.0
    dev: false

  /@emmetio/html-matcher@1.3.0:
    resolution: {integrity: sha512-NTbsvppE5eVyBMuyGfVu2CRrLvo7J4YHb6t9sBFLyY03WYhXET37qA4zOYUjBWFCRHO7pS1B9khERtY0f5JXPQ==}
    dependencies:
      '@emmetio/scanner': 1.0.4
    dev: false

  /@emmetio/scanner@1.0.4:
    resolution: {integrity: sha512-IqRuJtQff7YHHBk4G8YZ45uB9BaAGcwQeVzgj/zj8/UdOhtQpEIupUhSk8dys6spFIWVZVeK20CzGEnqR5SbqA==}
    dev: false

  /@emmetio/stream-reader-utils@0.1.0:
    resolution: {integrity: sha512-ZsZ2I9Vzso3Ho/pjZFsmmZ++FWeEd/txqybHTm4OgaZzdS8V9V/YYWQwg5TC38Z7uLWUV1vavpLLbjJtKubR1A==}
    dev: false

  /@emmetio/stream-reader@2.2.0:
    resolution: {integrity: sha512-fXVXEyFA5Yv3M3n8sUGT7+fvecGrZP4k6FnWWMSZVQf69kAq0LLpaBQLGcPR30m3zMmKYhECP4k/ZkzvhEW5kw==}
    dev: false

  /@emnapi/runtime@1.4.3:
    resolution: {integrity: sha512-pBPWdu6MLKROBX05wSNKcNb++m5Er+KQ9QkB+WVM+pW2Kx9hoSrVTnu3BdkI5eBLZoKu/J6mW/B6i6bJB2ytXQ==}
    requiresBuild: true
    dependencies:
      tslib: 2.8.1
    dev: false
    optional: true

  /@emotion/babel-plugin@11.11.0:
    resolution: {integrity: sha512-m4HEDZleaaCH+XgDDsPF15Ht6wTLsgDTeR3WYj9Q/k76JtWhrJjcP4+/XlG8LGT/Rol9qUfOIztXeA84ATpqPQ==}
    dependencies:
      '@babel/helper-module-imports': 7.25.9
      '@babel/runtime': 7.27.0
      '@emotion/hash': 0.9.1
      '@emotion/memoize': 0.8.1
      '@emotion/serialize': 1.1.4
      babel-plugin-macros: 3.1.0
      convert-source-map: 1.9.0
      escape-string-regexp: 4.0.0
      find-root: 1.1.0
      source-map: 0.5.7
      stylis: 4.2.0
    transitivePeerDependencies:
      - supports-color
    dev: false

  /@emotion/cache@11.14.0:
    resolution: {integrity: sha512-L/B1lc/TViYk4DcpGxtAVbx0ZyiKM5ktoIyafGkH6zg/tj+mA+NE//aPYKG0k8kCHSHVJrpLpcAlOBEXQ3SavA==}
    dependencies:
      '@emotion/memoize': 0.9.0
      '@emotion/sheet': 1.4.0
      '@emotion/utils': 1.4.2
      '@emotion/weak-memoize': 0.4.0
      stylis: 4.2.0
    dev: false

  /@emotion/core@11.0.0:
    resolution: {integrity: sha512-w4sE3AmHmyG6RDKf6mIbtHpgJUSJ2uGvPQb8VXFL7hFjMPibE8IiehG8cMX3Ztm4svfCQV6KqusQbeIOkurBcA==}
    dev: false

  /@emotion/css@11.11.2:
    resolution: {integrity: sha512-VJxe1ucoMYMS7DkiMdC2T7PWNbrEI0a39YRiyDvK2qq4lXwjRbVP/z4lpG+odCsRzadlR+1ywwrTzhdm5HNdew==}
    dependencies:
      '@emotion/babel-plugin': 11.11.0
      '@emotion/cache': 11.14.0
      '@emotion/serialize': 1.1.4
      '@emotion/sheet': 1.4.0
      '@emotion/utils': 1.4.2
    transitivePeerDependencies:
      - supports-color
    dev: false

  /@emotion/hash@0.9.1:
    resolution: {integrity: sha512-gJB6HLm5rYwSLI6PQa+X1t5CFGrv1J1TWG+sOyMCeKz2ojaj6Fnl/rZEspogG+cvqbt4AE/2eIyD2QfLKTBNlQ==}
    dev: false

  /@emotion/is-prop-valid@1.2.2:
    resolution: {integrity: sha512-uNsoYd37AFmaCdXlg6EYD1KaPOaRWRByMCYzbKUX4+hhMfrxdVSelShywL4JVaAeM/eHUOSprYBQls+/neX3pw==}
    dependencies:
      '@emotion/memoize': 0.8.1
    dev: false

  /@emotion/memoize@0.8.1:
    resolution: {integrity: sha512-W2P2c/VRW1/1tLox0mVUalvnWXxavmv/Oum2aPsRcoDJuob75FC3Y8FbpfLwUegRcxINtGUMPq0tFCvYNTBXNA==}
    dev: false

  /@emotion/memoize@0.9.0:
    resolution: {integrity: sha512-30FAj7/EoJ5mwVPOWhAyCX+FPfMDrVecJAM+Iw9NRoSl4BBAQeqj4cApHHUXOVvIPgLVDsCFoz/hGD+5QQD1GQ==}
    dev: false

  /@emotion/react@11.11.4(@types/react@19.1.4)(react@19.1.0):
    resolution: {integrity: sha512-t8AjMlF0gHpvvxk5mAtCqR4vmxiGHCeJBaQO6gncUSdklELOgtwjerNY2yuJNfwnc6vi16U/+uMF+afIawJ9iw==}
    peerDependencies:
      '@types/react': '*'
      react: '>=16.8.0'
    peerDependenciesMeta:
      '@types/react':
        optional: true
    dependencies:
      '@babel/runtime': 7.27.0
      '@emotion/babel-plugin': 11.11.0
      '@emotion/cache': 11.14.0
      '@emotion/serialize': 1.1.4
      '@emotion/use-insertion-effect-with-fallbacks': 1.0.1(react@19.1.0)
      '@emotion/utils': 1.4.2
      '@emotion/weak-memoize': 0.3.1
      '@types/react': 19.1.4
      hoist-non-react-statics: 3.3.2
      react: 19.1.0
    transitivePeerDependencies:
      - supports-color
    dev: false

  /@emotion/serialize@1.1.4:
    resolution: {integrity: sha512-RIN04MBT8g+FnDwgvIUi8czvr1LU1alUMI05LekWB5DGyTm8cCBMCRpq3GqaiyEDRptEXOyXnvZ58GZYu4kBxQ==}
    dependencies:
      '@emotion/hash': 0.9.1
      '@emotion/memoize': 0.8.1
      '@emotion/unitless': 0.8.1
      '@emotion/utils': 1.4.2
      csstype: 3.1.3
    dev: false

  /@emotion/sheet@1.4.0:
    resolution: {integrity: sha512-fTBW9/8r2w3dXWYM4HCB1Rdp8NLibOw2+XELH5m5+AkWiL/KqYX6dc0kKYlaYyKjrQ6ds33MCdMPEwgs2z1rqg==}
    dev: false

  /@emotion/styled@11.11.5(@emotion/react@11.11.4)(@types/react@19.1.4)(react@19.1.0):
    resolution: {integrity: sha512-/ZjjnaNKvuMPxcIiUkf/9SHoG4Q196DRl1w82hQ3WCsjo1IUR8uaGWrC6a87CrYAW0Kb/pK7hk8BnLgLRi9KoQ==}
    peerDependencies:
      '@emotion/react': ^11.0.0-rc.0
      '@types/react': '*'
      react: '>=16.8.0'
    peerDependenciesMeta:
      '@types/react':
        optional: true
    dependencies:
      '@babel/runtime': 7.27.0
      '@emotion/babel-plugin': 11.11.0
      '@emotion/is-prop-valid': 1.2.2
      '@emotion/react': 11.11.4(@types/react@19.1.4)(react@19.1.0)
      '@emotion/serialize': 1.1.4
      '@emotion/use-insertion-effect-with-fallbacks': 1.0.1(react@19.1.0)
      '@emotion/utils': 1.4.2
      '@types/react': 19.1.4
      react: 19.1.0
    transitivePeerDependencies:
      - supports-color
    dev: false

  /@emotion/unitless@0.8.1:
    resolution: {integrity: sha512-KOEGMu6dmJZtpadb476IsZBclKvILjopjUii3V+7MnXIQCYh8W3NgNcgwo21n9LXZX6EDIKvqfjYxXebDwxKmQ==}
    dev: false

  /@emotion/use-insertion-effect-with-fallbacks@1.0.1(react@19.1.0):
    resolution: {integrity: sha512-jT/qyKZ9rzLErtrjGgdkMBn2OP8wl0G3sQlBb3YPryvKHsjvINUhVaPFfP+fpBcOkmrVOVEEHQFJ7nbj2TH2gw==}
    peerDependencies:
      react: '>=16.8.0'
    dependencies:
      react: 19.1.0
    dev: false

  /@emotion/utils@1.4.2:
    resolution: {integrity: sha512-3vLclRofFziIa3J2wDh9jjbkUz9qk5Vi3IZ/FSTKViB0k+ef0fPV7dYrUIugbgupYDx7v9ud/SjrtEP8Y4xLoA==}
    dev: false

  /@emotion/weak-memoize@0.3.1:
    resolution: {integrity: sha512-EsBwpc7hBUJWAsNPBmJy4hxWx12v6bshQsldrVmjxJoc3isbxhOrF2IcCpaXxfvq03NwkI7sbsOLXbYuqF/8Ww==}
    dev: false

  /@emotion/weak-memoize@0.4.0:
    resolution: {integrity: sha512-snKqtPW01tN0ui7yu9rGv69aJXr/a/Ywvl11sUjNtEcRc+ng/mQriFL0wLXMef74iHa/EkftbDzU9F8iFbH+zg==}
    dev: false

  /@esbuild/aix-ppc64@0.21.5:
    resolution: {integrity: sha512-1SDgH6ZSPTlggy1yI6+Dbkiz8xzpHJEVAlF/AM1tHPLsf5STom9rwtjE4hKAF20FfXXNTFqEYXyJNWh1GiZedQ==}
    engines: {node: '>=12'}
    cpu: [ppc64]
    os: [aix]
    requiresBuild: true
    dev: true
    optional: true

  /@esbuild/aix-ppc64@0.25.4:
    resolution: {integrity: sha512-1VCICWypeQKhVbE9oW/sJaAmjLxhVqacdkvPLEjwlttjfwENRSClS8EjBz0KzRyFSCPDIkuXW34Je/vk7zdB7Q==}
    engines: {node: '>=18'}
    cpu: [ppc64]
    os: [aix]
    requiresBuild: true
    dev: false
    optional: true

  /@esbuild/android-arm64@0.21.5:
    resolution: {integrity: sha512-c0uX9VAUBQ7dTDCjq+wdyGLowMdtR/GoC2U5IYk/7D1H1JYC0qseD7+11iMP2mRLN9RcCMRcjC4YMclCzGwS/A==}
    engines: {node: '>=12'}
    cpu: [arm64]
    os: [android]
    requiresBuild: true
    dev: true
    optional: true

  /@esbuild/android-arm64@0.25.4:
    resolution: {integrity: sha512-bBy69pgfhMGtCnwpC/x5QhfxAz/cBgQ9enbtwjf6V9lnPI/hMyT9iWpR1arm0l3kttTr4L0KSLpKmLp/ilKS9A==}
    engines: {node: '>=18'}
    cpu: [arm64]
    os: [android]
    requiresBuild: true
    dev: false
    optional: true

  /@esbuild/android-arm@0.21.5:
    resolution: {integrity: sha512-vCPvzSjpPHEi1siZdlvAlsPxXl7WbOVUBBAowWug4rJHb68Ox8KualB+1ocNvT5fjv6wpkX6o/iEpbDrf68zcg==}
    engines: {node: '>=12'}
    cpu: [arm]
    os: [android]
    requiresBuild: true
    dev: true
    optional: true

  /@esbuild/android-arm@0.25.4:
    resolution: {integrity: sha512-QNdQEps7DfFwE3hXiU4BZeOV68HHzYwGd0Nthhd3uCkkEKK7/R6MTgM0P7H7FAs5pU/DIWsviMmEGxEoxIZ+ZQ==}
    engines: {node: '>=18'}
    cpu: [arm]
    os: [android]
    requiresBuild: true
    dev: false
    optional: true

  /@esbuild/android-x64@0.21.5:
    resolution: {integrity: sha512-D7aPRUUNHRBwHxzxRvp856rjUHRFW1SdQATKXH2hqA0kAZb1hKmi02OpYRacl0TxIGz/ZmXWlbZgjwWYaCakTA==}
    engines: {node: '>=12'}
    cpu: [x64]
    os: [android]
    requiresBuild: true
    dev: true
    optional: true

  /@esbuild/android-x64@0.25.4:
    resolution: {integrity: sha512-TVhdVtQIFuVpIIR282btcGC2oGQoSfZfmBdTip2anCaVYcqWlZXGcdcKIUklfX2wj0JklNYgz39OBqh2cqXvcQ==}
    engines: {node: '>=18'}
    cpu: [x64]
    os: [android]
    requiresBuild: true
    dev: false
    optional: true

  /@esbuild/darwin-arm64@0.21.5:
    resolution: {integrity: sha512-DwqXqZyuk5AiWWf3UfLiRDJ5EDd49zg6O9wclZ7kUMv2WRFr4HKjXp/5t8JZ11QbQfUS6/cRCKGwYhtNAY88kQ==}
    engines: {node: '>=12'}
    cpu: [arm64]
    os: [darwin]
    requiresBuild: true
    dev: true
    optional: true

  /@esbuild/darwin-arm64@0.25.4:
    resolution: {integrity: sha512-Y1giCfM4nlHDWEfSckMzeWNdQS31BQGs9/rouw6Ub91tkK79aIMTH3q9xHvzH8d0wDru5Ci0kWB8b3up/nl16g==}
    engines: {node: '>=18'}
    cpu: [arm64]
    os: [darwin]
    requiresBuild: true
    dev: false
    optional: true

  /@esbuild/darwin-x64@0.21.5:
    resolution: {integrity: sha512-se/JjF8NlmKVG4kNIuyWMV/22ZaerB+qaSi5MdrXtd6R08kvs2qCN4C09miupktDitvh8jRFflwGFBQcxZRjbw==}
    engines: {node: '>=12'}
    cpu: [x64]
    os: [darwin]
    requiresBuild: true
    dev: true
    optional: true

  /@esbuild/darwin-x64@0.25.4:
    resolution: {integrity: sha512-CJsry8ZGM5VFVeyUYB3cdKpd/H69PYez4eJh1W/t38vzutdjEjtP7hB6eLKBoOdxcAlCtEYHzQ/PJ/oU9I4u0A==}
    engines: {node: '>=18'}
    cpu: [x64]
    os: [darwin]
    requiresBuild: true
    dev: false
    optional: true

  /@esbuild/freebsd-arm64@0.21.5:
    resolution: {integrity: sha512-5JcRxxRDUJLX8JXp/wcBCy3pENnCgBR9bN6JsY4OmhfUtIHe3ZW0mawA7+RDAcMLrMIZaf03NlQiX9DGyB8h4g==}
    engines: {node: '>=12'}
    cpu: [arm64]
    os: [freebsd]
    requiresBuild: true
    dev: true
    optional: true

  /@esbuild/freebsd-arm64@0.25.4:
    resolution: {integrity: sha512-yYq+39NlTRzU2XmoPW4l5Ifpl9fqSk0nAJYM/V/WUGPEFfek1epLHJIkTQM6bBs1swApjO5nWgvr843g6TjxuQ==}
    engines: {node: '>=18'}
    cpu: [arm64]
    os: [freebsd]
    requiresBuild: true
    dev: false
    optional: true

  /@esbuild/freebsd-x64@0.21.5:
    resolution: {integrity: sha512-J95kNBj1zkbMXtHVH29bBriQygMXqoVQOQYA+ISs0/2l3T9/kj42ow2mpqerRBxDJnmkUDCaQT/dfNXWX/ZZCQ==}
    engines: {node: '>=12'}
    cpu: [x64]
    os: [freebsd]
    requiresBuild: true
    dev: true
    optional: true

  /@esbuild/freebsd-x64@0.25.4:
    resolution: {integrity: sha512-0FgvOJ6UUMflsHSPLzdfDnnBBVoCDtBTVyn/MrWloUNvq/5SFmh13l3dvgRPkDihRxb77Y17MbqbCAa2strMQQ==}
    engines: {node: '>=18'}
    cpu: [x64]
    os: [freebsd]
    requiresBuild: true
    dev: false
    optional: true

  /@esbuild/linux-arm64@0.21.5:
    resolution: {integrity: sha512-ibKvmyYzKsBeX8d8I7MH/TMfWDXBF3db4qM6sy+7re0YXya+K1cem3on9XgdT2EQGMu4hQyZhan7TeQ8XkGp4Q==}
    engines: {node: '>=12'}
    cpu: [arm64]
    os: [linux]
    requiresBuild: true
    dev: true
    optional: true

  /@esbuild/linux-arm64@0.25.4:
    resolution: {integrity: sha512-+89UsQTfXdmjIvZS6nUnOOLoXnkUTB9hR5QAeLrQdzOSWZvNSAXAtcRDHWtqAUtAmv7ZM1WPOOeSxDzzzMogiQ==}
    engines: {node: '>=18'}
    cpu: [arm64]
    os: [linux]
    requiresBuild: true
    dev: false
    optional: true

  /@esbuild/linux-arm@0.21.5:
    resolution: {integrity: sha512-bPb5AHZtbeNGjCKVZ9UGqGwo8EUu4cLq68E95A53KlxAPRmUyYv2D6F0uUI65XisGOL1hBP5mTronbgo+0bFcA==}
    engines: {node: '>=12'}
    cpu: [arm]
    os: [linux]
    requiresBuild: true
    dev: true
    optional: true

  /@esbuild/linux-arm@0.25.4:
    resolution: {integrity: sha512-kro4c0P85GMfFYqW4TWOpvmF8rFShbWGnrLqlzp4X1TNWjRY3JMYUfDCtOxPKOIY8B0WC8HN51hGP4I4hz4AaQ==}
    engines: {node: '>=18'}
    cpu: [arm]
    os: [linux]
    requiresBuild: true
    dev: false
    optional: true

  /@esbuild/linux-ia32@0.21.5:
    resolution: {integrity: sha512-YvjXDqLRqPDl2dvRODYmmhz4rPeVKYvppfGYKSNGdyZkA01046pLWyRKKI3ax8fbJoK5QbxblURkwK/MWY18Tg==}
    engines: {node: '>=12'}
    cpu: [ia32]
    os: [linux]
    requiresBuild: true
    dev: true
    optional: true

  /@esbuild/linux-ia32@0.25.4:
    resolution: {integrity: sha512-yTEjoapy8UP3rv8dB0ip3AfMpRbyhSN3+hY8mo/i4QXFeDxmiYbEKp3ZRjBKcOP862Ua4b1PDfwlvbuwY7hIGQ==}
    engines: {node: '>=18'}
    cpu: [ia32]
    os: [linux]
    requiresBuild: true
    dev: false
    optional: true

  /@esbuild/linux-loong64@0.21.5:
    resolution: {integrity: sha512-uHf1BmMG8qEvzdrzAqg2SIG/02+4/DHB6a9Kbya0XDvwDEKCoC8ZRWI5JJvNdUjtciBGFQ5PuBlpEOXQj+JQSg==}
    engines: {node: '>=12'}
    cpu: [loong64]
    os: [linux]
    requiresBuild: true
    dev: true
    optional: true

  /@esbuild/linux-loong64@0.25.4:
    resolution: {integrity: sha512-NeqqYkrcGzFwi6CGRGNMOjWGGSYOpqwCjS9fvaUlX5s3zwOtn1qwg1s2iE2svBe4Q/YOG1q6875lcAoQK/F4VA==}
    engines: {node: '>=18'}
    cpu: [loong64]
    os: [linux]
    requiresBuild: true
    dev: false
    optional: true

  /@esbuild/linux-mips64el@0.21.5:
    resolution: {integrity: sha512-IajOmO+KJK23bj52dFSNCMsz1QP1DqM6cwLUv3W1QwyxkyIWecfafnI555fvSGqEKwjMXVLokcV5ygHW5b3Jbg==}
    engines: {node: '>=12'}
    cpu: [mips64el]
    os: [linux]
    requiresBuild: true
    dev: true
    optional: true

  /@esbuild/linux-mips64el@0.25.4:
    resolution: {integrity: sha512-IcvTlF9dtLrfL/M8WgNI/qJYBENP3ekgsHbYUIzEzq5XJzzVEV/fXY9WFPfEEXmu3ck2qJP8LG/p3Q8f7Zc2Xg==}
    engines: {node: '>=18'}
    cpu: [mips64el]
    os: [linux]
    requiresBuild: true
    dev: false
    optional: true

  /@esbuild/linux-ppc64@0.21.5:
    resolution: {integrity: sha512-1hHV/Z4OEfMwpLO8rp7CvlhBDnjsC3CttJXIhBi+5Aj5r+MBvy4egg7wCbe//hSsT+RvDAG7s81tAvpL2XAE4w==}
    engines: {node: '>=12'}
    cpu: [ppc64]
    os: [linux]
    requiresBuild: true
    dev: true
    optional: true

  /@esbuild/linux-ppc64@0.25.4:
    resolution: {integrity: sha512-HOy0aLTJTVtoTeGZh4HSXaO6M95qu4k5lJcH4gxv56iaycfz1S8GO/5Jh6X4Y1YiI0h7cRyLi+HixMR+88swag==}
    engines: {node: '>=18'}
    cpu: [ppc64]
    os: [linux]
    requiresBuild: true
    dev: false
    optional: true

  /@esbuild/linux-riscv64@0.21.5:
    resolution: {integrity: sha512-2HdXDMd9GMgTGrPWnJzP2ALSokE/0O5HhTUvWIbD3YdjME8JwvSCnNGBnTThKGEB91OZhzrJ4qIIxk/SBmyDDA==}
    engines: {node: '>=12'}
    cpu: [riscv64]
    os: [linux]
    requiresBuild: true
    dev: true
    optional: true

  /@esbuild/linux-riscv64@0.25.4:
    resolution: {integrity: sha512-i8JUDAufpz9jOzo4yIShCTcXzS07vEgWzyX3NH2G7LEFVgrLEhjwL3ajFE4fZI3I4ZgiM7JH3GQ7ReObROvSUA==}
    engines: {node: '>=18'}
    cpu: [riscv64]
    os: [linux]
    requiresBuild: true
    dev: false
    optional: true

  /@esbuild/linux-s390x@0.21.5:
    resolution: {integrity: sha512-zus5sxzqBJD3eXxwvjN1yQkRepANgxE9lgOW2qLnmr8ikMTphkjgXu1HR01K4FJg8h1kEEDAqDcZQtbrRnB41A==}
    engines: {node: '>=12'}
    cpu: [s390x]
    os: [linux]
    requiresBuild: true
    dev: true
    optional: true

  /@esbuild/linux-s390x@0.25.4:
    resolution: {integrity: sha512-jFnu+6UbLlzIjPQpWCNh5QtrcNfMLjgIavnwPQAfoGx4q17ocOU9MsQ2QVvFxwQoWpZT8DvTLooTvmOQXkO51g==}
    engines: {node: '>=18'}
    cpu: [s390x]
    os: [linux]
    requiresBuild: true
    dev: false
    optional: true

  /@esbuild/linux-x64@0.21.5:
    resolution: {integrity: sha512-1rYdTpyv03iycF1+BhzrzQJCdOuAOtaqHTWJZCWvijKD2N5Xu0TtVC8/+1faWqcP9iBCWOmjmhoH94dH82BxPQ==}
    engines: {node: '>=12'}
    cpu: [x64]
    os: [linux]
    requiresBuild: true
    dev: true
    optional: true

  /@esbuild/linux-x64@0.25.4:
    resolution: {integrity: sha512-6e0cvXwzOnVWJHq+mskP8DNSrKBr1bULBvnFLpc1KY+d+irZSgZ02TGse5FsafKS5jg2e4pbvK6TPXaF/A6+CA==}
    engines: {node: '>=18'}
    cpu: [x64]
    os: [linux]
    requiresBuild: true
    dev: false
    optional: true

  /@esbuild/netbsd-arm64@0.25.4:
    resolution: {integrity: sha512-vUnkBYxZW4hL/ie91hSqaSNjulOnYXE1VSLusnvHg2u3jewJBz3YzB9+oCw8DABeVqZGg94t9tyZFoHma8gWZQ==}
    engines: {node: '>=18'}
    cpu: [arm64]
    os: [netbsd]
    requiresBuild: true
    dev: false
    optional: true

  /@esbuild/netbsd-x64@0.21.5:
    resolution: {integrity: sha512-Woi2MXzXjMULccIwMnLciyZH4nCIMpWQAs049KEeMvOcNADVxo0UBIQPfSmxB3CWKedngg7sWZdLvLczpe0tLg==}
    engines: {node: '>=12'}
    cpu: [x64]
    os: [netbsd]
    requiresBuild: true
    dev: true
    optional: true

  /@esbuild/netbsd-x64@0.25.4:
    resolution: {integrity: sha512-XAg8pIQn5CzhOB8odIcAm42QsOfa98SBeKUdo4xa8OvX8LbMZqEtgeWE9P/Wxt7MlG2QqvjGths+nq48TrUiKw==}
    engines: {node: '>=18'}
    cpu: [x64]
    os: [netbsd]
    requiresBuild: true
    dev: false
    optional: true

  /@esbuild/openbsd-arm64@0.25.4:
    resolution: {integrity: sha512-Ct2WcFEANlFDtp1nVAXSNBPDxyU+j7+tId//iHXU2f/lN5AmO4zLyhDcpR5Cz1r08mVxzt3Jpyt4PmXQ1O6+7A==}
    engines: {node: '>=18'}
    cpu: [arm64]
    os: [openbsd]
    requiresBuild: true
    dev: false
    optional: true

  /@esbuild/openbsd-x64@0.21.5:
    resolution: {integrity: sha512-HLNNw99xsvx12lFBUwoT8EVCsSvRNDVxNpjZ7bPn947b8gJPzeHWyNVhFsaerc0n3TsbOINvRP2byTZ5LKezow==}
    engines: {node: '>=12'}
    cpu: [x64]
    os: [openbsd]
    requiresBuild: true
    dev: true
    optional: true

  /@esbuild/openbsd-x64@0.25.4:
    resolution: {integrity: sha512-xAGGhyOQ9Otm1Xu8NT1ifGLnA6M3sJxZ6ixylb+vIUVzvvd6GOALpwQrYrtlPouMqd/vSbgehz6HaVk4+7Afhw==}
    engines: {node: '>=18'}
    cpu: [x64]
    os: [openbsd]
    requiresBuild: true
    dev: false
    optional: true

  /@esbuild/sunos-x64@0.21.5:
    resolution: {integrity: sha512-6+gjmFpfy0BHU5Tpptkuh8+uw3mnrvgs+dSPQXQOv3ekbordwnzTVEb4qnIvQcYXq6gzkyTnoZ9dZG+D4garKg==}
    engines: {node: '>=12'}
    cpu: [x64]
    os: [sunos]
    requiresBuild: true
    dev: true
    optional: true

  /@esbuild/sunos-x64@0.25.4:
    resolution: {integrity: sha512-Mw+tzy4pp6wZEK0+Lwr76pWLjrtjmJyUB23tHKqEDP74R3q95luY/bXqXZeYl4NYlvwOqoRKlInQialgCKy67Q==}
    engines: {node: '>=18'}
    cpu: [x64]
    os: [sunos]
    requiresBuild: true
    dev: false
    optional: true

  /@esbuild/win32-arm64@0.21.5:
    resolution: {integrity: sha512-Z0gOTd75VvXqyq7nsl93zwahcTROgqvuAcYDUr+vOv8uHhNSKROyU961kgtCD1e95IqPKSQKH7tBTslnS3tA8A==}
    engines: {node: '>=12'}
    cpu: [arm64]
    os: [win32]
    requiresBuild: true
    dev: true
    optional: true

  /@esbuild/win32-arm64@0.25.4:
    resolution: {integrity: sha512-AVUP428VQTSddguz9dO9ngb+E5aScyg7nOeJDrF1HPYu555gmza3bDGMPhmVXL8svDSoqPCsCPjb265yG/kLKQ==}
    engines: {node: '>=18'}
    cpu: [arm64]
    os: [win32]
    requiresBuild: true
    dev: false
    optional: true

  /@esbuild/win32-ia32@0.21.5:
    resolution: {integrity: sha512-SWXFF1CL2RVNMaVs+BBClwtfZSvDgtL//G/smwAc5oVK/UPu2Gu9tIaRgFmYFFKrmg3SyAjSrElf0TiJ1v8fYA==}
    engines: {node: '>=12'}
    cpu: [ia32]
    os: [win32]
    requiresBuild: true
    dev: true
    optional: true

  /@esbuild/win32-ia32@0.25.4:
    resolution: {integrity: sha512-i1sW+1i+oWvQzSgfRcxxG2k4I9n3O9NRqy8U+uugaT2Dy7kLO9Y7wI72haOahxceMX8hZAzgGou1FhndRldxRg==}
    engines: {node: '>=18'}
    cpu: [ia32]
    os: [win32]
    requiresBuild: true
    dev: false
    optional: true

  /@esbuild/win32-x64@0.21.5:
    resolution: {integrity: sha512-tQd/1efJuzPC6rCFwEvLtci/xNFcTZknmXs98FYDfGE4wP9ClFV98nyKrzJKVPMhdDnjzLhdUyMX4PsQAPjwIw==}
    engines: {node: '>=12'}
    cpu: [x64]
    os: [win32]
    requiresBuild: true
    dev: true
    optional: true

  /@esbuild/win32-x64@0.25.4:
    resolution: {integrity: sha512-nOT2vZNw6hJ+z43oP1SPea/G/6AbN6X+bGNhNuq8NtRHy4wsMhw765IKLNmnjek7GvjWBYQ8Q5VBoYTFg9y1UQ==}
    engines: {node: '>=18'}
    cpu: [x64]
    os: [win32]
    requiresBuild: true
    dev: false
    optional: true

  /@expressive-code/core@0.41.2:
    resolution: {integrity: sha512-AJW5Tp9czbLqKMzwudL9Rv4js9afXBxkSGLmCNPq1iRgAYcx9NkTPJiSNCesjKRWoVC328AdSu6fqrD22zDgDg==}
    dependencies:
      '@ctrl/tinycolor': 4.1.0
      hast-util-select: 6.0.4
      hast-util-to-html: 9.0.5
      hast-util-to-text: 4.0.2
      hastscript: 9.0.1
      postcss: 8.4.41
      postcss-nested: 6.2.0(postcss@8.4.41)
      unist-util-visit: 5.0.0
      unist-util-visit-parents: 6.0.1
    dev: false

  /@expressive-code/plugin-frames@0.41.2:
    resolution: {integrity: sha512-pfy0hkJI4nbaONjmksFDcuHmIuyPTFmi1JpABe4q2ajskiJtfBf+WDAL2pg595R9JNoPrrH5+aT9lbkx2noicw==}
    dependencies:
      '@expressive-code/core': 0.41.2
    dev: false

  /@expressive-code/plugin-shiki@0.41.2:
    resolution: {integrity: sha512-xD4zwqAkDccXqye+235BH5bN038jYiSMLfUrCOmMlzxPDGWdxJDk5z4uUB/aLfivEF2tXyO2zyaarL3Oqht0fQ==}
    dependencies:
      '@expressive-code/core': 0.41.2
      shiki: 3.4.1
    dev: false

  /@expressive-code/plugin-text-markers@0.41.2:
    resolution: {integrity: sha512-JFWBz2qYxxJOJkkWf96LpeolbnOqJY95TvwYc0hXIHf9oSWV0h0SY268w/5N3EtQaD9KktzDE+VIVwb9jdb3nw==}
    dependencies:
      '@expressive-code/core': 0.41.2
    dev: false

  /@floating-ui/core@1.6.1:
    resolution: {integrity: sha512-42UH54oPZHPdRHdw6BgoBD6cg/eVTmVrFcgeRDM3jbO7uxSoipVcmcIGFcA5jmOHO5apcyvBhkSKES3fQJnu7A==}
    dependencies:
      '@floating-ui/utils': 0.2.2
    dev: false

  /@floating-ui/dom@1.6.4:
    resolution: {integrity: sha512-0G8R+zOvQsAG1pg2Q99P21jiqxqGBW1iRe/iXHsBRBxnpXKFI8QwbB4x5KmYLggNO5m34IQgOIu9SCRfR/WWiQ==}
    dependencies:
      '@floating-ui/core': 1.6.1
      '@floating-ui/utils': 0.2.2
    dev: false

  /@floating-ui/react-dom@2.0.9(react-dom@19.1.0)(react@19.1.0):
    resolution: {integrity: sha512-q0umO0+LQK4+p6aGyvzASqKbKOJcAHJ7ycE9CuUvfx3s9zTHWmGJTPOIlM/hmSBfUfg/XfY5YhLBLR/LHwShQQ==}
    peerDependencies:
      react: '>=16.8.0'
      react-dom: '>=16.8.0'
    dependencies:
      '@floating-ui/dom': 1.6.4
      react: 19.1.0
      react-dom: 19.1.0(react@19.1.0)
    dev: false

  /@floating-ui/utils@0.2.2:
    resolution: {integrity: sha512-J4yDIIthosAsRZ5CPYP/jQvUAQtlZTTD/4suA08/FEnlxqW3sKS9iAhgsa9VYLZ6vDHn/ixJgIqRQPotoBjxIw==}
    dev: false

  /@img/sharp-darwin-arm64@0.33.5:
    resolution: {integrity: sha512-UT4p+iz/2H4twwAoLCqfA9UH5pI6DggwKEGuaPy7nCVQ8ZsiY5PIcrRvD1DzuY3qYL07NtIQcWnBSY/heikIFQ==}
    engines: {node: ^18.17.0 || ^20.3.0 || >=21.0.0}
    cpu: [arm64]
    os: [darwin]
    requiresBuild: true
    optionalDependencies:
      '@img/sharp-libvips-darwin-arm64': 1.0.4
    dev: false
    optional: true

  /@img/sharp-darwin-arm64@0.34.1:
    resolution: {integrity: sha512-pn44xgBtgpEbZsu+lWf2KNb6OAf70X68k+yk69Ic2Xz11zHR/w24/U49XT7AeRwJ0Px+mhALhU5LPci1Aymk7A==}
    engines: {node: ^18.17.0 || ^20.3.0 || >=21.0.0}
    cpu: [arm64]
    os: [darwin]
    requiresBuild: true
    optionalDependencies:
      '@img/sharp-libvips-darwin-arm64': 1.1.0
    dev: false
    optional: true

  /@img/sharp-darwin-x64@0.33.5:
    resolution: {integrity: sha512-fyHac4jIc1ANYGRDxtiqelIbdWkIuQaI84Mv45KvGRRxSAa7o7d1ZKAOBaYbnepLC1WqxfpimdeWfvqqSGwR2Q==}
    engines: {node: ^18.17.0 || ^20.3.0 || >=21.0.0}
    cpu: [x64]
    os: [darwin]
    requiresBuild: true
    optionalDependencies:
      '@img/sharp-libvips-darwin-x64': 1.0.4
    dev: false
    optional: true

  /@img/sharp-darwin-x64@0.34.1:
    resolution: {integrity: sha512-VfuYgG2r8BpYiOUN+BfYeFo69nP/MIwAtSJ7/Zpxc5QF3KS22z8Pvg3FkrSFJBPNQ7mmcUcYQFBmEQp7eu1F8Q==}
    engines: {node: ^18.17.0 || ^20.3.0 || >=21.0.0}
    cpu: [x64]
    os: [darwin]
    requiresBuild: true
    optionalDependencies:
      '@img/sharp-libvips-darwin-x64': 1.1.0
    dev: false
    optional: true

  /@img/sharp-libvips-darwin-arm64@1.0.4:
    resolution: {integrity: sha512-XblONe153h0O2zuFfTAbQYAX2JhYmDHeWikp1LM9Hul9gVPjFY427k6dFEcOL72O01QxQsWi761svJ/ev9xEDg==}
    cpu: [arm64]
    os: [darwin]
    requiresBuild: true
    dev: false
    optional: true

  /@img/sharp-libvips-darwin-arm64@1.1.0:
    resolution: {integrity: sha512-HZ/JUmPwrJSoM4DIQPv/BfNh9yrOA8tlBbqbLz4JZ5uew2+o22Ik+tHQJcih7QJuSa0zo5coHTfD5J8inqj9DA==}
    cpu: [arm64]
    os: [darwin]
    requiresBuild: true
    dev: false
    optional: true

  /@img/sharp-libvips-darwin-x64@1.0.4:
    resolution: {integrity: sha512-xnGR8YuZYfJGmWPvmlunFaWJsb9T/AO2ykoP3Fz/0X5XV2aoYBPkX6xqCQvUTKKiLddarLaxpzNe+b1hjeWHAQ==}
    cpu: [x64]
    os: [darwin]
    requiresBuild: true
    dev: false
    optional: true

  /@img/sharp-libvips-darwin-x64@1.1.0:
    resolution: {integrity: sha512-Xzc2ToEmHN+hfvsl9wja0RlnXEgpKNmftriQp6XzY/RaSfwD9th+MSh0WQKzUreLKKINb3afirxW7A0fz2YWuQ==}
    cpu: [x64]
    os: [darwin]
    requiresBuild: true
    dev: false
    optional: true

  /@img/sharp-libvips-linux-arm64@1.0.4:
    resolution: {integrity: sha512-9B+taZ8DlyyqzZQnoeIvDVR/2F4EbMepXMc/NdVbkzsJbzkUjhXv/70GQJ7tdLA4YJgNP25zukcxpX2/SueNrA==}
    cpu: [arm64]
    os: [linux]
    requiresBuild: true
    dev: false
    optional: true

  /@img/sharp-libvips-linux-arm64@1.1.0:
    resolution: {integrity: sha512-IVfGJa7gjChDET1dK9SekxFFdflarnUB8PwW8aGwEoF3oAsSDuNUTYS+SKDOyOJxQyDC1aPFMuRYLoDInyV9Ew==}
    cpu: [arm64]
    os: [linux]
    requiresBuild: true
    dev: false
    optional: true

  /@img/sharp-libvips-linux-arm@1.0.5:
    resolution: {integrity: sha512-gvcC4ACAOPRNATg/ov8/MnbxFDJqf/pDePbBnuBDcjsI8PssmjoKMAz4LtLaVi+OnSb5FK/yIOamqDwGmXW32g==}
    cpu: [arm]
    os: [linux]
    requiresBuild: true
    dev: false
    optional: true

  /@img/sharp-libvips-linux-arm@1.1.0:
    resolution: {integrity: sha512-s8BAd0lwUIvYCJyRdFqvsj+BJIpDBSxs6ivrOPm/R7piTs5UIwY5OjXrP2bqXC9/moGsyRa37eYWYCOGVXxVrA==}
    cpu: [arm]
    os: [linux]
    requiresBuild: true
    dev: false
    optional: true

  /@img/sharp-libvips-linux-ppc64@1.1.0:
    resolution: {integrity: sha512-tiXxFZFbhnkWE2LA8oQj7KYR+bWBkiV2nilRldT7bqoEZ4HiDOcePr9wVDAZPi/Id5fT1oY9iGnDq20cwUz8lQ==}
    cpu: [ppc64]
    os: [linux]
    requiresBuild: true
    dev: false
    optional: true

  /@img/sharp-libvips-linux-s390x@1.0.4:
    resolution: {integrity: sha512-u7Wz6ntiSSgGSGcjZ55im6uvTrOxSIS8/dgoVMoiGE9I6JAfU50yH5BoDlYA1tcuGS7g/QNtetJnxA6QEsCVTA==}
    cpu: [s390x]
    os: [linux]
    requiresBuild: true
    dev: false
    optional: true

  /@img/sharp-libvips-linux-s390x@1.1.0:
    resolution: {integrity: sha512-xukSwvhguw7COyzvmjydRb3x/09+21HykyapcZchiCUkTThEQEOMtBj9UhkaBRLuBrgLFzQ2wbxdeCCJW/jgJA==}
    cpu: [s390x]
    os: [linux]
    requiresBuild: true
    dev: false
    optional: true

  /@img/sharp-libvips-linux-x64@1.0.4:
    resolution: {integrity: sha512-MmWmQ3iPFZr0Iev+BAgVMb3ZyC4KeFc3jFxnNbEPas60e1cIfevbtuyf9nDGIzOaW9PdnDciJm+wFFaTlj5xYw==}
    cpu: [x64]
    os: [linux]
    requiresBuild: true
    dev: false
    optional: true

  /@img/sharp-libvips-linux-x64@1.1.0:
    resolution: {integrity: sha512-yRj2+reB8iMg9W5sULM3S74jVS7zqSzHG3Ol/twnAAkAhnGQnpjj6e4ayUz7V+FpKypwgs82xbRdYtchTTUB+Q==}
    cpu: [x64]
    os: [linux]
    requiresBuild: true
    dev: false
    optional: true

  /@img/sharp-libvips-linuxmusl-arm64@1.0.4:
    resolution: {integrity: sha512-9Ti+BbTYDcsbp4wfYib8Ctm1ilkugkA/uscUn6UXK1ldpC1JjiXbLfFZtRlBhjPZ5o1NCLiDbg8fhUPKStHoTA==}
    cpu: [arm64]
    os: [linux]
    requiresBuild: true
    dev: false
    optional: true

  /@img/sharp-libvips-linuxmusl-arm64@1.1.0:
    resolution: {integrity: sha512-jYZdG+whg0MDK+q2COKbYidaqW/WTz0cc1E+tMAusiDygrM4ypmSCjOJPmFTvHHJ8j/6cAGyeDWZOsK06tP33w==}
    cpu: [arm64]
    os: [linux]
    requiresBuild: true
    dev: false
    optional: true

  /@img/sharp-libvips-linuxmusl-x64@1.0.4:
    resolution: {integrity: sha512-viYN1KX9m+/hGkJtvYYp+CCLgnJXwiQB39damAO7WMdKWlIhmYTfHjwSbQeUK/20vY154mwezd9HflVFM1wVSw==}
    cpu: [x64]
    os: [linux]
    requiresBuild: true
    dev: false
    optional: true

  /@img/sharp-libvips-linuxmusl-x64@1.1.0:
    resolution: {integrity: sha512-wK7SBdwrAiycjXdkPnGCPLjYb9lD4l6Ze2gSdAGVZrEL05AOUJESWU2lhlC+Ffn5/G+VKuSm6zzbQSzFX/P65A==}
    cpu: [x64]
    os: [linux]
    requiresBuild: true
    dev: false
    optional: true

  /@img/sharp-linux-arm64@0.33.5:
    resolution: {integrity: sha512-JMVv+AMRyGOHtO1RFBiJy/MBsgz0x4AWrT6QoEVVTyh1E39TrCUpTRI7mx9VksGX4awWASxqCYLCV4wBZHAYxA==}
    engines: {node: ^18.17.0 || ^20.3.0 || >=21.0.0}
    cpu: [arm64]
    os: [linux]
    requiresBuild: true
    optionalDependencies:
      '@img/sharp-libvips-linux-arm64': 1.0.4
    dev: false
    optional: true

  /@img/sharp-linux-arm64@0.34.1:
    resolution: {integrity: sha512-kX2c+vbvaXC6vly1RDf/IWNXxrlxLNpBVWkdpRq5Ka7OOKj6nr66etKy2IENf6FtOgklkg9ZdGpEu9kwdlcwOQ==}
    engines: {node: ^18.17.0 || ^20.3.0 || >=21.0.0}
    cpu: [arm64]
    os: [linux]
    requiresBuild: true
    optionalDependencies:
      '@img/sharp-libvips-linux-arm64': 1.1.0
    dev: false
    optional: true

  /@img/sharp-linux-arm@0.33.5:
    resolution: {integrity: sha512-JTS1eldqZbJxjvKaAkxhZmBqPRGmxgu+qFKSInv8moZ2AmT5Yib3EQ1c6gp493HvrvV8QgdOXdyaIBrhvFhBMQ==}
    engines: {node: ^18.17.0 || ^20.3.0 || >=21.0.0}
    cpu: [arm]
    os: [linux]
    requiresBuild: true
    optionalDependencies:
      '@img/sharp-libvips-linux-arm': 1.0.5
    dev: false
    optional: true

  /@img/sharp-linux-arm@0.34.1:
    resolution: {integrity: sha512-anKiszvACti2sGy9CirTlNyk7BjjZPiML1jt2ZkTdcvpLU1YH6CXwRAZCA2UmRXnhiIftXQ7+Oh62Ji25W72jA==}
    engines: {node: ^18.17.0 || ^20.3.0 || >=21.0.0}
    cpu: [arm]
    os: [linux]
    requiresBuild: true
    optionalDependencies:
      '@img/sharp-libvips-linux-arm': 1.1.0
    dev: false
    optional: true

  /@img/sharp-linux-s390x@0.33.5:
    resolution: {integrity: sha512-y/5PCd+mP4CA/sPDKl2961b+C9d+vPAveS33s6Z3zfASk2j5upL6fXVPZi7ztePZ5CuH+1kW8JtvxgbuXHRa4Q==}
    engines: {node: ^18.17.0 || ^20.3.0 || >=21.0.0}
    cpu: [s390x]
    os: [linux]
    requiresBuild: true
    optionalDependencies:
      '@img/sharp-libvips-linux-s390x': 1.0.4
    dev: false
    optional: true

  /@img/sharp-linux-s390x@0.34.1:
    resolution: {integrity: sha512-7s0KX2tI9mZI2buRipKIw2X1ufdTeaRgwmRabt5bi9chYfhur+/C1OXg3TKg/eag1W+6CCWLVmSauV1owmRPxA==}
    engines: {node: ^18.17.0 || ^20.3.0 || >=21.0.0}
    cpu: [s390x]
    os: [linux]
    requiresBuild: true
    optionalDependencies:
      '@img/sharp-libvips-linux-s390x': 1.1.0
    dev: false
    optional: true

  /@img/sharp-linux-x64@0.33.5:
    resolution: {integrity: sha512-opC+Ok5pRNAzuvq1AG0ar+1owsu842/Ab+4qvU879ippJBHvyY5n2mxF1izXqkPYlGuP/M556uh53jRLJmzTWA==}
    engines: {node: ^18.17.0 || ^20.3.0 || >=21.0.0}
    cpu: [x64]
    os: [linux]
    requiresBuild: true
    optionalDependencies:
      '@img/sharp-libvips-linux-x64': 1.0.4
    dev: false
    optional: true

  /@img/sharp-linux-x64@0.34.1:
    resolution: {integrity: sha512-wExv7SH9nmoBW3Wr2gvQopX1k8q2g5V5Iag8Zk6AVENsjwd+3adjwxtp3Dcu2QhOXr8W9NusBU6XcQUohBZ5MA==}
    engines: {node: ^18.17.0 || ^20.3.0 || >=21.0.0}
    cpu: [x64]
    os: [linux]
    requiresBuild: true
    optionalDependencies:
      '@img/sharp-libvips-linux-x64': 1.1.0
    dev: false
    optional: true

  /@img/sharp-linuxmusl-arm64@0.33.5:
    resolution: {integrity: sha512-XrHMZwGQGvJg2V/oRSUfSAfjfPxO+4DkiRh6p2AFjLQztWUuY/o8Mq0eMQVIY7HJ1CDQUJlxGGZRw1a5bqmd1g==}
    engines: {node: ^18.17.0 || ^20.3.0 || >=21.0.0}
    cpu: [arm64]
    os: [linux]
    requiresBuild: true
    optionalDependencies:
      '@img/sharp-libvips-linuxmusl-arm64': 1.0.4
    dev: false
    optional: true

  /@img/sharp-linuxmusl-arm64@0.34.1:
    resolution: {integrity: sha512-DfvyxzHxw4WGdPiTF0SOHnm11Xv4aQexvqhRDAoD00MzHekAj9a/jADXeXYCDFH/DzYruwHbXU7uz+H+nWmSOQ==}
    engines: {node: ^18.17.0 || ^20.3.0 || >=21.0.0}
    cpu: [arm64]
    os: [linux]
    requiresBuild: true
    optionalDependencies:
      '@img/sharp-libvips-linuxmusl-arm64': 1.1.0
    dev: false
    optional: true

  /@img/sharp-linuxmusl-x64@0.33.5:
    resolution: {integrity: sha512-WT+d/cgqKkkKySYmqoZ8y3pxx7lx9vVejxW/W4DOFMYVSkErR+w7mf2u8m/y4+xHe7yY9DAXQMWQhpnMuFfScw==}
    engines: {node: ^18.17.0 || ^20.3.0 || >=21.0.0}
    cpu: [x64]
    os: [linux]
    requiresBuild: true
    optionalDependencies:
      '@img/sharp-libvips-linuxmusl-x64': 1.0.4
    dev: false
    optional: true

  /@img/sharp-linuxmusl-x64@0.34.1:
    resolution: {integrity: sha512-pax/kTR407vNb9qaSIiWVnQplPcGU8LRIJpDT5o8PdAx5aAA7AS3X9PS8Isw1/WfqgQorPotjrZL3Pqh6C5EBg==}
    engines: {node: ^18.17.0 || ^20.3.0 || >=21.0.0}
    cpu: [x64]
    os: [linux]
    requiresBuild: true
    optionalDependencies:
      '@img/sharp-libvips-linuxmusl-x64': 1.1.0
    dev: false
    optional: true

  /@img/sharp-wasm32@0.33.5:
    resolution: {integrity: sha512-ykUW4LVGaMcU9lu9thv85CbRMAwfeadCJHRsg2GmeRa/cJxsVY9Rbd57JcMxBkKHag5U/x7TSBpScF4U8ElVzg==}
    engines: {node: ^18.17.0 || ^20.3.0 || >=21.0.0}
    cpu: [wasm32]
    requiresBuild: true
    dependencies:
      '@emnapi/runtime': 1.4.3
    dev: false
    optional: true

  /@img/sharp-wasm32@0.34.1:
    resolution: {integrity: sha512-YDybQnYrLQfEpzGOQe7OKcyLUCML4YOXl428gOOzBgN6Gw0rv8dpsJ7PqTHxBnXnwXr8S1mYFSLSa727tpz0xg==}
    engines: {node: ^18.17.0 || ^20.3.0 || >=21.0.0}
    cpu: [wasm32]
    requiresBuild: true
    dependencies:
      '@emnapi/runtime': 1.4.3
    dev: false
    optional: true

  /@img/sharp-win32-ia32@0.33.5:
    resolution: {integrity: sha512-T36PblLaTwuVJ/zw/LaH0PdZkRz5rd3SmMHX8GSmR7vtNSP5Z6bQkExdSK7xGWyxLw4sUknBuugTelgw2faBbQ==}
    engines: {node: ^18.17.0 || ^20.3.0 || >=21.0.0}
    cpu: [ia32]
    os: [win32]
    requiresBuild: true
    dev: false
    optional: true

  /@img/sharp-win32-ia32@0.34.1:
    resolution: {integrity: sha512-WKf/NAZITnonBf3U1LfdjoMgNO5JYRSlhovhRhMxXVdvWYveM4kM3L8m35onYIdh75cOMCo1BexgVQcCDzyoWw==}
    engines: {node: ^18.17.0 || ^20.3.0 || >=21.0.0}
    cpu: [ia32]
    os: [win32]
    requiresBuild: true
    dev: false
    optional: true

  /@img/sharp-win32-x64@0.33.5:
    resolution: {integrity: sha512-MpY/o8/8kj+EcnxwvrP4aTJSWw/aZ7JIGR4aBeZkZw5B7/Jn+tY9/VNwtcoGmdT7GfggGIU4kygOMSbYnOrAbg==}
    engines: {node: ^18.17.0 || ^20.3.0 || >=21.0.0}
    cpu: [x64]
    os: [win32]
    requiresBuild: true
    dev: false
    optional: true

  /@img/sharp-win32-x64@0.34.1:
    resolution: {integrity: sha512-hw1iIAHpNE8q3uMIRCgGOeDoz9KtFNarFLQclLxr/LK1VBkj8nby18RjFvr6aP7USRYAjTZW6yisnBWMX571Tw==}
    engines: {node: ^18.17.0 || ^20.3.0 || >=21.0.0}
    cpu: [x64]
    os: [win32]
    requiresBuild: true
    dev: false
    optional: true

  /@isaacs/cliui@8.0.2:
    resolution: {integrity: sha512-O8jcjabXaleOG9DQ0+ARXWZBTfnP4WNAqzuiJK7ll44AmxGKv/J2M4TPjxjY3znBCfvBXFzucm1twdyFybFqEA==}
    engines: {node: '>=12'}
    dependencies:
      string-width: 5.1.2
      string-width-cjs: /string-width@4.2.3
      strip-ansi: 7.1.0
      strip-ansi-cjs: /strip-ansi@6.0.1
      wrap-ansi: 8.1.0
      wrap-ansi-cjs: /wrap-ansi@7.0.0
    dev: true

  /@istanbuljs/schema@0.1.3:
    resolution: {integrity: sha512-ZXRY4jNvVgSVQ8DL3LTcakaAtXwTVUxE81hslsyD2AtoXW/wVob10HkOJ1X/pAlcI7D+2YoZKg5do8G/w6RYgA==}
    engines: {node: '>=8'}
    dev: true

  /@jridgewell/gen-mapping@0.3.8:
    resolution: {integrity: sha512-imAbBGkb+ebQyxKgzv5Hu2nmROxoDOXHh80evxdoXNOrvAnVx7zimzc1Oo5h9RlfV4vPXaE2iM5pOFbvOCClWA==}
    engines: {node: '>=6.0.0'}
    dependencies:
      '@jridgewell/set-array': 1.2.1
      '@jridgewell/sourcemap-codec': 1.5.0
      '@jridgewell/trace-mapping': 0.3.25

  /@jridgewell/resolve-uri@3.1.2:
    resolution: {integrity: sha512-bRISgCIjP20/tbWSPWMEi54QVPRZExkuD9lJL+UIxUKtwVJA8wW1Trb1jMs1RFXo1CBTNZ/5hpC9QvmKWdopKw==}
    engines: {node: '>=6.0.0'}

  /@jridgewell/set-array@1.2.1:
    resolution: {integrity: sha512-R8gLRTZeyp03ymzP/6Lil/28tGeGEzhx1q2k703KGWRAI1VdvPIXdG70VJc2pAMw3NA6JKL5hhFu1sJX0Mnn/A==}
    engines: {node: '>=6.0.0'}

  /@jridgewell/sourcemap-codec@1.5.0:
    resolution: {integrity: sha512-gv3ZRaISU3fjPAgNsriBRqGWQL6quFx04YMPW/zD8XMLsU32mhCCbfbO6KZFLjvYpCZ8zyDEgqsgf+PwPaM7GQ==}

  /@jridgewell/trace-mapping@0.3.25:
    resolution: {integrity: sha512-vNk6aEwybGtawWmy/PzwnGDOjCkLWSD2wqvjGGAgOAwCGWySYXfYoxt00IJkTF+8Lb57DwOb3Aa0o9CApepiYQ==}
    dependencies:
      '@jridgewell/resolve-uri': 3.1.2
      '@jridgewell/sourcemap-codec': 1.5.0

  /@lezer/common@1.2.1:
    resolution: {integrity: sha512-yemX0ZD2xS/73llMZIK6KplkjIjf2EvAHcinDi/TfJ9hS25G0388+ClHt6/3but0oOxinTcQHJLDXh6w1crzFQ==}
    dev: true

  /@lezer/lr@1.4.0:
    resolution: {integrity: sha512-Wst46p51km8gH0ZUmeNrtpRYmdlRHUpN1DQd3GFAyKANi8WVz8c2jHYTf1CVScFaCjQw1iO3ZZdqGDxQPRErTg==}
    dependencies:
      '@lezer/common': 1.2.1
    dev: true

  /@lmdb/lmdb-darwin-arm64@2.8.5:
    resolution: {integrity: sha512-KPDeVScZgA1oq0CiPBcOa3kHIqU+pTOwRFDIhxvmf8CTNvqdZQYp5cCKW0bUk69VygB2PuTiINFWbY78aR2pQw==}
    cpu: [arm64]
    os: [darwin]
    requiresBuild: true
    dev: true
    optional: true

  /@lmdb/lmdb-darwin-x64@2.8.5:
    resolution: {integrity: sha512-w/sLhN4T7MW1nB3R/U8WK5BgQLz904wh+/SmA2jD8NnF7BLLoUgflCNxOeSPOWp8geP6nP/+VjWzZVip7rZ1ug==}
    cpu: [x64]
    os: [darwin]
    requiresBuild: true
    dev: true
    optional: true

  /@lmdb/lmdb-linux-arm64@2.8.5:
    resolution: {integrity: sha512-vtbZRHH5UDlL01TT5jB576Zox3+hdyogvpcbvVJlmU5PdL3c5V7cj1EODdh1CHPksRl+cws/58ugEHi8bcj4Ww==}
    cpu: [arm64]
    os: [linux]
    requiresBuild: true
    dev: true
    optional: true

  /@lmdb/lmdb-linux-arm@2.8.5:
    resolution: {integrity: sha512-c0TGMbm2M55pwTDIfkDLB6BpIsgxV4PjYck2HiOX+cy/JWiBXz32lYbarPqejKs9Flm7YVAKSILUducU9g2RVg==}
    cpu: [arm]
    os: [linux]
    requiresBuild: true
    dev: true
    optional: true

  /@lmdb/lmdb-linux-x64@2.8.5:
    resolution: {integrity: sha512-Xkc8IUx9aEhP0zvgeKy7IQ3ReX2N8N1L0WPcQwnZweWmOuKfwpS3GRIYqLtK5za/w3E60zhFfNdS+3pBZPytqQ==}
    cpu: [x64]
    os: [linux]
    requiresBuild: true
    dev: true
    optional: true

  /@lmdb/lmdb-win32-x64@2.8.5:
    resolution: {integrity: sha512-4wvrf5BgnR8RpogHhtpCPJMKBmvyZPhhUtEwMJbXh0ni2BucpfF07jlmyM11zRqQ2XIq6PbC2j7W7UCCcm1rRQ==}
    cpu: [x64]
    os: [win32]
    requiresBuild: true
    dev: true
    optional: true

  /@mdx-js/mdx@3.1.0(acorn@8.14.1):
    resolution: {integrity: sha512-/QxEhPAvGwbQmy1Px8F899L5Uc2KZ6JtXwlCgJmjSTBedwOZkByYcBG4GceIGPXRDsmfxhHazuS+hlOShRLeDw==}
    dependencies:
      '@types/estree': 1.0.5
      '@types/estree-jsx': 1.0.5
      '@types/hast': 3.0.4
      '@types/mdx': 2.0.13
      collapse-white-space: 2.1.0
      devlop: 1.1.0
      estree-util-is-identifier-name: 3.0.0
      estree-util-scope: 1.0.0
      estree-walker: 3.0.3
      hast-util-to-jsx-runtime: 2.3.6
      markdown-extensions: 2.0.0
      recma-build-jsx: 1.0.0
      recma-jsx: 1.0.0(acorn@8.14.1)
      recma-stringify: 1.0.0
      rehype-recma: 1.0.0
      remark-mdx: 3.1.0
      remark-parse: 11.0.0
      remark-rehype: 11.1.2
      source-map: 0.7.4
      unified: 11.0.5
      unist-util-position-from-estree: 2.0.0
      unist-util-stringify-position: 4.0.0
      unist-util-visit: 5.0.0
      vfile: 6.0.3
    transitivePeerDependencies:
      - acorn
      - supports-color
    dev: false

  /@mischnic/json-sourcemap@0.1.1:
    resolution: {integrity: sha512-iA7+tyVqfrATAIsIRWQG+a7ZLLD0VaOCKV2Wd/v4mqIU3J9c4jx9p7S0nw1XH3gJCKNBOOwACOPYYSUu9pgT+w==}
    engines: {node: '>=12.0.0'}
    dependencies:
      '@lezer/common': 1.2.1
      '@lezer/lr': 1.4.0
      json5: 2.2.3
    dev: true

  /@msgpackr-extract/msgpackr-extract-darwin-arm64@3.0.2:
    resolution: {integrity: sha512-9bfjwDxIDWmmOKusUcqdS4Rw+SETlp9Dy39Xui9BEGEk19dDwH0jhipwFzEff/pFg95NKymc6TOTbRKcWeRqyQ==}
    cpu: [arm64]
    os: [darwin]
    requiresBuild: true
    dev: true
    optional: true

  /@msgpackr-extract/msgpackr-extract-darwin-x64@3.0.2:
    resolution: {integrity: sha512-lwriRAHm1Yg4iDf23Oxm9n/t5Zpw1lVnxYU3HnJPTi2lJRkKTrps1KVgvL6m7WvmhYVt/FIsssWay+k45QHeuw==}
    cpu: [x64]
    os: [darwin]
    requiresBuild: true
    dev: true
    optional: true

  /@msgpackr-extract/msgpackr-extract-linux-arm64@3.0.2:
    resolution: {integrity: sha512-FU20Bo66/f7He9Fp9sP2zaJ1Q8L9uLPZQDub/WlUip78JlPeMbVL8546HbZfcW9LNciEXc8d+tThSJjSC+tmsg==}
    cpu: [arm64]
    os: [linux]
    requiresBuild: true
    dev: true
    optional: true

  /@msgpackr-extract/msgpackr-extract-linux-arm@3.0.2:
    resolution: {integrity: sha512-MOI9Dlfrpi2Cuc7i5dXdxPbFIgbDBGgKR5F2yWEa6FVEtSWncfVNKW5AKjImAQ6CZlBK9tympdsZJ2xThBiWWA==}
    cpu: [arm]
    os: [linux]
    requiresBuild: true
    dev: true
    optional: true

  /@msgpackr-extract/msgpackr-extract-linux-x64@3.0.2:
    resolution: {integrity: sha512-gsWNDCklNy7Ajk0vBBf9jEx04RUxuDQfBse918Ww+Qb9HCPoGzS+XJTLe96iN3BVK7grnLiYghP/M4L8VsaHeA==}
    cpu: [x64]
    os: [linux]
    requiresBuild: true
    dev: true
    optional: true

  /@msgpackr-extract/msgpackr-extract-win32-x64@3.0.2:
    resolution: {integrity: sha512-O+6Gs8UeDbyFpbSh2CPEz/UOrrdWPTBYNblZK5CxxLisYt4kGX3Sc+czffFonyjiGSq3jWLwJS/CCJc7tBr4sQ==}
    cpu: [x64]
    os: [win32]
    requiresBuild: true
    dev: true
    optional: true

  /@mui/base@5.0.0-beta.40(@types/react@19.1.4)(react-dom@19.1.0)(react@19.1.0):
    resolution: {integrity: sha512-I/lGHztkCzvwlXpjD2+SNmvNQvB4227xBXhISPjEaJUXGImOQ9f3D2Yj/T3KasSI/h0MLWy74X0J6clhPmsRbQ==}
    engines: {node: '>=12.0.0'}
    deprecated: This package has been replaced by @base-ui-components/react
    peerDependencies:
      '@types/react': ^17.0.0 || ^18.0.0
      react: ^17.0.0 || ^18.0.0
      react-dom: ^17.0.0 || ^18.0.0
    peerDependenciesMeta:
      '@types/react':
        optional: true
    dependencies:
      '@babel/runtime': 7.27.0
      '@floating-ui/react-dom': 2.0.9(react-dom@19.1.0)(react@19.1.0)
      '@mui/types': 7.4.1(@types/react@19.1.4)
      '@mui/utils': 5.17.1(@types/react@19.1.4)(react@19.1.0)
      '@popperjs/core': 2.11.8
      '@types/react': 19.1.4
      clsx: 2.1.1
      prop-types: 15.8.1
      react: 19.1.0
      react-dom: 19.1.0(react@19.1.0)
    dev: false

  /@mui/base@5.0.0-beta.40-0(@types/react@19.1.4)(react-dom@19.1.0)(react@19.1.0):
    resolution: {integrity: sha512-hG3atoDUxlvEy+0mqdMpWd04wca8HKr2IHjW/fAjlkCHQolSLazhZM46vnHjOf15M4ESu25mV/3PgjczyjVM4w==}
    engines: {node: '>=12.0.0'}
    deprecated: This package has been replaced by @base-ui-components/react
    peerDependencies:
      '@types/react': ^17.0.0 || ^18.0.0 || ^19.0.0
      react: ^17.0.0 || ^18.0.0 || ^19.0.0
      react-dom: ^17.0.0 || ^18.0.0 || ^19.0.0
    peerDependenciesMeta:
      '@types/react':
        optional: true
    dependencies:
      '@babel/runtime': 7.27.0
      '@floating-ui/react-dom': 2.0.9(react-dom@19.1.0)(react@19.1.0)
      '@mui/types': 7.4.1(@types/react@19.1.4)
      '@mui/utils': 5.17.1(@types/react@19.1.4)(react@19.1.0)
      '@popperjs/core': 2.11.8
      '@types/react': 19.1.4
      clsx: 2.1.1
      prop-types: 15.8.1
      react: 19.1.0
      react-dom: 19.1.0(react@19.1.0)
    dev: false

  /@mui/core-downloads-tracker@5.15.15:
    resolution: {integrity: sha512-aXnw29OWQ6I5A47iuWEI6qSSUfH6G/aCsW9KmW3LiFqr7uXZBK4Ks+z8G+qeIub8k0T5CMqlT2q0L+ZJTMrqpg==}
    dev: false

  /@mui/icons-material@5.15.15(@mui/material@5.15.15)(@types/react@19.1.4)(react@19.1.0):
    resolution: {integrity: sha512-kkeU/pe+hABcYDH6Uqy8RmIsr2S/y5bP2rp+Gat4CcRjCcVne6KudS1NrZQhUCRysrTDCAhcbcf9gt+/+pGO2g==}
    engines: {node: '>=12.0.0'}
    peerDependencies:
      '@mui/material': ^5.0.0
      '@types/react': ^17.0.0 || ^18.0.0
      react: ^17.0.0 || ^18.0.0
    peerDependenciesMeta:
      '@types/react':
        optional: true
    dependencies:
      '@babel/runtime': 7.27.0
      '@mui/material': 5.15.15(@emotion/react@11.11.4)(@emotion/styled@11.11.5)(@types/react@19.1.4)(react-dom@19.1.0)(react@19.1.0)
      '@types/react': 19.1.4
      react: 19.1.0
    dev: false

  /@mui/lab@5.0.0-alpha.175(@emotion/react@11.11.4)(@emotion/styled@11.11.5)(@mui/material@5.15.15)(@types/react@19.1.4)(react-dom@19.1.0)(react@19.1.0):
    resolution: {integrity: sha512-AvM0Nvnnj7vHc9+pkkQkoE1i+dEbr6gsMdnSfy7X4w3Ljgcj1yrjZhIt3jGTCLzyKVLa6uve5eLluOcGkvMqUA==}
    engines: {node: '>=12.0.0'}
    peerDependencies:
      '@emotion/react': ^11.5.0
      '@emotion/styled': ^11.3.0
      '@mui/material': '>=5.15.0'
      '@types/react': ^17.0.0 || ^18.0.0 || ^19.0.0
      react: ^17.0.0 || ^18.0.0 || ^19.0.0
      react-dom: ^17.0.0 || ^18.0.0 || ^19.0.0
    peerDependenciesMeta:
      '@emotion/react':
        optional: true
      '@emotion/styled':
        optional: true
      '@types/react':
        optional: true
    dependencies:
      '@babel/runtime': 7.27.0
      '@emotion/react': 11.11.4(@types/react@19.1.4)(react@19.1.0)
      '@emotion/styled': 11.11.5(@emotion/react@11.11.4)(@types/react@19.1.4)(react@19.1.0)
      '@mui/base': 5.0.0-beta.40-0(@types/react@19.1.4)(react-dom@19.1.0)(react@19.1.0)
      '@mui/material': 5.15.15(@emotion/react@11.11.4)(@emotion/styled@11.11.5)(@types/react@19.1.4)(react-dom@19.1.0)(react@19.1.0)
      '@mui/system': 5.17.1(@emotion/react@11.11.4)(@emotion/styled@11.11.5)(@types/react@19.1.4)(react@19.1.0)
      '@mui/types': 7.4.1(@types/react@19.1.4)
      '@mui/utils': 5.17.1(@types/react@19.1.4)(react@19.1.0)
      '@types/react': 19.1.4
      clsx: 2.1.1
      prop-types: 15.8.1
      react: 19.1.0
      react-dom: 19.1.0(react@19.1.0)
    dev: false

  /@mui/material@5.15.15(@emotion/react@11.11.4)(@emotion/styled@11.11.5)(@types/react@19.1.4)(react-dom@19.1.0)(react@19.1.0):
    resolution: {integrity: sha512-3zvWayJ+E1kzoIsvwyEvkTUKVKt1AjchFFns+JtluHCuvxgKcLSRJTADw37k0doaRtVAsyh8bz9Afqzv+KYrIA==}
    engines: {node: '>=12.0.0'}
    peerDependencies:
      '@emotion/react': ^11.5.0
      '@emotion/styled': ^11.3.0
      '@types/react': ^17.0.0 || ^18.0.0
      react: ^17.0.0 || ^18.0.0
      react-dom: ^17.0.0 || ^18.0.0
    peerDependenciesMeta:
      '@emotion/react':
        optional: true
      '@emotion/styled':
        optional: true
      '@types/react':
        optional: true
    dependencies:
      '@babel/runtime': 7.27.0
      '@emotion/react': 11.11.4(@types/react@19.1.4)(react@19.1.0)
      '@emotion/styled': 11.11.5(@emotion/react@11.11.4)(@types/react@19.1.4)(react@19.1.0)
      '@mui/base': 5.0.0-beta.40(@types/react@19.1.4)(react-dom@19.1.0)(react@19.1.0)
      '@mui/core-downloads-tracker': 5.15.15
      '@mui/system': 5.17.1(@emotion/react@11.11.4)(@emotion/styled@11.11.5)(@types/react@19.1.4)(react@19.1.0)
      '@mui/types': 7.4.1(@types/react@19.1.4)
      '@mui/utils': 5.17.1(@types/react@19.1.4)(react@19.1.0)
      '@types/react': 19.1.4
      '@types/react-transition-group': 4.4.10
      clsx: 2.1.1
      csstype: 3.1.3
      prop-types: 15.8.1
      react: 19.1.0
      react-dom: 19.1.0(react@19.1.0)
      react-is: 18.2.0
      react-transition-group: 4.4.5(react-dom@19.1.0)(react@19.1.0)
    dev: false

  /@mui/private-theming@5.17.1(@types/react@19.1.4)(react@19.1.0):
    resolution: {integrity: sha512-XMxU0NTYcKqdsG8LRmSoxERPXwMbp16sIXPcLVgLGII/bVNagX0xaheWAwFv8+zDK7tI3ajllkuD3GZZE++ICQ==}
    engines: {node: '>=12.0.0'}
    peerDependencies:
      '@types/react': ^17.0.0 || ^18.0.0 || ^19.0.0
      react: ^17.0.0 || ^18.0.0 || ^19.0.0
    peerDependenciesMeta:
      '@types/react':
        optional: true
    dependencies:
      '@babel/runtime': 7.27.0
      '@mui/utils': 5.17.1(@types/react@19.1.4)(react@19.1.0)
      '@types/react': 19.1.4
      prop-types: 15.8.1
      react: 19.1.0
    dev: false

  /@mui/styled-engine@5.16.14(@emotion/react@11.11.4)(@emotion/styled@11.11.5)(react@19.1.0):
    resolution: {integrity: sha512-UAiMPZABZ7p8mUW4akDV6O7N3+4DatStpXMZwPlt+H/dA0lt67qawN021MNND+4QTpjaiMYxbhKZeQcyWCbuKw==}
    engines: {node: '>=12.0.0'}
    peerDependencies:
      '@emotion/react': ^11.4.1
      '@emotion/styled': ^11.3.0
      react: ^17.0.0 || ^18.0.0 || ^19.0.0
    peerDependenciesMeta:
      '@emotion/react':
        optional: true
      '@emotion/styled':
        optional: true
    dependencies:
      '@babel/runtime': 7.27.0
      '@emotion/cache': 11.14.0
      '@emotion/react': 11.11.4(@types/react@19.1.4)(react@19.1.0)
      '@emotion/styled': 11.11.5(@emotion/react@11.11.4)(@types/react@19.1.4)(react@19.1.0)
      csstype: 3.1.3
      prop-types: 15.8.1
      react: 19.1.0
    dev: false

  /@mui/system@5.17.1(@emotion/react@11.11.4)(@emotion/styled@11.11.5)(@types/react@19.1.4)(react@19.1.0):
    resolution: {integrity: sha512-aJrmGfQpyF0U4D4xYwA6ueVtQcEMebET43CUmKMP7e7iFh3sMIF3sBR0l8Urb4pqx1CBjHAaWgB0ojpND4Q3Jg==}
    engines: {node: '>=12.0.0'}
    peerDependencies:
      '@emotion/react': ^11.5.0
      '@emotion/styled': ^11.3.0
      '@types/react': ^17.0.0 || ^18.0.0 || ^19.0.0
      react: ^17.0.0 || ^18.0.0 || ^19.0.0
    peerDependenciesMeta:
      '@emotion/react':
        optional: true
      '@emotion/styled':
        optional: true
      '@types/react':
        optional: true
    dependencies:
      '@babel/runtime': 7.27.0
      '@emotion/react': 11.11.4(@types/react@19.1.4)(react@19.1.0)
      '@emotion/styled': 11.11.5(@emotion/react@11.11.4)(@types/react@19.1.4)(react@19.1.0)
      '@mui/private-theming': 5.17.1(@types/react@19.1.4)(react@19.1.0)
      '@mui/styled-engine': 5.16.14(@emotion/react@11.11.4)(@emotion/styled@11.11.5)(react@19.1.0)
      '@mui/types': 7.2.24(@types/react@19.1.4)
      '@mui/utils': 5.17.1(@types/react@19.1.4)(react@19.1.0)
      '@types/react': 19.1.4
      clsx: 2.1.1
      csstype: 3.1.3
      prop-types: 15.8.1
      react: 19.1.0
    dev: false

  /@mui/types@7.2.24(@types/react@19.1.4):
    resolution: {integrity: sha512-3c8tRt/CbWZ+pEg7QpSwbdxOk36EfmhbKf6AGZsD1EcLDLTSZoxxJ86FVtcjxvjuhdyBiWKSTGZFaXCnidO2kw==}
    peerDependencies:
      '@types/react': ^17.0.0 || ^18.0.0 || ^19.0.0
    peerDependenciesMeta:
      '@types/react':
        optional: true
    dependencies:
      '@types/react': 19.1.4
    dev: false

  /@mui/types@7.4.1(@types/react@19.1.4):
    resolution: {integrity: sha512-gUL8IIAI52CRXP/MixT1tJKt3SI6tVv4U/9soFsTtAsHzaJQptZ42ffdHZV3niX1ei0aUgMvOxBBN0KYqdG39g==}
    peerDependencies:
      '@types/react': ^17.0.0 || ^18.0.0 || ^19.0.0
    peerDependenciesMeta:
      '@types/react':
        optional: true
    dependencies:
      '@babel/runtime': 7.27.0
      '@types/react': 19.1.4
    dev: false

  /@mui/utils@5.17.1(@types/react@19.1.4)(react@19.1.0):
    resolution: {integrity: sha512-jEZ8FTqInt2WzxDV8bhImWBqeQRD99c/id/fq83H0ER9tFl+sfZlaAoCdznGvbSQQ9ividMxqSV2c7cC1vBcQg==}
    engines: {node: '>=12.0.0'}
    peerDependencies:
      '@types/react': ^17.0.0 || ^18.0.0 || ^19.0.0
      react: ^17.0.0 || ^18.0.0 || ^19.0.0
    peerDependenciesMeta:
      '@types/react':
        optional: true
    dependencies:
      '@babel/runtime': 7.27.0
      '@mui/types': 7.2.24(@types/react@19.1.4)
      '@types/prop-types': 15.7.12
      '@types/react': 19.1.4
      clsx: 2.1.1
      prop-types: 15.8.1
      react: 19.1.0
      react-is: 19.1.0
    dev: false

  /@nodelib/fs.scandir@2.1.5:
    resolution: {integrity: sha512-vq24Bq3ym5HEQm2NKCr3yXDwjc7vTsEThRDnkp2DK9p1uqLR+DHurm/NOTo0KG7HYHU7eppKZj3MyqYuMBf62g==}
    engines: {node: '>= 8'}
    dependencies:
      '@nodelib/fs.stat': 2.0.5
      run-parallel: 1.2.0
    dev: false

  /@nodelib/fs.stat@2.0.5:
    resolution: {integrity: sha512-RkhPPp2zrqDAQA/2jNhnztcPAlv64XdhIp7a7454A5ovI7Bukxgt7MX7udwAu3zg1DcpPU0rz3VV1SeaqvY4+A==}
    engines: {node: '>= 8'}
    dev: false

  /@nodelib/fs.walk@1.2.8:
    resolution: {integrity: sha512-oGB+UxlgWcgQkgwo8GcEGwemoTFt3FIO9ababBmaGwXIoBKZ+GTy0pP185beGg7Llih/NSHSV2XAs1lnznocSg==}
    engines: {node: '>= 8'}
    dependencies:
      '@nodelib/fs.scandir': 2.1.5
      fastq: 1.19.1
    dev: false

  /@oslojs/encoding@1.1.0:
    resolution: {integrity: sha512-70wQhgYmndg4GCPxPPxPGevRKqTIJ2Nh4OkiMWmDAVYsTQ+Ta7Sq+rPevXyXGdzr30/qZBnyOalCszoMxlyldQ==}
    dev: false

  /@pagefind/darwin-arm64@1.3.0:
    resolution: {integrity: sha512-365BEGl6ChOsauRjyVpBjXybflXAOvoMROw3TucAROHIcdBvXk9/2AmEvGFU0r75+vdQI4LJdJdpH4Y6Yqaj4A==}
    cpu: [arm64]
    os: [darwin]
    requiresBuild: true
    dev: false
    optional: true

  /@pagefind/darwin-x64@1.3.0:
    resolution: {integrity: sha512-zlGHA23uuXmS8z3XxEGmbHpWDxXfPZ47QS06tGUq0HDcZjXjXHeLG+cboOy828QIV5FXsm9MjfkP5e4ZNbOkow==}
    cpu: [x64]
    os: [darwin]
    requiresBuild: true
    dev: false
    optional: true

  /@pagefind/default-ui@1.3.0:
    resolution: {integrity: sha512-CGKT9ccd3+oRK6STXGgfH+m0DbOKayX6QGlq38TfE1ZfUcPc5+ulTuzDbZUnMo+bubsEOIypm4Pl2iEyzZ1cNg==}
    dev: false

  /@pagefind/linux-arm64@1.3.0:
    resolution: {integrity: sha512-8lsxNAiBRUk72JvetSBXs4WRpYrQrVJXjlRRnOL6UCdBN9Nlsz0t7hWstRk36+JqHpGWOKYiuHLzGYqYAqoOnQ==}
    cpu: [arm64]
    os: [linux]
    requiresBuild: true
    dev: false
    optional: true

  /@pagefind/linux-x64@1.3.0:
    resolution: {integrity: sha512-hAvqdPJv7A20Ucb6FQGE6jhjqy+vZ6pf+s2tFMNtMBG+fzcdc91uTw7aP/1Vo5plD0dAOHwdxfkyw0ugal4kcQ==}
    cpu: [x64]
    os: [linux]
    requiresBuild: true
    dev: false
    optional: true

  /@pagefind/windows-x64@1.3.0:
    resolution: {integrity: sha512-BR1bIRWOMqkf8IoU576YDhij1Wd/Zf2kX/kCI0b2qzCKC8wcc2GQJaaRMCpzvCCrmliO4vtJ6RITp/AnoYUUmQ==}
    cpu: [x64]
    os: [win32]
    requiresBuild: true
    dev: false
    optional: true

  /@parcel/bundler-default@2.14.4(@parcel/core@2.14.4):
    resolution: {integrity: sha512-JVqi5Sb7wv2KCTJFAAjHbnl6KC61jKNVYw/GtZm5s/Wxqvxx2tcp93rmRoBFo9X3gSgkg8jp4HkNAUHTxnsPnQ==}
    engines: {node: '>= 16.0.0', parcel: ^2.14.4}
    dependencies:
      '@parcel/diagnostic': 2.14.4
      '@parcel/graph': 3.4.4
      '@parcel/plugin': 2.14.4(@parcel/core@2.14.4)
      '@parcel/rust': 2.14.4
      '@parcel/utils': 2.14.4
      nullthrows: 1.1.1
    transitivePeerDependencies:
      - '@parcel/core'
      - napi-wasm
    dev: true

  /@parcel/cache@2.14.4(@parcel/core@2.14.4):
    resolution: {integrity: sha512-CTTMySgNSgcSwbNWL4gODU1h9hMjBRyiC8/gcKDFqzw0wC/T+ZwX7wc5zNc/S9aJRTmmgvndcYKoVlds7YV2sg==}
    engines: {node: '>= 16.0.0'}
    peerDependencies:
      '@parcel/core': ^2.14.4
    dependencies:
      '@parcel/core': 2.14.4
      '@parcel/fs': 2.14.4(@parcel/core@2.14.4)
      '@parcel/logger': 2.14.4
      '@parcel/utils': 2.14.4
      lmdb: 2.8.5
    transitivePeerDependencies:
      - napi-wasm
    dev: true

  /@parcel/codeframe@2.14.4:
    resolution: {integrity: sha512-fRKkmFGnQIa/X+Kr8csTWjOwRRh2JfJfTpNS8JhbjBSWvOoKsDG9T2U5Ky8akIG7c9WDGwB3ngONauI1vtaInA==}
    engines: {node: '>= 16.0.0'}
    dependencies:
      chalk: 4.1.2
    dev: true

  /@parcel/compressor-raw@2.14.4(@parcel/core@2.14.4):
    resolution: {integrity: sha512-wYRdokznP1iI3n6M6leQ0nI65tCIWhZaD0vW3G3qodDFi+qsdpvZymCpNUkh6AYkFFr3Lur+r/+xkWDoqNoMWA==}
    engines: {node: '>= 16.0.0', parcel: ^2.14.4}
    dependencies:
      '@parcel/plugin': 2.14.4(@parcel/core@2.14.4)
    transitivePeerDependencies:
      - '@parcel/core'
      - napi-wasm
    dev: true

  /@parcel/config-default@2.14.4(@parcel/core@2.14.4)(typescript@5.8.3):
    resolution: {integrity: sha512-bHtr8yT2IZDv5w44/VKoNz07goidO99c6hsp9s0hjSVC1G6krdE+nriryPVfUFbw044LeQThSvA8EwTas72QZg==}
    peerDependencies:
      '@parcel/core': ^2.14.4
    dependencies:
      '@parcel/bundler-default': 2.14.4(@parcel/core@2.14.4)
      '@parcel/compressor-raw': 2.14.4(@parcel/core@2.14.4)
      '@parcel/core': 2.14.4
      '@parcel/namer-default': 2.14.4(@parcel/core@2.14.4)
      '@parcel/optimizer-css': 2.14.4(@parcel/core@2.14.4)
      '@parcel/optimizer-htmlnano': 2.14.4(@parcel/core@2.14.4)(typescript@5.8.3)
      '@parcel/optimizer-image': 2.14.4(@parcel/core@2.14.4)
      '@parcel/optimizer-svgo': 2.14.4(@parcel/core@2.14.4)
      '@parcel/optimizer-swc': 2.14.4(@parcel/core@2.14.4)
      '@parcel/packager-css': 2.14.4(@parcel/core@2.14.4)
      '@parcel/packager-html': 2.14.4(@parcel/core@2.14.4)
      '@parcel/packager-js': 2.14.4(@parcel/core@2.14.4)
      '@parcel/packager-raw': 2.14.4(@parcel/core@2.14.4)
      '@parcel/packager-svg': 2.14.4(@parcel/core@2.14.4)
      '@parcel/packager-wasm': 2.14.4(@parcel/core@2.14.4)
      '@parcel/reporter-dev-server': 2.14.4(@parcel/core@2.14.4)
      '@parcel/resolver-default': 2.14.4(@parcel/core@2.14.4)
      '@parcel/runtime-browser-hmr': 2.14.4(@parcel/core@2.14.4)
      '@parcel/runtime-js': 2.14.4(@parcel/core@2.14.4)
      '@parcel/runtime-rsc': 2.14.4(@parcel/core@2.14.4)
      '@parcel/runtime-service-worker': 2.14.4(@parcel/core@2.14.4)
      '@parcel/transformer-babel': 2.14.4(@parcel/core@2.14.4)
      '@parcel/transformer-css': 2.14.4(@parcel/core@2.14.4)
      '@parcel/transformer-html': 2.14.4(@parcel/core@2.14.4)
      '@parcel/transformer-image': 2.14.4(@parcel/core@2.14.4)
      '@parcel/transformer-js': 2.14.4(@parcel/core@2.14.4)
      '@parcel/transformer-json': 2.14.4(@parcel/core@2.14.4)
      '@parcel/transformer-node': 2.14.4(@parcel/core@2.14.4)
      '@parcel/transformer-postcss': 2.14.4(@parcel/core@2.14.4)
      '@parcel/transformer-posthtml': 2.14.4(@parcel/core@2.14.4)
      '@parcel/transformer-raw': 2.14.4(@parcel/core@2.14.4)
      '@parcel/transformer-react-refresh-wrap': 2.14.4(@parcel/core@2.14.4)
      '@parcel/transformer-svg': 2.14.4(@parcel/core@2.14.4)
    transitivePeerDependencies:
      - '@swc/helpers'
      - cssnano
      - napi-wasm
      - postcss
      - purgecss
      - relateurl
      - srcset
      - svgo
      - terser
      - typescript
      - uncss
    dev: true

  /@parcel/core@2.14.4:
    resolution: {integrity: sha512-dtUMmPDXd7CRAWwMlOc6jh6yLRL4wMi/vNMNdX9J/fafCLFgFBmPqWBhQ9tlX015Q8DEcIRWYPumHIn5dzqEbg==}
    engines: {node: '>= 16.0.0'}
    dependencies:
      '@mischnic/json-sourcemap': 0.1.1
      '@parcel/cache': 2.14.4(@parcel/core@2.14.4)
      '@parcel/diagnostic': 2.14.4
      '@parcel/events': 2.14.4
      '@parcel/feature-flags': 2.14.4
      '@parcel/fs': 2.14.4(@parcel/core@2.14.4)
      '@parcel/graph': 3.4.4
      '@parcel/logger': 2.14.4
      '@parcel/package-manager': 2.14.4(@parcel/core@2.14.4)
      '@parcel/plugin': 2.14.4(@parcel/core@2.14.4)
      '@parcel/profiler': 2.14.4
      '@parcel/rust': 2.14.4
      '@parcel/source-map': 2.1.1
      '@parcel/types': 2.14.4(@parcel/core@2.14.4)
      '@parcel/utils': 2.14.4
      '@parcel/workers': 2.14.4(@parcel/core@2.14.4)
      base-x: 3.0.9
      browserslist: 4.24.4
      clone: 2.1.2
      dotenv: 16.5.0
      dotenv-expand: 11.0.7
      json5: 2.2.3
      msgpackr: 1.10.1
      nullthrows: 1.1.1
      semver: 7.7.1
    transitivePeerDependencies:
      - '@swc/helpers'
      - napi-wasm
    dev: true

  /@parcel/diagnostic@2.14.4:
    resolution: {integrity: sha512-+pElcMMlTnpEIm9MrrSEOh38ylKYYdTYMgv2iZQU7799yzD9sSac9dkGSbbKGDYWhALCuzWQOgdaGG9ExJZw6w==}
    engines: {node: '>= 16.0.0'}
    dependencies:
      '@mischnic/json-sourcemap': 0.1.1
      nullthrows: 1.1.1
    dev: true

  /@parcel/error-overlay@2.14.4:
    resolution: {integrity: sha512-GZ6Z1XO/VYqIFNwa3iAYWX7Pskwd+xw9tPw9kjF7tG8wdL9VipkcILJ4APj/G5CKw8XrXH/6NsC7HndNbR7EqA==}
    engines: {node: '>= 16.0.0'}
    dev: true

  /@parcel/events@2.14.4:
    resolution: {integrity: sha512-QzZr291JuENw7BsehKc3z29ukLMApPdjRFcOYXFuMWaHkpC7lzFK/KAY4Mi9HCa3aQe90zCcuxZg+bBsNF9XxQ==}
    engines: {node: '>= 16.0.0'}
    dev: true

  /@parcel/feature-flags@2.14.4:
    resolution: {integrity: sha512-T2HE+lOmlU6PZOUnuXn6UZPXV4higCPgF2c2YXhrzTlSFcLMiAXATyzrylbYY/i/WjiYAlqvmEcaBX5fSaW95g==}
    engines: {node: '>= 16.0.0'}
    dev: true

  /@parcel/fs@2.14.4(@parcel/core@2.14.4):
    resolution: {integrity: sha512-SQbuW6v1URv871FVj23HoC8+UUwpgkQ7iWmG7EITpp6AV42ojRr/jZ93hLjzkQQfYlRI64jUExn6AQAZDN3bqQ==}
    engines: {node: '>= 16.0.0'}
    peerDependencies:
      '@parcel/core': ^2.14.4
    dependencies:
      '@parcel/core': 2.14.4
      '@parcel/feature-flags': 2.14.4
      '@parcel/rust': 2.14.4
      '@parcel/types-internal': 2.14.4
      '@parcel/utils': 2.14.4
      '@parcel/watcher': 2.4.1
      '@parcel/workers': 2.14.4(@parcel/core@2.14.4)
    transitivePeerDependencies:
      - napi-wasm
    dev: true

  /@parcel/graph@3.4.4:
    resolution: {integrity: sha512-AIbJ8d8aCPcKAkqc45LENjAMIrp8nRGlmky5LyY5244qqnR1B+tsvU47XoGymM3OaXLdVjv8knJ4K0ci9/l/4w==}
    engines: {node: '>= 16.0.0'}
    dependencies:
      '@parcel/feature-flags': 2.14.4
      nullthrows: 1.1.1
    dev: true

  /@parcel/logger@2.14.4:
    resolution: {integrity: sha512-uqSGeCqraWpbe8gqbb1k9ePrlzdKoOwkdQPcRIv8TTTWZfCt6Qcl08w8didO4iAOz4H5C4Ng82wbVO/ieaMoKg==}
    engines: {node: '>= 16.0.0'}
    dependencies:
      '@parcel/diagnostic': 2.14.4
      '@parcel/events': 2.14.4
    dev: true

  /@parcel/markdown-ansi@2.14.4:
    resolution: {integrity: sha512-B4787HHXHi0wcuYbV4qBibws/yaX4RXoNel5xWdwzn1ZFmeLAXluNjMO2Q6FmII/Lej9OIQEaTppl7/DxJGifg==}
    engines: {node: '>= 16.0.0'}
    dependencies:
      chalk: 4.1.2
    dev: true

  /@parcel/namer-default@2.14.4(@parcel/core@2.14.4):
    resolution: {integrity: sha512-3FvZhkRgYlipj0NGRmw/rZ9ZiuM+a9ZcNW/MHRpytiNNBgcGCpR00XKhhvn0O5//MH13nLpiQXUf+J279CuN2A==}
    engines: {node: '>= 16.0.0', parcel: ^2.14.4}
    dependencies:
      '@parcel/diagnostic': 2.14.4
      '@parcel/plugin': 2.14.4(@parcel/core@2.14.4)
      nullthrows: 1.1.1
    transitivePeerDependencies:
      - '@parcel/core'
      - napi-wasm
    dev: true

  /@parcel/node-resolver-core@3.5.4(@parcel/core@2.14.4):
    resolution: {integrity: sha512-KmmsVD8Ym+19DIbe0Y2SUbdcB+iUfgstR4dBpaogV36DlxV4d0uiia4GCpOO3kG9zlRYMVsfZEwy/NNZHELx3w==}
    engines: {node: '>= 16.0.0'}
    dependencies:
      '@mischnic/json-sourcemap': 0.1.1
      '@parcel/diagnostic': 2.14.4
      '@parcel/fs': 2.14.4(@parcel/core@2.14.4)
      '@parcel/rust': 2.14.4
      '@parcel/utils': 2.14.4
      nullthrows: 1.1.1
      semver: 7.5.4
    transitivePeerDependencies:
      - '@parcel/core'
      - napi-wasm
    dev: true

  /@parcel/optimizer-css@2.14.4(@parcel/core@2.14.4):
    resolution: {integrity: sha512-5rwwnsP8pnTqis5fs2YyNUvke6YprWlU8Y9pD55hK1Y1MbYmvCqaIyQv9lcpHJQiqrwsZ2pl5B3Ph5buDSQehQ==}
    engines: {node: '>= 16.0.0', parcel: ^2.14.4}
    dependencies:
      '@parcel/diagnostic': 2.14.4
      '@parcel/plugin': 2.14.4(@parcel/core@2.14.4)
      '@parcel/source-map': 2.1.1
      '@parcel/utils': 2.14.4
      browserslist: 4.24.4
      lightningcss: 1.24.0
      nullthrows: 1.1.1
    transitivePeerDependencies:
      - '@parcel/core'
      - napi-wasm
    dev: true

  /@parcel/optimizer-htmlnano@2.14.4(@parcel/core@2.14.4)(typescript@5.8.3):
    resolution: {integrity: sha512-hLVaN7ResQcgKRo9uDm7oddC4DwR7qoTFsYn4Ftj8qGbgqB2nRpCCK0R66PA/9U98LyTOlAl1J6TEvxWR+IlKw==}
    engines: {node: '>= 16.0.0', parcel: ^2.14.4}
    dependencies:
      '@parcel/diagnostic': 2.14.4
      '@parcel/plugin': 2.14.4(@parcel/core@2.14.4)
      '@parcel/utils': 2.14.4
      htmlnano: 2.1.0(typescript@5.8.3)
      nullthrows: 1.1.1
      posthtml: 0.16.6
    transitivePeerDependencies:
      - '@parcel/core'
      - cssnano
      - napi-wasm
      - postcss
      - purgecss
      - relateurl
      - srcset
      - svgo
      - terser
      - typescript
      - uncss
    dev: true

  /@parcel/optimizer-image@2.14.4(@parcel/core@2.14.4):
    resolution: {integrity: sha512-F5xw6ayFWOxu2XP5MI8g9khOCKNkVj4nGoXrBcgLoCKW4o07buCUKY4Sy04P3u7Leip6TOk7qpt3Q1179h6KTQ==}
    engines: {node: '>= 16.0.0', parcel: ^2.14.4}
    peerDependencies:
      '@parcel/core': ^2.14.4
    dependencies:
      '@parcel/core': 2.14.4
      '@parcel/diagnostic': 2.14.4
      '@parcel/plugin': 2.14.4(@parcel/core@2.14.4)
      '@parcel/rust': 2.14.4
      '@parcel/utils': 2.14.4
      '@parcel/workers': 2.14.4(@parcel/core@2.14.4)
    transitivePeerDependencies:
      - napi-wasm
    dev: true

  /@parcel/optimizer-svgo@2.14.4(@parcel/core@2.14.4):
    resolution: {integrity: sha512-bjZ2VHhzclBQ99SC2ZXsFKJ6zi0hXTPbGdaVblMu0iheeXcATdoNzey0eizaoSmLe9IyFJoN6gvnLdQqGfZLZg==}
    engines: {node: '>= 16.0.0', parcel: ^2.14.4}
    dependencies:
      '@parcel/diagnostic': 2.14.4
      '@parcel/plugin': 2.14.4(@parcel/core@2.14.4)
      '@parcel/utils': 2.14.4
    transitivePeerDependencies:
      - '@parcel/core'
      - napi-wasm
    dev: true

  /@parcel/optimizer-swc@2.14.4(@parcel/core@2.14.4):
    resolution: {integrity: sha512-7+p5ILEj2S02Rs6YzwF74g0kpAZzF9idDP9zjLVZWo9JYvoRvH0LW90bI7yKXWpKB8QOtwziqgWkcgItSIWBnA==}
    engines: {node: '>= 16.0.0', parcel: ^2.14.4}
    dependencies:
      '@parcel/diagnostic': 2.14.4
      '@parcel/plugin': 2.14.4(@parcel/core@2.14.4)
      '@parcel/source-map': 2.1.1
      '@parcel/utils': 2.14.4
      '@swc/core': 1.11.21
      nullthrows: 1.1.1
    transitivePeerDependencies:
      - '@parcel/core'
      - '@swc/helpers'
      - napi-wasm
    dev: true

  /@parcel/package-manager@2.14.4(@parcel/core@2.14.4):
    resolution: {integrity: sha512-chF2rBmLtLPZe0qtbqJtq6hNGCRu0+1wFs2j5sqxr1ZttvvhRpATu/7pD+gKTFmfL7iJkOpGTU485SYmyO1xjg==}
    engines: {node: '>= 16.0.0'}
    peerDependencies:
      '@parcel/core': ^2.14.4
    dependencies:
      '@parcel/core': 2.14.4
      '@parcel/diagnostic': 2.14.4
      '@parcel/fs': 2.14.4(@parcel/core@2.14.4)
      '@parcel/logger': 2.14.4
      '@parcel/node-resolver-core': 3.5.4(@parcel/core@2.14.4)
      '@parcel/types': 2.14.4(@parcel/core@2.14.4)
      '@parcel/utils': 2.14.4
<<<<<<< HEAD
      '@parcel/workers': 2.14.4(@parcel/core@2.14.4)
      '@swc/core': 1.11.21
      semver: 7.5.4
=======
      '@parcel/workers': 2.14.4(@parcel/core@2.14.4(@swc/helpers@0.5.17))
      '@swc/core': 1.11.21(@swc/helpers@0.5.17)
      semver: 7.7.1
>>>>>>> b0d58180
    transitivePeerDependencies:
      - '@swc/helpers'
      - napi-wasm
    dev: true

  /@parcel/packager-css@2.14.4(@parcel/core@2.14.4):
    resolution: {integrity: sha512-AvJhE1AQ4OcuOUtKoifhE1Y8KgYitzKMvmgsgQlwySdrkk6dz+XGHfZ9goTzIUaz9xZzwbJH7h/pvaIP8jQ9yQ==}
    engines: {node: '>= 16.0.0', parcel: ^2.14.4}
    dependencies:
      '@parcel/diagnostic': 2.14.4
      '@parcel/plugin': 2.14.4(@parcel/core@2.14.4)
      '@parcel/source-map': 2.1.1
      '@parcel/utils': 2.14.4
      lightningcss: 1.24.0
      nullthrows: 1.1.1
    transitivePeerDependencies:
      - '@parcel/core'
      - napi-wasm
    dev: true

  /@parcel/packager-html@2.14.4(@parcel/core@2.14.4):
    resolution: {integrity: sha512-rsYz3NDaKRCuQOAWGc3eYJ2GHesm62iRCQTMGlZ7Oplp748vu2c1Uee/mP43WlslvDxHtV7rzVNyo88MS6sc5w==}
    engines: {node: '>= 16.0.0', parcel: ^2.14.4}
    dependencies:
      '@parcel/plugin': 2.14.4(@parcel/core@2.14.4)
      '@parcel/types': 2.14.4(@parcel/core@2.14.4)
      '@parcel/utils': 2.14.4
      nullthrows: 1.1.1
      posthtml: 0.16.6
    transitivePeerDependencies:
      - '@parcel/core'
      - napi-wasm
    dev: true

  /@parcel/packager-js@2.14.4(@parcel/core@2.14.4):
    resolution: {integrity: sha512-Fz98TzYFcd9xCj6jqMtyd7c3n65GRmuoG7u0S/2g4sJrR5Zen70n1zlBGX7mEoOvB5lKRijzoNqBtB+7bWqS5A==}
    engines: {node: '>= 16.0.0', parcel: ^2.14.4}
    dependencies:
      '@parcel/diagnostic': 2.14.4
      '@parcel/plugin': 2.14.4(@parcel/core@2.14.4)
      '@parcel/rust': 2.14.4
      '@parcel/source-map': 2.1.1
      '@parcel/types': 2.14.4(@parcel/core@2.14.4)
      '@parcel/utils': 2.14.4
      globals: 13.24.0
      nullthrows: 1.1.1
    transitivePeerDependencies:
      - '@parcel/core'
      - napi-wasm
    dev: true

  /@parcel/packager-raw@2.14.4(@parcel/core@2.14.4):
    resolution: {integrity: sha512-7yDcPGsSSz4WiCWj2KoC2pNBXNislulI1RXaWyBAMzQhevQ+9D2ga/ZPgpcNjcWr8Y1tRb3QITETkTmZVHmPXQ==}
    engines: {node: '>= 16.0.0', parcel: ^2.14.4}
    dependencies:
      '@parcel/plugin': 2.14.4(@parcel/core@2.14.4)
    transitivePeerDependencies:
      - '@parcel/core'
      - napi-wasm
    dev: true

  /@parcel/packager-svg@2.14.4(@parcel/core@2.14.4):
    resolution: {integrity: sha512-ja5P9PXp+v/mh+UXUXdQ1O35yr2kRqdRlytYrzmAaeILuS1ko2n3ZJoeUYYprYOh/UmLmkgbXh/DyzrhEH7TZw==}
    engines: {node: '>= 16.0.0', parcel: ^2.14.4}
    dependencies:
      '@parcel/plugin': 2.14.4(@parcel/core@2.14.4)
      '@parcel/types': 2.14.4(@parcel/core@2.14.4)
      '@parcel/utils': 2.14.4
      posthtml: 0.16.6
    transitivePeerDependencies:
      - '@parcel/core'
      - napi-wasm
    dev: true

  /@parcel/packager-ts@2.14.4(@parcel/core@2.14.4):
    resolution: {integrity: sha512-fWidTKSdqOISK4FrszXA8TAWzsF2Wq6Z3ElvCWeyQHPKIf1PHuv74uxiTSF+UKSjf64deCXrnhilhwRn6gdaiQ==}
    engines: {node: '>= 16.0.0', parcel: ^2.14.4}
    dependencies:
      '@parcel/plugin': 2.14.4(@parcel/core@2.14.4)
    transitivePeerDependencies:
      - '@parcel/core'
      - napi-wasm
    dev: true

  /@parcel/packager-wasm@2.14.4(@parcel/core@2.14.4):
    resolution: {integrity: sha512-sgGCitPjl80Ku+xZIu3wCIAjOYXVEGJ00uXeexR8hgMx/PMhiHXLWUG8eLYAvxXx/CcLmHDOEBNrl6G3JxsP9g==}
    engines: {node: '>=16.0.0', parcel: ^2.14.4}
    dependencies:
      '@parcel/plugin': 2.14.4(@parcel/core@2.14.4)
    transitivePeerDependencies:
      - '@parcel/core'
      - napi-wasm
    dev: true

  /@parcel/plugin@2.14.4(@parcel/core@2.14.4):
    resolution: {integrity: sha512-EcehbthkBtQ9S2jWAzIiSlodbIMZ0bSsN3PC1q9jVaCM16ueObjZohKkzMjzR6Qot91qL0EJoMLzuNvtryvpHA==}
    engines: {node: '>= 16.0.0'}
    dependencies:
      '@parcel/types': 2.14.4(@parcel/core@2.14.4)
    transitivePeerDependencies:
      - '@parcel/core'
      - napi-wasm
    dev: true

  /@parcel/profiler@2.14.4:
    resolution: {integrity: sha512-oZAdCDW3bYRpBOuL4coq4OQDN6HXADaSd4X8xJCeGsEsbVfJt0Qg5RgxdWC1L86mukyZMQ9ZrQUpC8aU9CAmFg==}
    engines: {node: '>= 16.0.0'}
    dependencies:
      '@parcel/diagnostic': 2.14.4
      '@parcel/events': 2.14.4
      '@parcel/types-internal': 2.14.4
      chrome-trace-event: 1.0.3
    dev: true

  /@parcel/reporter-cli@2.14.4(@parcel/core@2.14.4):
    resolution: {integrity: sha512-KgBXBiwGb9hqf3A6vw6eIqX1uYaMRjSqYXUUybGTOxonc+yB6J5q+skv1Wuty6IYuBfjNlV/zdvgggVZMl0ZxA==}
    engines: {node: '>= 16.0.0', parcel: ^2.14.4}
    dependencies:
      '@parcel/plugin': 2.14.4(@parcel/core@2.14.4)
      '@parcel/types': 2.14.4(@parcel/core@2.14.4)
      '@parcel/utils': 2.14.4
      chalk: 4.1.2
      term-size: 2.2.1
    transitivePeerDependencies:
      - '@parcel/core'
      - napi-wasm
    dev: true

  /@parcel/reporter-dev-server@2.14.4(@parcel/core@2.14.4):
    resolution: {integrity: sha512-Ezg24vHftV0El0tWcxnsGAxwSdNTMs9M+l9Nbm1k4rydx1lCoKBAhpa2Icv8vKZY8K075giww8TOkjk6zVkAmQ==}
    engines: {node: '>= 16.0.0', parcel: ^2.14.4}
    dependencies:
      '@parcel/codeframe': 2.14.4
      '@parcel/plugin': 2.14.4(@parcel/core@2.14.4)
      '@parcel/source-map': 2.1.1
      '@parcel/utils': 2.14.4
    transitivePeerDependencies:
      - '@parcel/core'
      - napi-wasm
    dev: true

  /@parcel/reporter-tracer@2.14.4(@parcel/core@2.14.4):
    resolution: {integrity: sha512-EN+rzdEnoMuC5qbYIcuP6v1vTb/dDPrrnIEtDFEsSyuBuDfQevtOech8oHzjGEBOlC8svm+OzW/wIj2L2rmF2A==}
    engines: {node: '>= 16.0.0', parcel: ^2.14.4}
    dependencies:
      '@parcel/plugin': 2.14.4(@parcel/core@2.14.4)
      '@parcel/utils': 2.14.4
      chrome-trace-event: 1.0.3
      nullthrows: 1.1.1
    transitivePeerDependencies:
      - '@parcel/core'
      - napi-wasm
    dev: true

  /@parcel/resolver-default@2.14.4(@parcel/core@2.14.4):
    resolution: {integrity: sha512-s4XKnfScF/cwqGyYG/sB4WpktIJ55dvpu64ZiglHkkPvY5wT4p7A61mTIp6ck0ZPYmeG/zfd+P0B3qPpNF5mUw==}
    engines: {node: '>= 16.0.0', parcel: ^2.14.4}
    dependencies:
      '@parcel/node-resolver-core': 3.5.4(@parcel/core@2.14.4)
      '@parcel/plugin': 2.14.4(@parcel/core@2.14.4)
    transitivePeerDependencies:
      - '@parcel/core'
      - napi-wasm
    dev: true

  /@parcel/runtime-browser-hmr@2.14.4(@parcel/core@2.14.4):
    resolution: {integrity: sha512-7o3XHOkuNy2jUH8xdKJSzIfatdAqvr/PHg9vQN0Cz4r80XCXDh1ovfz/x0Q9gpBv+LMBs+ufZ4tP+RfgJ/jKpQ==}
    engines: {node: '>= 16.0.0', parcel: ^2.14.4}
    dependencies:
      '@parcel/plugin': 2.14.4(@parcel/core@2.14.4)
      '@parcel/utils': 2.14.4
    transitivePeerDependencies:
      - '@parcel/core'
      - napi-wasm
    dev: true

  /@parcel/runtime-js@2.14.4(@parcel/core@2.14.4):
    resolution: {integrity: sha512-F9RvDELU/0fyV2/rHkjpPcLeKF/ZU3gnHIQnkh2Q5/41XhymyNAvMmYGPM6VpbOAnDlYeVjwfyJ41x8FOL6u4Q==}
    engines: {node: '>= 16.0.0', parcel: ^2.14.4}
    dependencies:
      '@parcel/diagnostic': 2.14.4
      '@parcel/plugin': 2.14.4(@parcel/core@2.14.4)
      '@parcel/utils': 2.14.4
      nullthrows: 1.1.1
    transitivePeerDependencies:
      - '@parcel/core'
      - napi-wasm
    dev: true

  /@parcel/runtime-rsc@2.14.4(@parcel/core@2.14.4):
    resolution: {integrity: sha512-FXoO1GWvC/yQOUYX+0rTUQVku91DSJnjegqJaiJSUOEGeJWF9mBmY/3QDkksvhwB25vJkLYsu/M5Fx83OA2u6w==}
    engines: {node: '>= 12.0.0', parcel: ^2.14.4}
    dependencies:
      '@parcel/plugin': 2.14.4(@parcel/core@2.14.4)
      '@parcel/rust': 2.14.4
      '@parcel/utils': 2.14.4
      nullthrows: 1.1.1
    transitivePeerDependencies:
      - '@parcel/core'
      - napi-wasm
    dev: true

  /@parcel/runtime-service-worker@2.14.4(@parcel/core@2.14.4):
    resolution: {integrity: sha512-6+vz2DYP9tK+GHRPwW/qfUNvGOHvFpsN/Thk+tSIZ+PHT1DTWfpf02eo7fzpImdZAzllSz3m1IXgrOH00LdOKA==}
    engines: {node: '>= 16.0.0', parcel: ^2.14.4}
    dependencies:
      '@parcel/plugin': 2.14.4(@parcel/core@2.14.4)
      '@parcel/utils': 2.14.4
      nullthrows: 1.1.1
    transitivePeerDependencies:
      - '@parcel/core'
      - napi-wasm
    dev: true

  /@parcel/rust@2.14.4:
    resolution: {integrity: sha512-Ti+ZVr8mMTgrSA7UHcFXxG98anD0C8dGzYfP1+DTgxkcU16nywTv5F/VsPqpV2qiDWrHbm06CEWQbOrowjzvVw==}
    engines: {node: '>= 16.0.0'}
    peerDependencies:
      napi-wasm: ^1.1.2
    peerDependenciesMeta:
      napi-wasm:
        optional: true
    dev: true

  /@parcel/source-map@2.1.1:
    resolution: {integrity: sha512-Ejx1P/mj+kMjQb8/y5XxDUn4reGdr+WyKYloBljpppUy8gs42T+BNoEOuRYqDVdgPc6NxduzIDoJS9pOFfV5Ew==}
    engines: {node: ^12.18.3 || >=14}
    dependencies:
      detect-libc: 1.0.3
    dev: true

  /@parcel/transformer-babel@2.14.4(@parcel/core@2.14.4):
    resolution: {integrity: sha512-9yMnlFuKQYgXJY8OWpcR2vSigpMm5MCEJJl6r+g3KkXHFwK1Gket2sC4Wd5JbHv98SNzJ9rdD4Xrre/eXJu6pw==}
    engines: {node: '>= 16.0.0', parcel: ^2.14.4}
    dependencies:
      '@parcel/diagnostic': 2.14.4
      '@parcel/plugin': 2.14.4(@parcel/core@2.14.4)
      '@parcel/source-map': 2.1.1
      '@parcel/utils': 2.14.4
      browserslist: 4.24.4
      json5: 2.2.3
      nullthrows: 1.1.1
      semver: 7.5.4
    transitivePeerDependencies:
      - '@parcel/core'
      - napi-wasm
    dev: true

  /@parcel/transformer-css@2.14.4(@parcel/core@2.14.4):
    resolution: {integrity: sha512-sf0NuzPH4kSpL4VgV94xY5kPxoAndoNouUFPaHmN3hW6QiTHShRubfDsginSOHl5QhghSfr4qtP7t7HxCSDq6A==}
    engines: {node: '>= 16.0.0', parcel: ^2.14.4}
    dependencies:
      '@parcel/diagnostic': 2.14.4
      '@parcel/plugin': 2.14.4(@parcel/core@2.14.4)
      '@parcel/source-map': 2.1.1
      '@parcel/utils': 2.14.4
      browserslist: 4.24.4
      lightningcss: 1.24.0
      nullthrows: 1.1.1
    transitivePeerDependencies:
      - '@parcel/core'
      - napi-wasm
    dev: true

  /@parcel/transformer-html@2.14.4(@parcel/core@2.14.4):
    resolution: {integrity: sha512-h0iCfU2SN+gh5LTfZTRiXHavl3CdJ2i3F9jzVrRjdH8pfLqy5eOy1tQ8vyqMsshk+VdlZ1+vUiZ7uaKkkBq/fg==}
    engines: {node: '>= 16.0.0', parcel: ^2.14.4}
    dependencies:
      '@parcel/diagnostic': 2.14.4
      '@parcel/plugin': 2.14.4(@parcel/core@2.14.4)
      '@parcel/rust': 2.14.4
      nullthrows: 1.1.1
      posthtml: 0.16.6
      posthtml-parser: 0.12.1
      posthtml-render: 3.0.0
      semver: 7.5.4
      srcset: 4.0.0
    transitivePeerDependencies:
      - '@parcel/core'
      - napi-wasm
    dev: true

  /@parcel/transformer-image@2.14.4(@parcel/core@2.14.4):
    resolution: {integrity: sha512-QVGAdQ16YxNo7PTzBazUabmrn4dss1EDeMrh0bFUeRTZdYaYu5z/+gnRc5R4oHcHK6oxnECi808TquMQcQxDEA==}
    engines: {node: '>= 16.0.0', parcel: ^2.14.4}
    peerDependencies:
      '@parcel/core': ^2.14.4
    dependencies:
      '@parcel/core': 2.14.4
      '@parcel/plugin': 2.14.4(@parcel/core@2.14.4)
      '@parcel/utils': 2.14.4
      '@parcel/workers': 2.14.4(@parcel/core@2.14.4)
      nullthrows: 1.1.1
    transitivePeerDependencies:
      - napi-wasm
    dev: true

  /@parcel/transformer-js@2.14.4(@parcel/core@2.14.4):
    resolution: {integrity: sha512-fBC8NVM8xXxjGQY5r88Z46akSErFO5hRVA4kuRI0tkXorjov3Mu4hu6MLq974TEQluSvGXUYGT5Mq2iXZ75M7w==}
    engines: {node: '>= 16.0.0', parcel: ^2.14.4}
    peerDependencies:
      '@parcel/core': ^2.14.4
    dependencies:
      '@parcel/core': 2.14.4
      '@parcel/diagnostic': 2.14.4
      '@parcel/plugin': 2.14.4(@parcel/core@2.14.4)
      '@parcel/rust': 2.14.4
      '@parcel/source-map': 2.1.1
      '@parcel/utils': 2.14.4
      '@parcel/workers': 2.14.4(@parcel/core@2.14.4)
      '@swc/helpers': 0.5.6
      browserslist: 4.24.4
      nullthrows: 1.1.1
      regenerator-runtime: 0.14.1
      semver: 7.5.4
    transitivePeerDependencies:
      - napi-wasm
    dev: true

  /@parcel/transformer-json@2.14.4(@parcel/core@2.14.4):
    resolution: {integrity: sha512-+28n3/qhc2q6Zoqhufk1YKU442a2JyyE0ILFsT17Of+lcNX+QtXYPOYcky7TNENnoUz9TpOAFev64P99UN7huA==}
    engines: {node: '>= 16.0.0', parcel: ^2.14.4}
    dependencies:
      '@parcel/plugin': 2.14.4(@parcel/core@2.14.4)
      json5: 2.2.3
    transitivePeerDependencies:
      - '@parcel/core'
      - napi-wasm
    dev: true

  /@parcel/transformer-node@2.14.4(@parcel/core@2.14.4):
    resolution: {integrity: sha512-K5k/GkGN4SwGdil8g10AcPPJn+hV0vzcv4l2qYoCqaxxIPCrpjmMnoA8a3kRgxvD8s54KciFYYjmU5Cj5NjvbA==}
    engines: {node: '>= 16.0.0', parcel: ^2.14.4}
    dependencies:
      '@parcel/plugin': 2.14.4(@parcel/core@2.14.4)
    transitivePeerDependencies:
      - '@parcel/core'
      - napi-wasm
    dev: true

  /@parcel/transformer-postcss@2.14.4(@parcel/core@2.14.4):
    resolution: {integrity: sha512-GxkXkcgG2XGt6ivoUF5yD1tmQPV+d71gUxyBGv1i1jg4x65R12Gc/npzWk9TCH2dShSdHOA90OJpNL4k0JlLtg==}
    engines: {node: '>= 16.0.0', parcel: ^2.14.4}
    dependencies:
      '@parcel/diagnostic': 2.14.4
      '@parcel/plugin': 2.14.4(@parcel/core@2.14.4)
      '@parcel/rust': 2.14.4
      '@parcel/utils': 2.14.4
      clone: 2.1.2
      nullthrows: 1.1.1
      postcss-value-parser: 4.2.0
      semver: 7.5.4
    transitivePeerDependencies:
      - '@parcel/core'
      - napi-wasm
    dev: true

  /@parcel/transformer-posthtml@2.14.4(@parcel/core@2.14.4):
    resolution: {integrity: sha512-V9dnsA5+t7uF/hWc9HwJcaKkmP8K2go6yAQOpxu+knyszfz3t2jw/k4L/VFjqCATf90agal/iRTPVkHvWDCzZw==}
    engines: {node: '>= 16.0.0', parcel: ^2.14.4}
    dependencies:
      '@parcel/plugin': 2.14.4(@parcel/core@2.14.4)
      '@parcel/utils': 2.14.4
      nullthrows: 1.1.1
      posthtml: 0.16.6
      posthtml-parser: 0.12.1
      posthtml-render: 3.0.0
      semver: 7.5.4
    transitivePeerDependencies:
      - '@parcel/core'
      - napi-wasm
    dev: true

  /@parcel/transformer-raw@2.14.4(@parcel/core@2.14.4):
    resolution: {integrity: sha512-GCuUWKAb9YHB/krmzBeQbtHKKZopT3c3AzoPTq/4woV4Ti1zUZ83oFyTX1tBKQ+MMB1BW+HrPkFld0iY4gp/Ng==}
    engines: {node: '>= 16.0.0', parcel: ^2.14.4}
    dependencies:
      '@parcel/plugin': 2.14.4(@parcel/core@2.14.4)
    transitivePeerDependencies:
      - '@parcel/core'
      - napi-wasm
    dev: true

  /@parcel/transformer-react-refresh-wrap@2.14.4(@parcel/core@2.14.4):
    resolution: {integrity: sha512-nb70CAvjDizAIQ1naZ39P/PxYWtPllWvvxrkpldNnk8AF74OcHodrsuHKwhyPZHMmnMdexFonsenf+VeN4l/aQ==}
    engines: {node: '>= 16.0.0', parcel: ^2.14.4}
    dependencies:
      '@parcel/error-overlay': 2.14.4
      '@parcel/plugin': 2.14.4(@parcel/core@2.14.4)
      '@parcel/utils': 2.14.4
      react-refresh: 0.9.0
    transitivePeerDependencies:
      - '@parcel/core'
      - napi-wasm
    dev: true

  /@parcel/transformer-svg@2.14.4(@parcel/core@2.14.4):
    resolution: {integrity: sha512-iqnyvgGmwu4wNh+khEBkMEu1hAGZWnc7/xQnhiuQBAcoy5qGNEjyVUv6PbMLWWAVK/0PjqV4FaB2deXBYKeW0A==}
    engines: {node: '>= 16.0.0', parcel: ^2.14.4}
    dependencies:
      '@parcel/diagnostic': 2.14.4
      '@parcel/plugin': 2.14.4(@parcel/core@2.14.4)
      '@parcel/rust': 2.14.4
      nullthrows: 1.1.1
      posthtml: 0.16.6
      posthtml-parser: 0.12.1
      posthtml-render: 3.0.0
      semver: 7.5.4
    transitivePeerDependencies:
      - '@parcel/core'
      - napi-wasm
    dev: true

  /@parcel/transformer-typescript-types@2.14.4(@parcel/core@2.14.4)(typescript@5.8.3):
    resolution: {integrity: sha512-tq1KBD45SX1bQ2aP3MKoDA3EFX0dus8w/GTUOt03rIR+qDCLg4Y7MSR8J7QG26uic44+XX/IfwM6Gy8I3Rf3pQ==}
    engines: {node: '>= 16.0.0', parcel: ^2.14.4}
    peerDependencies:
      typescript: '>=3.0.0'
    dependencies:
      '@parcel/diagnostic': 2.14.4
      '@parcel/plugin': 2.14.4(@parcel/core@2.14.4)
      '@parcel/source-map': 2.1.1
      '@parcel/ts-utils': 2.14.4(typescript@5.8.3)
      '@parcel/utils': 2.14.4
      nullthrows: 1.1.1
      typescript: 5.8.3
    transitivePeerDependencies:
      - '@parcel/core'
      - napi-wasm
    dev: true

  /@parcel/ts-utils@2.14.4(typescript@5.8.3):
    resolution: {integrity: sha512-HKBd1Nardh2S7IJxdpxel+w6Yp/6e/q3Bl3eFejye0tZpkb4wZeypfzIG1OSTniPDdlYPQwbzCSxBa5quQMOqw==}
    engines: {node: '>= 16.0.0'}
    peerDependencies:
      typescript: '>=3.0.0'
    dependencies:
      nullthrows: 1.1.1
      typescript: 5.8.3
    dev: true

  /@parcel/types-internal@2.14.4:
    resolution: {integrity: sha512-Y2JnljFG7KcxLrCiYNCqBfjDo12alhRVpNugm0jwz1EQ3OQNO3HYiB0f3djq6pv2clZ5ndpgkNgYsn6L7KR9Nw==}
    dependencies:
      '@parcel/diagnostic': 2.14.4
      '@parcel/feature-flags': 2.14.4
      '@parcel/source-map': 2.1.1
      utility-types: 3.11.0
    dev: true

  /@parcel/types@2.14.4(@parcel/core@2.14.4):
    resolution: {integrity: sha512-NL4N9M6IPwBquAo1DKOPqy66nwJLXMX3KPalzAA7ktt3HYr5YNG5h3GeVXPOLNIVVMrSIiodYGPEeEBYy6kyYA==}
    dependencies:
      '@parcel/types-internal': 2.14.4
      '@parcel/workers': 2.14.4(@parcel/core@2.14.4)
    transitivePeerDependencies:
      - '@parcel/core'
      - napi-wasm
    dev: true

  /@parcel/utils@2.14.4:
    resolution: {integrity: sha512-icK6QgKjis+UZLyaHJcsKXYOSKYeYr41m8ZB9j20/yEcvrMqj/LMVsNjLz3iWVhLwfgussG2ODxycCdu3M5cvQ==}
    engines: {node: '>= 16.0.0'}
    dependencies:
      '@parcel/codeframe': 2.14.4
      '@parcel/diagnostic': 2.14.4
      '@parcel/logger': 2.14.4
      '@parcel/markdown-ansi': 2.14.4
      '@parcel/rust': 2.14.4
      '@parcel/source-map': 2.1.1
      chalk: 4.1.2
      nullthrows: 1.1.1
    transitivePeerDependencies:
      - napi-wasm
    dev: true

  /@parcel/watcher-android-arm64@2.4.1:
    resolution: {integrity: sha512-LOi/WTbbh3aTn2RYddrO8pnapixAziFl6SMxHM69r3tvdSm94JtCenaKgk1GRg5FJ5wpMCpHeW+7yqPlvZv7kg==}
    engines: {node: '>= 10.0.0'}
    cpu: [arm64]
    os: [android]
    requiresBuild: true
    dev: true
    optional: true

  /@parcel/watcher-darwin-arm64@2.4.1:
    resolution: {integrity: sha512-ln41eihm5YXIY043vBrrHfn94SIBlqOWmoROhsMVTSXGh0QahKGy77tfEywQ7v3NywyxBBkGIfrWRHm0hsKtzA==}
    engines: {node: '>= 10.0.0'}
    cpu: [arm64]
    os: [darwin]
    requiresBuild: true
    dev: true
    optional: true

  /@parcel/watcher-darwin-x64@2.4.1:
    resolution: {integrity: sha512-yrw81BRLjjtHyDu7J61oPuSoeYWR3lDElcPGJyOvIXmor6DEo7/G2u1o7I38cwlcoBHQFULqF6nesIX3tsEXMg==}
    engines: {node: '>= 10.0.0'}
    cpu: [x64]
    os: [darwin]
    requiresBuild: true
    dev: true
    optional: true

  /@parcel/watcher-freebsd-x64@2.4.1:
    resolution: {integrity: sha512-TJa3Pex/gX3CWIx/Co8k+ykNdDCLx+TuZj3f3h7eOjgpdKM+Mnix37RYsYU4LHhiYJz3DK5nFCCra81p6g050w==}
    engines: {node: '>= 10.0.0'}
    cpu: [x64]
    os: [freebsd]
    requiresBuild: true
    dev: true
    optional: true

  /@parcel/watcher-linux-arm-glibc@2.4.1:
    resolution: {integrity: sha512-4rVYDlsMEYfa537BRXxJ5UF4ddNwnr2/1O4MHM5PjI9cvV2qymvhwZSFgXqbS8YoTk5i/JR0L0JDs69BUn45YA==}
    engines: {node: '>= 10.0.0'}
    cpu: [arm]
    os: [linux]
    requiresBuild: true
    dev: true
    optional: true

  /@parcel/watcher-linux-arm64-glibc@2.4.1:
    resolution: {integrity: sha512-BJ7mH985OADVLpbrzCLgrJ3TOpiZggE9FMblfO65PlOCdG++xJpKUJ0Aol74ZUIYfb8WsRlUdgrZxKkz3zXWYA==}
    engines: {node: '>= 10.0.0'}
    cpu: [arm64]
    os: [linux]
    requiresBuild: true
    dev: true
    optional: true

  /@parcel/watcher-linux-arm64-musl@2.4.1:
    resolution: {integrity: sha512-p4Xb7JGq3MLgAfYhslU2SjoV9G0kI0Xry0kuxeG/41UfpjHGOhv7UoUDAz/jb1u2elbhazy4rRBL8PegPJFBhA==}
    engines: {node: '>= 10.0.0'}
    cpu: [arm64]
    os: [linux]
    requiresBuild: true
    dev: true
    optional: true

  /@parcel/watcher-linux-x64-glibc@2.4.1:
    resolution: {integrity: sha512-s9O3fByZ/2pyYDPoLM6zt92yu6P4E39a03zvO0qCHOTjxmt3GHRMLuRZEWhWLASTMSrrnVNWdVI/+pUElJBBBg==}
    engines: {node: '>= 10.0.0'}
    cpu: [x64]
    os: [linux]
    requiresBuild: true
    dev: true
    optional: true

  /@parcel/watcher-linux-x64-musl@2.4.1:
    resolution: {integrity: sha512-L2nZTYR1myLNST0O632g0Dx9LyMNHrn6TOt76sYxWLdff3cB22/GZX2UPtJnaqQPdCRoszoY5rcOj4oMTtp5fQ==}
    engines: {node: '>= 10.0.0'}
    cpu: [x64]
    os: [linux]
    requiresBuild: true
    dev: true
    optional: true

  /@parcel/watcher-win32-arm64@2.4.1:
    resolution: {integrity: sha512-Uq2BPp5GWhrq/lcuItCHoqxjULU1QYEcyjSO5jqqOK8RNFDBQnenMMx4gAl3v8GiWa59E9+uDM7yZ6LxwUIfRg==}
    engines: {node: '>= 10.0.0'}
    cpu: [arm64]
    os: [win32]
    requiresBuild: true
    dev: true
    optional: true

  /@parcel/watcher-win32-ia32@2.4.1:
    resolution: {integrity: sha512-maNRit5QQV2kgHFSYwftmPBxiuK5u4DXjbXx7q6eKjq5dsLXZ4FJiVvlcw35QXzk0KrUecJmuVFbj4uV9oYrcw==}
    engines: {node: '>= 10.0.0'}
    cpu: [ia32]
    os: [win32]
    requiresBuild: true
    dev: true
    optional: true

  /@parcel/watcher-win32-x64@2.4.1:
    resolution: {integrity: sha512-+DvS92F9ezicfswqrvIRM2njcYJbd5mb9CUgtrHCHmvn7pPPa+nMDRu1o1bYYz/l5IB2NVGNJWiH7h1E58IF2A==}
    engines: {node: '>= 10.0.0'}
    cpu: [x64]
    os: [win32]
    requiresBuild: true
    dev: true
    optional: true

  /@parcel/watcher@2.4.1:
    resolution: {integrity: sha512-HNjmfLQEVRZmHRET336f20H/8kOozUGwk7yajvsonjNxbj2wBTK1WsQuHkD5yYh9RxFGL2EyDHryOihOwUoKDA==}
    engines: {node: '>= 10.0.0'}
    dependencies:
      detect-libc: 1.0.3
      is-glob: 4.0.3
      micromatch: 4.0.5
      node-addon-api: 7.1.0
    optionalDependencies:
      '@parcel/watcher-android-arm64': 2.4.1
      '@parcel/watcher-darwin-arm64': 2.4.1
      '@parcel/watcher-darwin-x64': 2.4.1
      '@parcel/watcher-freebsd-x64': 2.4.1
      '@parcel/watcher-linux-arm-glibc': 2.4.1
      '@parcel/watcher-linux-arm64-glibc': 2.4.1
      '@parcel/watcher-linux-arm64-musl': 2.4.1
      '@parcel/watcher-linux-x64-glibc': 2.4.1
      '@parcel/watcher-linux-x64-musl': 2.4.1
      '@parcel/watcher-win32-arm64': 2.4.1
      '@parcel/watcher-win32-ia32': 2.4.1
      '@parcel/watcher-win32-x64': 2.4.1
    dev: true

  /@parcel/workers@2.14.4(@parcel/core@2.14.4):
    resolution: {integrity: sha512-OAjW2dJOaRKy4UD5YwnUi7mY+gt/QbjagjrKh2fQDnrvuK8dpr5GrjEOLOe6QsxEE0vpe3jshhGMJTYqLni3kQ==}
    engines: {node: '>= 16.0.0'}
    peerDependencies:
      '@parcel/core': ^2.14.4
    dependencies:
      '@parcel/core': 2.14.4
      '@parcel/diagnostic': 2.14.4
      '@parcel/logger': 2.14.4
      '@parcel/profiler': 2.14.4
      '@parcel/types-internal': 2.14.4
      '@parcel/utils': 2.14.4
      nullthrows: 1.1.1
    transitivePeerDependencies:
      - napi-wasm
    dev: true

  /@pkgjs/parseargs@0.11.0:
    resolution: {integrity: sha512-+1VkjdD0QBLPodGrJUeqarH8VAIvQODIbwh9XpP5Syisf7YoQgsJKPNFoqqLQlu+VQ/tVSshMR6loPMn8U+dPg==}
    engines: {node: '>=14'}
    requiresBuild: true
    dev: true
    optional: true

  /@popperjs/core@2.11.8:
    resolution: {integrity: sha512-P1st0aksCrn9sGZhp8GMYwBnQsbvAWsZAX44oXNNvLHGqAOcoVxmjZiohstwQ7SqKnbR47akdNi+uleWD8+g6A==}
    dev: false

  /@rollup/pluginutils@5.1.4:
    resolution: {integrity: sha512-USm05zrsFxYLPdWWq+K3STlWiT/3ELn3RcV5hJMghpeAIhxfsUIg6mt12CBJBInWMV4VneoV7SfGv8xIwo2qNQ==}
    engines: {node: '>=14.0.0'}
    peerDependencies:
      rollup: ^1.20.0||^2.0.0||^3.0.0||^4.0.0
    peerDependenciesMeta:
      rollup:
        optional: true
    dependencies:
      '@types/estree': 1.0.5
      estree-walker: 2.0.2
      picomatch: 4.0.2
    dev: false

  /@rollup/rollup-android-arm-eabi@4.14.1:
    resolution: {integrity: sha512-fH8/o8nSUek8ceQnT7K4EQbSiV7jgkHq81m9lWZFIXjJ7lJzpWXbQFpT/Zh6OZYnpFykvzC3fbEvEAFZu03dPA==}
    cpu: [arm]
    os: [android]
    requiresBuild: true
    dev: true
    optional: true

  /@rollup/rollup-android-arm-eabi@4.40.2:
    resolution: {integrity: sha512-JkdNEq+DFxZfUwxvB58tHMHBHVgX23ew41g1OQinthJ+ryhdRk67O31S7sYw8u2lTjHUPFxwar07BBt1KHp/hg==}
    cpu: [arm]
    os: [android]
    requiresBuild: true
    dev: false
    optional: true

  /@rollup/rollup-android-arm64@4.14.1:
    resolution: {integrity: sha512-Y/9OHLjzkunF+KGEoJr3heiD5X9OLa8sbT1lm0NYeKyaM3oMhhQFvPB0bNZYJwlq93j8Z6wSxh9+cyKQaxS7PQ==}
    cpu: [arm64]
    os: [android]
    requiresBuild: true
    dev: true
    optional: true

  /@rollup/rollup-android-arm64@4.40.2:
    resolution: {integrity: sha512-13unNoZ8NzUmnndhPTkWPWbX3vtHodYmy+I9kuLxN+F+l+x3LdVF7UCu8TWVMt1POHLh6oDHhnOA04n8oJZhBw==}
    cpu: [arm64]
    os: [android]
    requiresBuild: true
    dev: false
    optional: true

  /@rollup/rollup-darwin-arm64@4.14.1:
    resolution: {integrity: sha512-+kecg3FY84WadgcuSVm6llrABOdQAEbNdnpi5X3UwWiFVhZIZvKgGrF7kmLguvxHNQy+UuRV66cLVl3S+Rkt+Q==}
    cpu: [arm64]
    os: [darwin]
    requiresBuild: true
    dev: true
    optional: true

  /@rollup/rollup-darwin-arm64@4.40.2:
    resolution: {integrity: sha512-Gzf1Hn2Aoe8VZzevHostPX23U7N5+4D36WJNHK88NZHCJr7aVMG4fadqkIf72eqVPGjGc0HJHNuUaUcxiR+N/w==}
    cpu: [arm64]
    os: [darwin]
    requiresBuild: true
    dev: false
    optional: true

  /@rollup/rollup-darwin-x64@4.14.1:
    resolution: {integrity: sha512-2pYRzEjVqq2TB/UNv47BV/8vQiXkFGVmPFwJb+1E0IFFZbIX8/jo1olxqqMbo6xCXf8kabANhp5bzCij2tFLUA==}
    cpu: [x64]
    os: [darwin]
    requiresBuild: true
    dev: true
    optional: true

  /@rollup/rollup-darwin-x64@4.40.2:
    resolution: {integrity: sha512-47N4hxa01a4x6XnJoskMKTS8XZ0CZMd8YTbINbi+w03A2w4j1RTlnGHOz/P0+Bg1LaVL6ufZyNprSg+fW5nYQQ==}
    cpu: [x64]
    os: [darwin]
    requiresBuild: true
    dev: false
    optional: true

  /@rollup/rollup-freebsd-arm64@4.40.2:
    resolution: {integrity: sha512-8t6aL4MD+rXSHHZUR1z19+9OFJ2rl1wGKvckN47XFRVO+QL/dUSpKA2SLRo4vMg7ELA8pzGpC+W9OEd1Z/ZqoQ==}
    cpu: [arm64]
    os: [freebsd]
    requiresBuild: true
    dev: false
    optional: true

  /@rollup/rollup-freebsd-x64@4.40.2:
    resolution: {integrity: sha512-C+AyHBzfpsOEYRFjztcYUFsH4S7UsE9cDtHCtma5BK8+ydOZYgMmWg1d/4KBytQspJCld8ZIujFMAdKG1xyr4Q==}
    cpu: [x64]
    os: [freebsd]
    requiresBuild: true
    dev: false
    optional: true

  /@rollup/rollup-linux-arm-gnueabihf@4.14.1:
    resolution: {integrity: sha512-mS6wQ6Do6/wmrF9aTFVpIJ3/IDXhg1EZcQFYHZLHqw6AzMBjTHWnCG35HxSqUNphh0EHqSM6wRTT8HsL1C0x5g==}
    cpu: [arm]
    os: [linux]
    requiresBuild: true
    dev: true
    optional: true

  /@rollup/rollup-linux-arm-gnueabihf@4.40.2:
    resolution: {integrity: sha512-de6TFZYIvJwRNjmW3+gaXiZ2DaWL5D5yGmSYzkdzjBDS3W+B9JQ48oZEsmMvemqjtAFzE16DIBLqd6IQQRuG9Q==}
    cpu: [arm]
    os: [linux]
    requiresBuild: true
    dev: false
    optional: true

  /@rollup/rollup-linux-arm-musleabihf@4.40.2:
    resolution: {integrity: sha512-urjaEZubdIkacKc930hUDOfQPysezKla/O9qV+O89enqsqUmQm8Xj8O/vh0gHg4LYfv7Y7UsE3QjzLQzDYN1qg==}
    cpu: [arm]
    os: [linux]
    requiresBuild: true
    dev: false
    optional: true

  /@rollup/rollup-linux-arm64-gnu@4.14.1:
    resolution: {integrity: sha512-p9rGKYkHdFMzhckOTFubfxgyIO1vw//7IIjBBRVzyZebWlzRLeNhqxuSaZ7kCEKVkm/kuC9fVRW9HkC/zNRG2w==}
    cpu: [arm64]
    os: [linux]
    requiresBuild: true
    dev: true
    optional: true

  /@rollup/rollup-linux-arm64-gnu@4.40.2:
    resolution: {integrity: sha512-KlE8IC0HFOC33taNt1zR8qNlBYHj31qGT1UqWqtvR/+NuCVhfufAq9fxO8BMFC22Wu0rxOwGVWxtCMvZVLmhQg==}
    cpu: [arm64]
    os: [linux]
    requiresBuild: true
    dev: false
    optional: true

  /@rollup/rollup-linux-arm64-musl@4.14.1:
    resolution: {integrity: sha512-nDY6Yz5xS/Y4M2i9JLQd3Rofh5OR8Bn8qe3Mv/qCVpHFlwtZSBYSPaU4mrGazWkXrdQ98GB//H0BirGR/SKFSw==}
    cpu: [arm64]
    os: [linux]
    requiresBuild: true
    dev: true
    optional: true

  /@rollup/rollup-linux-arm64-musl@4.40.2:
    resolution: {integrity: sha512-j8CgxvfM0kbnhu4XgjnCWJQyyBOeBI1Zq91Z850aUddUmPeQvuAy6OiMdPS46gNFgy8gN1xkYyLgwLYZG3rBOg==}
    cpu: [arm64]
    os: [linux]
    requiresBuild: true
    dev: false
    optional: true

  /@rollup/rollup-linux-loongarch64-gnu@4.40.2:
    resolution: {integrity: sha512-Ybc/1qUampKuRF4tQXc7G7QY9YRyeVSykfK36Y5Qc5dmrIxwFhrOzqaVTNoZygqZ1ZieSWTibfFhQ5qK8jpWxw==}
    cpu: [loong64]
    os: [linux]
    requiresBuild: true
    dev: false
    optional: true

  /@rollup/rollup-linux-powerpc64le-gnu@4.14.1:
    resolution: {integrity: sha512-im7HE4VBL+aDswvcmfx88Mp1soqL9OBsdDBU8NqDEYtkri0qV0THhQsvZtZeNNlLeCUQ16PZyv7cqutjDF35qw==}
    cpu: [ppc64le]
    os: [linux]
    requiresBuild: true
    dev: true
    optional: true

  /@rollup/rollup-linux-powerpc64le-gnu@4.40.2:
    resolution: {integrity: sha512-3FCIrnrt03CCsZqSYAOW/k9n625pjpuMzVfeI+ZBUSDT3MVIFDSPfSUgIl9FqUftxcUXInvFah79hE1c9abD+Q==}
    cpu: [ppc64]
    os: [linux]
    requiresBuild: true
    dev: false
    optional: true

  /@rollup/rollup-linux-riscv64-gnu@4.14.1:
    resolution: {integrity: sha512-RWdiHuAxWmzPJgaHJdpvUUlDz8sdQz4P2uv367T2JocdDa98iRw2UjIJ4QxSyt077mXZT2X6pKfT2iYtVEvOFw==}
    cpu: [riscv64]
    os: [linux]
    requiresBuild: true
    dev: true
    optional: true

  /@rollup/rollup-linux-riscv64-gnu@4.40.2:
    resolution: {integrity: sha512-QNU7BFHEvHMp2ESSY3SozIkBPaPBDTsfVNGx3Xhv+TdvWXFGOSH2NJvhD1zKAT6AyuuErJgbdvaJhYVhVqrWTg==}
    cpu: [riscv64]
    os: [linux]
    requiresBuild: true
    dev: false
    optional: true

  /@rollup/rollup-linux-riscv64-musl@4.40.2:
    resolution: {integrity: sha512-5W6vNYkhgfh7URiXTO1E9a0cy4fSgfE4+Hl5agb/U1sa0kjOLMLC1wObxwKxecE17j0URxuTrYZZME4/VH57Hg==}
    cpu: [riscv64]
    os: [linux]
    requiresBuild: true
    dev: false
    optional: true

  /@rollup/rollup-linux-s390x-gnu@4.14.1:
    resolution: {integrity: sha512-VMgaGQ5zRX6ZqV/fas65/sUGc9cPmsntq2FiGmayW9KMNfWVG/j0BAqImvU4KTeOOgYSf1F+k6at1UfNONuNjA==}
    cpu: [s390x]
    os: [linux]
    requiresBuild: true
    dev: true
    optional: true

  /@rollup/rollup-linux-s390x-gnu@4.40.2:
    resolution: {integrity: sha512-B7LKIz+0+p348JoAL4X/YxGx9zOx3sR+o6Hj15Y3aaApNfAshK8+mWZEf759DXfRLeL2vg5LYJBB7DdcleYCoQ==}
    cpu: [s390x]
    os: [linux]
    requiresBuild: true
    dev: false
    optional: true

  /@rollup/rollup-linux-x64-gnu@4.14.1:
    resolution: {integrity: sha512-9Q7DGjZN+hTdJomaQ3Iub4m6VPu1r94bmK2z3UeWP3dGUecRC54tmVu9vKHTm1bOt3ASoYtEz6JSRLFzrysKlA==}
    cpu: [x64]
    os: [linux]
    requiresBuild: true
    dev: true
    optional: true

  /@rollup/rollup-linux-x64-gnu@4.40.2:
    resolution: {integrity: sha512-lG7Xa+BmBNwpjmVUbmyKxdQJ3Q6whHjMjzQplOs5Z+Gj7mxPtWakGHqzMqNER68G67kmCX9qX57aRsW5V0VOng==}
    cpu: [x64]
    os: [linux]
    requiresBuild: true
    dev: false
    optional: true

  /@rollup/rollup-linux-x64-musl@4.14.1:
    resolution: {integrity: sha512-JNEG/Ti55413SsreTguSx0LOVKX902OfXIKVg+TCXO6Gjans/k9O6ww9q3oLGjNDaTLxM+IHFMeXy/0RXL5R/g==}
    cpu: [x64]
    os: [linux]
    requiresBuild: true
    dev: true
    optional: true

  /@rollup/rollup-linux-x64-musl@4.40.2:
    resolution: {integrity: sha512-tD46wKHd+KJvsmije4bUskNuvWKFcTOIM9tZ/RrmIvcXnbi0YK/cKS9FzFtAm7Oxi2EhV5N2OpfFB348vSQRXA==}
    cpu: [x64]
    os: [linux]
    requiresBuild: true
    dev: false
    optional: true

  /@rollup/rollup-win32-arm64-msvc@4.14.1:
    resolution: {integrity: sha512-ryS22I9y0mumlLNwDFYZRDFLwWh3aKaC72CWjFcFvxK0U6v/mOkM5Up1bTbCRAhv3kEIwW2ajROegCIQViUCeA==}
    cpu: [arm64]
    os: [win32]
    requiresBuild: true
    dev: true
    optional: true

  /@rollup/rollup-win32-arm64-msvc@4.40.2:
    resolution: {integrity: sha512-Bjv/HG8RRWLNkXwQQemdsWw4Mg+IJ29LK+bJPW2SCzPKOUaMmPEppQlu/Fqk1d7+DX3V7JbFdbkh/NMmurT6Pg==}
    cpu: [arm64]
    os: [win32]
    requiresBuild: true
    dev: false
    optional: true

  /@rollup/rollup-win32-ia32-msvc@4.14.1:
    resolution: {integrity: sha512-TdloItiGk+T0mTxKx7Hp279xy30LspMso+GzQvV2maYePMAWdmrzqSNZhUpPj3CGw12aGj57I026PgLCTu8CGg==}
    cpu: [ia32]
    os: [win32]
    requiresBuild: true
    dev: true
    optional: true

  /@rollup/rollup-win32-ia32-msvc@4.40.2:
    resolution: {integrity: sha512-dt1llVSGEsGKvzeIO76HToiYPNPYPkmjhMHhP00T9S4rDern8P2ZWvWAQUEJ+R1UdMWJ/42i/QqJ2WV765GZcA==}
    cpu: [ia32]
    os: [win32]
    requiresBuild: true
    dev: false
    optional: true

  /@rollup/rollup-win32-x64-msvc@4.14.1:
    resolution: {integrity: sha512-wQGI+LY/Py20zdUPq+XCem7JcPOyzIJBm3dli+56DJsQOHbnXZFEwgmnC6el1TPAfC8lBT3m+z69RmLykNUbew==}
    cpu: [x64]
    os: [win32]
    requiresBuild: true
    dev: true
    optional: true

  /@rollup/rollup-win32-x64-msvc@4.40.2:
    resolution: {integrity: sha512-bwspbWB04XJpeElvsp+DCylKfF4trJDa2Y9Go8O6A7YLX2LIKGcNK/CYImJN6ZP4DcuOHB4Utl3iCbnR62DudA==}
    cpu: [x64]
    os: [win32]
    requiresBuild: true
    dev: false
    optional: true

  /@shikijs/core@3.4.1:
    resolution: {integrity: sha512-GCqSd3KXRTKX1sViP7fIyyyf6do2QVg+fTd4IT00ucYCVSKiSN8HbFbfyjGsoZePNKWcQqXe4U4rrz2IVldG5A==}
    dependencies:
      '@shikijs/types': 3.4.1
      '@shikijs/vscode-textmate': 10.0.2
      '@types/hast': 3.0.4
      hast-util-to-html: 9.0.5
    dev: false

  /@shikijs/engine-javascript@3.4.1:
    resolution: {integrity: sha512-oGvRqN3Bsk+cGzmCb/5Kt/LfD7uyA8vCUUawyqmLti/AYNV7++zIZFEW8JwW5PrpPNWWx9RcZ/chnYLedzlVIQ==}
    dependencies:
      '@shikijs/types': 3.4.1
      '@shikijs/vscode-textmate': 10.0.2
      oniguruma-to-es: 4.3.3
    dev: false

  /@shikijs/engine-oniguruma@3.4.1:
    resolution: {integrity: sha512-p8I5KWgEDUcXRif9JjJUZtNeqCyxZ8xcslecDJMigsqSZfokwqQIsH4aGpdjzmDf8LIWvT+C3TCxnJQVaPmCbQ==}
    dependencies:
      '@shikijs/types': 3.4.1
      '@shikijs/vscode-textmate': 10.0.2
    dev: false

  /@shikijs/langs@3.4.1:
    resolution: {integrity: sha512-v5A5ApJYcrcPLHcwAi0bViUU+Unh67UaXU9gGX3qfr2z3AqlqSZbC00W/3J4+tfGJASzwrWDro2R1er6SsCL1Q==}
    dependencies:
      '@shikijs/types': 3.4.1
    dev: false

  /@shikijs/themes@3.4.1:
    resolution: {integrity: sha512-XOJgs55mVVMZtNVJx1NVmdcfXG9HIyZGh7qpCw/Ok5UMjWgkmb8z15TgcmF3ItvHItijiIMl9BLcNO/tFSGl1w==}
    dependencies:
      '@shikijs/types': 3.4.1
    dev: false

  /@shikijs/types@3.4.1:
    resolution: {integrity: sha512-4flT+pToGqRBb0UhGqXTV7rCqUS3fhc8z3S2Djc3E5USKhXwadeKGFVNB2rKXfohlrEozNJMtMiZaN8lfdj/ZQ==}
    dependencies:
      '@shikijs/vscode-textmate': 10.0.2
      '@types/hast': 3.0.4
    dev: false

  /@shikijs/vscode-textmate@10.0.2:
    resolution: {integrity: sha512-83yeghZ2xxin3Nj8z1NMd/NCuca+gsYXswywDy5bHvwlWL8tpTQmzGeUuHd9FC3E/SBEMvzJRwWEOz5gGes9Qg==}
    dev: false

  /@swc/core-darwin-arm64@1.11.21:
    resolution: {integrity: sha512-v6gjw9YFWvKulCw3ZA1dY+LGMafYzJksm1mD4UZFZ9b36CyHFowYVYug1ajYRIRqEvvfIhHUNV660zTLoVFR8g==}
    engines: {node: '>=10'}
    cpu: [arm64]
    os: [darwin]
    requiresBuild: true
    dev: true
    optional: true

  /@swc/core-darwin-x64@1.11.21:
    resolution: {integrity: sha512-CUiTiqKlzskwswrx9Ve5NhNoab30L1/ScOfQwr1duvNlFvarC8fvQSgdtpw2Zh3MfnfNPpyLZnYg7ah4kbT9JQ==}
    engines: {node: '>=10'}
    cpu: [x64]
    os: [darwin]
    requiresBuild: true
    dev: true
    optional: true

  /@swc/core-linux-arm-gnueabihf@1.11.21:
    resolution: {integrity: sha512-YyBTAFM/QPqt1PscD8hDmCLnqPGKmUZpqeE25HXY8OLjl2MUs8+O4KjwPZZ+OGxpdTbwuWFyMoxjcLy80JODvg==}
    engines: {node: '>=10'}
    cpu: [arm]
    os: [linux]
    requiresBuild: true
    dev: true
    optional: true

  /@swc/core-linux-arm64-gnu@1.11.21:
    resolution: {integrity: sha512-DQD+ooJmwpNsh4acrftdkuwl5LNxxg8U4+C/RJNDd7m5FP9Wo4c0URi5U0a9Vk/6sQNh9aSGcYChDpqCDWEcBw==}
    engines: {node: '>=10'}
    cpu: [arm64]
    os: [linux]
    requiresBuild: true
    dev: true
    optional: true

  /@swc/core-linux-arm64-musl@1.11.21:
    resolution: {integrity: sha512-y1L49+snt1a1gLTYPY641slqy55QotPdtRK9Y6jMi4JBQyZwxC8swWYlQWb+MyILwxA614fi62SCNZNznB3XSA==}
    engines: {node: '>=10'}
    cpu: [arm64]
    os: [linux]
    requiresBuild: true
    dev: true
    optional: true

  /@swc/core-linux-x64-gnu@1.11.21:
    resolution: {integrity: sha512-NesdBXv4CvVEaFUlqKj+GA4jJMNUzK2NtKOrUNEtTbXaVyNiXjFCSaDajMTedEB0jTAd9ybB0aBvwhgkJUWkWA==}
    engines: {node: '>=10'}
    cpu: [x64]
    os: [linux]
    requiresBuild: true
    dev: true
    optional: true

  /@swc/core-linux-x64-musl@1.11.21:
    resolution: {integrity: sha512-qFV60pwpKVOdmX67wqQzgtSrUGWX9Cibnp1CXyqZ9Mmt8UyYGvmGu7p6PMbTyX7vdpVUvWVRf8DzrW2//wmVHg==}
    engines: {node: '>=10'}
    cpu: [x64]
    os: [linux]
    requiresBuild: true
    dev: true
    optional: true

  /@swc/core-win32-arm64-msvc@1.11.21:
    resolution: {integrity: sha512-DJJe9k6gXR/15ZZVLv1SKhXkFst8lYCeZRNHH99SlBodvu4slhh/MKQ6YCixINRhCwliHrpXPym8/5fOq8b7Ig==}
    engines: {node: '>=10'}
    cpu: [arm64]
    os: [win32]
    requiresBuild: true
    dev: true
    optional: true

  /@swc/core-win32-ia32-msvc@1.11.21:
    resolution: {integrity: sha512-TqEXuy6wedId7bMwLIr9byds+mKsaXVHctTN88R1UIBPwJA92Pdk0uxDgip0pEFzHB/ugU27g6d8cwUH3h2eIw==}
    engines: {node: '>=10'}
    cpu: [ia32]
    os: [win32]
    requiresBuild: true
    dev: true
    optional: true

  /@swc/core-win32-x64-msvc@1.11.21:
    resolution: {integrity: sha512-BT9BNNbMxdpUM1PPAkYtviaV0A8QcXttjs2MDtOeSqqvSJaPtyM+Fof2/+xSwQDmDEFzbGCcn75M5+xy3lGqpA==}
    engines: {node: '>=10'}
    cpu: [x64]
    os: [win32]
    requiresBuild: true
    dev: true
    optional: true

  /@swc/core@1.11.21:
    resolution: {integrity: sha512-/Y3BJLcwd40pExmdar8MH2UGGvCBrqNN7hauOMckrEX2Ivcbv3IMhrbGX4od1dnF880Ed8y/E9aStZCIQi0EGw==}
    engines: {node: '>=10'}
    requiresBuild: true
    peerDependencies:
      '@swc/helpers': '>=0.5.17'
    peerDependenciesMeta:
      '@swc/helpers':
        optional: true
    dependencies:
      '@swc/counter': 0.1.3
      '@swc/types': 0.1.21
    optionalDependencies:
      '@swc/core-darwin-arm64': 1.11.21
      '@swc/core-darwin-x64': 1.11.21
      '@swc/core-linux-arm-gnueabihf': 1.11.21
      '@swc/core-linux-arm64-gnu': 1.11.21
      '@swc/core-linux-arm64-musl': 1.11.21
      '@swc/core-linux-x64-gnu': 1.11.21
      '@swc/core-linux-x64-musl': 1.11.21
      '@swc/core-win32-arm64-msvc': 1.11.21
      '@swc/core-win32-ia32-msvc': 1.11.21
      '@swc/core-win32-x64-msvc': 1.11.21
    dev: true

  /@swc/counter@0.1.3:
    resolution: {integrity: sha512-e2BR4lsJkkRlKZ/qCHPw9ZaSxc0MVUd7gtbtaB7aMvHeJVYe8sOB8DBZkP2DtISHGSku9sCK6T6cnY0CtXrOCQ==}
    dev: true

  /@swc/helpers@0.5.17:
    resolution: {integrity: sha512-5IKx/Y13RsYd+sauPb2x+U/xZikHjolzfuDgTAl/Tdf3Q8rslRvC19NKDLgAJQ6wsqADk10ntlv08nPFw/gO/A==}
    dependencies:
      tslib: 2.8.1
    dev: false

  /@swc/helpers@0.5.6:
    resolution: {integrity: sha512-aYX01Ke9hunpoCexYAgQucEpARGQ5w/cqHFrIR+e9gdKb1QWTsVJuTJ2ozQzIAxLyRQe/m+2RqzkyOOGiMKRQA==}
    dependencies:
      tslib: 2.6.2
    dev: true

  /@swc/types@0.1.21:
    resolution: {integrity: sha512-2YEtj5HJVbKivud9N4bpPBAyZhj4S2Ipe5LkUG94alTpr7in/GU/EARgPAd3BwU+YOmFVJC2+kjqhGRi3r0ZpQ==}
    dependencies:
      '@swc/counter': 0.1.3
    dev: true

  /@types/babel__core@7.20.5:
    resolution: {integrity: sha512-qoQprZvz5wQFJwMDqeseRXWv3rqMvhgpbXFfVyWhbx9X47POIA6i/+dXefEmZKoAgOaTdaIgNSMqMIU61yRyzA==}
    dependencies:
      '@babel/parser': 7.27.0
      '@babel/types': 7.27.0
      '@types/babel__generator': 7.27.0
      '@types/babel__template': 7.4.4
      '@types/babel__traverse': 7.20.7
    dev: false

  /@types/babel__generator@7.27.0:
    resolution: {integrity: sha512-ufFd2Xi92OAVPYsy+P4n7/U7e68fex0+Ee8gSG9KX7eo084CWiQ4sdxktvdl0bOPupXtVJPY19zk6EwWqUQ8lg==}
    dependencies:
      '@babel/types': 7.27.0
    dev: false

  /@types/babel__template@7.4.4:
    resolution: {integrity: sha512-h/NUaSyG5EyxBIp8YRxo4RMe2/qQgvyowRwVMzhYhBCONbW8PUsg4lkFMrhgZhUe5z3L3MiLDuvyJ/CaPa2A8A==}
    dependencies:
      '@babel/parser': 7.27.0
      '@babel/types': 7.27.0
    dev: false

  /@types/babel__traverse@7.20.7:
    resolution: {integrity: sha512-dkO5fhS7+/oos4ciWxyEyjWe48zmG6wbCheo/G2ZnHx4fs3EU6YC6UM8rk56gAjNJ9P3MTH2jo5jb92/K6wbng==}
    dependencies:
      '@babel/types': 7.27.0
    dev: false

  /@types/debug@4.1.12:
    resolution: {integrity: sha512-vIChWdVG3LG1SMxEvI/AK+FWJthlrqlTu7fbrlywTkkaONwk/UAGaULXRlf8vkzFBLVm0zkMdCquhL5aOjhXPQ==}
    dependencies:
      '@types/ms': 2.1.0
    dev: false

  /@types/estree-jsx@1.0.5:
    resolution: {integrity: sha512-52CcUVNFyfb1A2ALocQw/Dd1BQFNmSdkuC3BkZ6iqhdMfQz7JWOFRuJFloOzjk+6WijU56m9oKXFAXc7o3Towg==}
    dependencies:
      '@types/estree': 1.0.5
    dev: false

  /@types/estree@1.0.5:
    resolution: {integrity: sha512-/kYRxGDLWzHOB7q+wtSUQlFrtcdUccpfy+X+9iMBpHK8QLLhx2wIPYuS5DYtR9Wa/YlZAbIovy7qVdB1Aq6Lyw==}

  /@types/estree@1.0.7:
    resolution: {integrity: sha512-w28IoSUCJpidD/TGviZwwMJckNESJZXFu7NBZ5YJ4mEUnNraUn9Pm8HSZm/jDF1pDWYKspWE7oVphigUPRakIQ==}
    dev: false

  /@types/file-saver@2.0.7:
    resolution: {integrity: sha512-dNKVfHd/jk0SkR/exKGj2ggkB45MAkzvWCaqLUUgkyjITkGNzH8H+yUwr+BLJUBjZOe9w8X3wgmXhZDRg1ED6A==}
    dev: true

  /@types/fontkit@2.0.8:
    resolution: {integrity: sha512-wN+8bYxIpJf+5oZdrdtaX04qUuWHcKxcDEgRS9Qm9ZClSHjzEn13SxUC+5eRM+4yXIeTYk8mTzLAWGF64847ew==}
    dependencies:
      '@types/node': 22.1.0
    dev: false

  /@types/hast@3.0.4:
    resolution: {integrity: sha512-WPs+bbQw5aCj+x6laNGWLH3wviHtoCv/P3+otBhbOhJgG8qtpdAMlTCxLtsTWA7LH1Oh/bFCHsBn0TPS5m30EQ==}
    dependencies:
      '@types/unist': 3.0.3
    dev: false

  /@types/js-yaml@4.0.9:
    resolution: {integrity: sha512-k4MGaQl5TGo/iipqb2UDG2UwjXziSWkh0uysQelTlJpX1qGlpUZYm8PnO4DxG1qBomtJUdYJ6qR6xdIah10JLg==}
    dev: false

  /@types/lodash@4.17.16:
    resolution: {integrity: sha512-HX7Em5NYQAXKW+1T+FiuG27NGwzJfCX3s1GjOa7ujxZa52kjJLOr4FUxT+giF6Tgxv1e+/czV/iTtBw27WTU9g==}

  /@types/mdast@4.0.4:
    resolution: {integrity: sha512-kGaNbPh1k7AFzgpud/gMdvIm5xuECykRR+JnWKQno9TAXVa6WIVCGTPvYGekIDL4uwCZQSYbUxNBSb1aUo79oA==}
    dependencies:
      '@types/unist': 3.0.3
    dev: false

  /@types/mdx@2.0.13:
    resolution: {integrity: sha512-+OWZQfAYyio6YkJb3HLxDrvnx6SWWDbC0zVPfBRzUk0/nqoDyf6dNxQi3eArPe8rJ473nobTMQ/8Zk+LxJ+Yuw==}
    dev: false

  /@types/ms@2.1.0:
    resolution: {integrity: sha512-GsCCIZDE/p3i96vtEqx+7dBUGXrc7zeSK3wwPHIaRThS+9OhWIXRqzs4d6k1SVU8g91DrNRWxWUGhp5KXQb2VA==}
    dev: false

  /@types/nlcst@2.0.3:
    resolution: {integrity: sha512-vSYNSDe6Ix3q+6Z7ri9lyWqgGhJTmzRjZRqyq15N0Z/1/UnVsno9G/N40NBijoYx2seFDIl0+B2mgAb9mezUCA==}
    dependencies:
      '@types/unist': 3.0.3
    dev: false

  /@types/node@17.0.45:
    resolution: {integrity: sha512-w+tIMs3rq2afQdsPJlODhoUEKzFP1ayaoyl1CcnwtIlsVe7K7bA1NGm4s3PraqTLlXnbIN84zuBlxBWo1u9BLw==}
    dev: false

  /@types/node@22.1.0:
    resolution: {integrity: sha512-AOmuRF0R2/5j1knA3c6G3HOk523Ga+l+ZXltX8SF1+5oqcXijjfTd8fY3XRZqSihEu9XhtQnKYLmkFaoxgsJHw==}
    dependencies:
      undici-types: 6.13.0

  /@types/parse-json@4.0.2:
    resolution: {integrity: sha512-dISoDXWWQwUquiKsyZ4Ng+HX2KsPL7LyHKHQwgGFEA3IaKac4Obd+h2a/a6waisAoepJlBcx9paWqjA8/HVjCw==}
    dev: false

  /@types/prop-types@15.7.12:
    resolution: {integrity: sha512-5zvhXYtRNRluoE/jAp4GVsSduVUzNWKkOZrCDBWYtE7biZywwdC2AcEzg+cSMLFRfVgeAFqpfNabiPjxFddV1Q==}
    dev: false

  /@types/react-dom@19.1.5(@types/react@19.1.4):
    resolution: {integrity: sha512-CMCjrWucUBZvohgZxkjd6S9h0nZxXjzus6yDfUb+xLxYM7VvjKNH1tQrE9GWLql1XoOP4/Ds3bwFqShHUYraGg==}
    peerDependencies:
      '@types/react': ^19.0.0
    dependencies:
      '@types/react': 19.1.4
    dev: false

  /@types/react-transition-group@4.4.10:
    resolution: {integrity: sha512-hT/+s0VQs2ojCX823m60m5f0sL5idt9SO6Tj6Dg+rdphGPIeJbJ6CxvBYkgkGKrYeDjvIpKTR38UzmtHJOGW3Q==}
    dependencies:
      '@types/react': 19.1.4
    dev: false

  /@types/react@19.1.4:
    resolution: {integrity: sha512-EB1yiiYdvySuIITtD5lhW4yPyJ31RkJkkDw794LaQYrxCSaQV/47y5o1FMC4zF9ZyjUjzJMZwbovEnT5yHTW6g==}
    dependencies:
      csstype: 3.1.3
    dev: false

  /@types/sax@1.2.7:
    resolution: {integrity: sha512-rO73L89PJxeYM3s3pPPjiPgVVcymqU490g0YO5n5By0k2Erzj6tay/4lr1CHAAU4JyOWd1rpQ8bCf6cZfHU96A==}
    dependencies:
      '@types/node': 22.1.0
    dev: false

  /@types/unist@2.0.11:
    resolution: {integrity: sha512-CmBKiL6NNo/OqgmMn95Fk9Whlp2mtvIv+KNpQKN2F4SjvrEesubTRWGYSg+BnWZOnlCaSTU1sMpsBOzgbYhnsA==}
    dev: false

  /@types/unist@3.0.3:
    resolution: {integrity: sha512-ko/gIFJRv177XgZsZcBwnqJN5x/Gien8qNOn0D5bQU/zAzVf9Zt3BlcUiLqhV9y4ARk0GbT3tnUiPNgnTXzc/Q==}
    dev: false

  /@ungap/structured-clone@1.3.0:
    resolution: {integrity: sha512-WmoN8qaIAo7WTYWbAZuG8PYEhn5fkz7dZrqTBZ7dtt//lL2Gwms1IcnQ5yHqjDfX8Ft5j4YzDM23f87zBfDe9g==}
    dev: false

  /@vitejs/plugin-react@4.4.1(vite@6.3.5):
    resolution: {integrity: sha512-IpEm5ZmeXAP/osiBXVVP5KjFMzbWOonMs0NaQQl+xYnUAcq4oHUBsF2+p4MgKWG4YMmFYJU8A6sxRPuowllm6w==}
    engines: {node: ^14.18.0 || >=16.0.0}
    peerDependencies:
      vite: ^4.2.0 || ^5.0.0 || ^6.0.0
    dependencies:
      '@babel/core': 7.26.10
      '@babel/plugin-transform-react-jsx-self': 7.27.1(@babel/core@7.26.10)
      '@babel/plugin-transform-react-jsx-source': 7.27.1(@babel/core@7.26.10)
      '@types/babel__core': 7.20.5
      react-refresh: 0.17.0
      vite: 6.3.5(@types/node@22.1.0)
    transitivePeerDependencies:
      - supports-color
    dev: false

<<<<<<< HEAD
  /@vitest/coverage-istanbul@3.1.2(vitest@3.1.2):
    resolution: {integrity: sha512-PXjSd4g7SxlC9WJ00jbMMFJob+LcjXUYow5vpXuZe/acjhlEQgCaf6npm+W9Mg/ahiFKtIAHI+P8A9n2JfZilg==}
    peerDependencies:
      vitest: 3.1.2
=======
  '@vitest/coverage-istanbul@3.1.2(vitest@3.1.2(@types/debug@4.1.12)(@types/node@22.1.0)(lightningcss@1.24.0)(yaml@2.7.1))':
>>>>>>> b0d58180
    dependencies:
      '@istanbuljs/schema': 0.1.3
      debug: 4.4.0
      istanbul-lib-coverage: 3.2.2
      istanbul-lib-instrument: 6.0.3
      istanbul-lib-report: 3.0.1
      istanbul-lib-source-maps: 5.0.6
      istanbul-reports: 3.1.7
      magicast: 0.3.5
      test-exclude: 7.0.1
      tinyrainbow: 2.0.0
<<<<<<< HEAD
      vitest: 3.1.2
=======
      vitest: 3.1.2(@types/debug@4.1.12)(@types/node@22.1.0)(lightningcss@1.24.0)(yaml@2.7.1)
>>>>>>> b0d58180
    transitivePeerDependencies:
      - supports-color
    dev: true

  /@vitest/expect@3.1.2:
    resolution: {integrity: sha512-O8hJgr+zREopCAqWl3uCVaOdqJwZ9qaDwUP7vy3Xigad0phZe9APxKhPcDNqYYi0rX5oMvwJMSCAXY2afqeTSA==}
    dependencies:
      '@vitest/spy': 3.1.2
      '@vitest/utils': 3.1.2
      chai: 5.2.0
      tinyrainbow: 2.0.0
    dev: true

  /@vitest/mocker@3.1.2(vite@5.3.5):
    resolution: {integrity: sha512-kOtd6K2lc7SQ0mBqYv/wdGedlqPdM/B38paPY+OwJ1XiNi44w3Fpog82UfOibmHaV9Wod18A09I9SCKLyDMqgw==}
    peerDependencies:
      msw: ^2.4.9
      vite: ^5.0.0 || ^6.0.0
    peerDependenciesMeta:
      msw:
        optional: true
      vite:
        optional: true
    dependencies:
      '@vitest/spy': 3.1.2
      estree-walker: 3.0.3
      magic-string: 0.30.17
      vite: 5.3.5
    dev: true

  /@vitest/pretty-format@3.1.2:
    resolution: {integrity: sha512-R0xAiHuWeDjTSB3kQ3OQpT8Rx3yhdOAIm/JM4axXxnG7Q/fS8XUwggv/A4xzbQA+drYRjzkMnpYnOGAc4oeq8w==}
    dependencies:
      tinyrainbow: 2.0.0
    dev: true

  /@vitest/pretty-format@3.1.3:
    resolution: {integrity: sha512-i6FDiBeJUGLDKADw2Gb01UtUNb12yyXAqC/mmRWuYl+m/U9GS7s8us5ONmGkGpUUo7/iAYzI2ePVfOZTYvUifA==}
    dependencies:
      tinyrainbow: 2.0.0
    dev: true

  /@vitest/runner@3.1.2:
    resolution: {integrity: sha512-bhLib9l4xb4sUMPXnThbnhX2Yi8OutBMA8Yahxa7yavQsFDtwY/jrUZwpKp2XH9DhRFJIeytlyGpXCqZ65nR+g==}
    dependencies:
      '@vitest/utils': 3.1.2
      pathe: 2.0.3
    dev: true

  /@vitest/snapshot@3.1.2:
    resolution: {integrity: sha512-Q1qkpazSF/p4ApZg1vfZSQ5Yw6OCQxVMVrLjslbLFA1hMDrT2uxtqMaw8Tc/jy5DLka1sNs1Y7rBcftMiaSH/Q==}
    dependencies:
      '@vitest/pretty-format': 3.1.2
      magic-string: 0.30.17
      pathe: 2.0.3
    dev: true

  /@vitest/spy@3.1.2:
    resolution: {integrity: sha512-OEc5fSXMws6sHVe4kOFyDSj/+4MSwst0ib4un0DlcYgQvRuYQ0+M2HyqGaauUMnjq87tmUaMNDxKQx7wNfVqPA==}
    dependencies:
      tinyspy: 3.0.2
    dev: true

  /@vitest/utils@3.1.2:
    resolution: {integrity: sha512-5GGd0ytZ7BH3H6JTj9Kw7Prn1Nbg0wZVrIvou+UWxm54d+WoXXgAgjFJ8wn3LdagWLFSEfpPeyYrByZaGEZHLg==}
    dependencies:
      '@vitest/pretty-format': 3.1.2
      loupe: 3.1.3
      tinyrainbow: 2.0.0
    dev: true

  /@volar/kit@2.4.13(typescript@5.8.3):
    resolution: {integrity: sha512-x5b2JwVT+0YQcIR4uX0NaW9Ocf3ShQRvoA18OK9ZYoFyqIYnK/niuLc8uI7hcVaey2S3EPBe3QvLGD69DJ/t6Q==}
    peerDependencies:
      typescript: '*'
    dependencies:
      '@volar/language-service': 2.4.13
      '@volar/typescript': 2.4.13
      typesafe-path: 0.2.2
      typescript: 5.8.3
      vscode-languageserver-textdocument: 1.0.12
      vscode-uri: 3.1.0
    dev: false

  /@volar/language-core@2.4.13:
    resolution: {integrity: sha512-MnQJ7eKchJx5Oz+YdbqyFUk8BN6jasdJv31n/7r6/WwlOOv7qzvot6B66887l2ST3bUW4Mewml54euzpJWA6bg==}
    dependencies:
      '@volar/source-map': 2.4.13
    dev: false

  /@volar/language-server@2.4.13:
    resolution: {integrity: sha512-g8ucG5+FJgQT2r+Te1Pk+ppoPHCwzJ54gq/oN1utjtA3+iE9hp5E+M60Ks+hhGrexUPC/E3EABDQlCagmEal+Q==}
    dependencies:
      '@volar/language-core': 2.4.13
      '@volar/language-service': 2.4.13
      '@volar/typescript': 2.4.13
      path-browserify: 1.0.1
      request-light: 0.7.0
      vscode-languageserver: 9.0.1
      vscode-languageserver-protocol: 3.17.5
      vscode-languageserver-textdocument: 1.0.12
      vscode-uri: 3.1.0
    dev: false

  /@volar/language-service@2.4.13:
    resolution: {integrity: sha512-yngNLIxt1w3S60YLTRAa7MSE1IRmXcxGA9ttLjndY0Jc3owCFjeAWSPeXBILZBJOtdT8rP07JY1ozwUls/gvRg==}
    dependencies:
      '@volar/language-core': 2.4.13
      vscode-languageserver-protocol: 3.17.5
      vscode-languageserver-textdocument: 1.0.12
      vscode-uri: 3.1.0
    dev: false

  /@volar/source-map@2.4.13:
    resolution: {integrity: sha512-l/EBcc2FkvHgz2ZxV+OZK3kMSroMr7nN3sZLF2/f6kWW66q8+tEL4giiYyFjt0BcubqJhBt6soYIrAPhg/Yr+Q==}
    dev: false

  /@volar/typescript@2.4.13:
    resolution: {integrity: sha512-Ukz4xv84swJPupZeoFsQoeJEOm7U9pqsEnaGGgt5ni3SCTa22m8oJP5Nng3Wed7Uw5RBELdLxxORX8YhJPyOgQ==}
    dependencies:
      '@volar/language-core': 2.4.13
      path-browserify: 1.0.1
      vscode-uri: 3.1.0
    dev: false

  /@vscode/emmet-helper@2.11.0:
    resolution: {integrity: sha512-QLxjQR3imPZPQltfbWRnHU6JecWTF1QSWhx3GAKQpslx7y3Dp6sIIXhKjiUJ/BR9FX8PVthjr9PD6pNwOJfAzw==}
    dependencies:
      emmet: 2.4.11
      jsonc-parser: 2.3.1
      vscode-languageserver-textdocument: 1.0.12
      vscode-languageserver-types: 3.17.5
      vscode-uri: 3.1.0
    dev: false

  /@vscode/l10n@0.0.18:
    resolution: {integrity: sha512-KYSIHVmslkaCDyw013pphY+d7x1qV8IZupYfeIfzNA+nsaWHbn5uPuQRvdRFsa9zFzGeudPuoGoZ1Op4jrJXIQ==}
    dev: false

  /@zarrita/storage@0.1.1:
    resolution: {integrity: sha512-6/NUCvpzsIxfxeMv59jRTl/bOZg3GZfMP6iR8EIqrTaaE0S2jLL/ceX1OxcFBKnuA8/Z2YmgX4SFBHwFGrCcsw==}
    dependencies:
      reference-spec-reader: 0.2.0
      unzipit: 1.4.3
    dev: false

  /acorn-jsx@5.3.2(acorn@8.14.1):
    resolution: {integrity: sha512-rq9s+JNhf0IChjtDXxllJ7g41oZk5SlXtp0LHwyA5cejwn7vKmKp4pPri6YEePv2PU65sAsegbXtIinmDFDXgQ==}
    peerDependencies:
      acorn: ^6.0.0 || ^7.0.0 || ^8.0.0
    dependencies:
      acorn: 8.14.1
    dev: false

  /acorn@8.14.1:
    resolution: {integrity: sha512-OvQ/2pUDKmgfCg++xsTX1wGxfTaszcHVcTctW4UJB4hibJx2HXxxO5UmVgyjMa+ZDsiaf5wWLXYpRWMmBI0QHg==}
    engines: {node: '>=0.4.0'}
    hasBin: true
    dev: false

  /ajv@8.17.1:
    resolution: {integrity: sha512-B/gBuNg5SiMTrPkC+A2+cW0RszwxYmn6VYxB/inlBStS5nx6xHIt/ehKRhIMhqusl7a8LjQoZnjCs5vhwxOQ1g==}
    dependencies:
      fast-deep-equal: 3.1.3
      fast-uri: 3.0.6
      json-schema-traverse: 1.0.0
      require-from-string: 2.0.2
    dev: false

  /ansi-align@3.0.1:
    resolution: {integrity: sha512-IOfwwBF5iczOjp/WeY4YxyjqAFMQoZufdQWDd19SEExbVLNXqvpzSJ/M7Za4/sCPmQ0+GRquoA7bGcINcxew6w==}
    dependencies:
      string-width: 4.2.3
    dev: false

  /ansi-regex@5.0.1:
    resolution: {integrity: sha512-quJQXlTSUGL2LH9SUXo8VwsY4soanhgo6LNSm84E1LBcE8s3O0wpdiRzyR9z/ZZJMlMWv37qOOb9pdJlMUEKFQ==}
    engines: {node: '>=8'}

  /ansi-regex@6.1.0:
    resolution: {integrity: sha512-7HSX4QQb4CspciLpVFwyRe79O3xsIZDDLER21kERQ71oaPodF8jL725AgJMFAYbooIqolJoRLuM81SpeUkpkvA==}
    engines: {node: '>=12'}

  /ansi-styles@4.3.0:
    resolution: {integrity: sha512-zbB9rCJAT1rbjiVDb2hqKFHNYLxgtk8NURxZ3IZwD3F6NtxbXZQCnnSi1Lkx+IDohdPlFp222wVALIheZJQSEg==}
    engines: {node: '>=8'}
    dependencies:
      color-convert: 2.0.1

  /ansi-styles@6.2.1:
    resolution: {integrity: sha512-bN798gFfQX+viw3R7yrGWRqnrN2oRkEkUjjl4JNn4E8GxxbjtG3FbrEIIY3l8/hrwUwIeCZvi4QuOTP4MErVug==}
    engines: {node: '>=12'}

  /anymatch@3.1.3:
    resolution: {integrity: sha512-KMReFUr0B4t+D+OBkjR3KYqvocp2XaSzO55UcB6mgQMd3KbcE+mWTyvVV7D/zsdEbNnV6acZUutkiHQXvTr1Rw==}
    engines: {node: '>= 8'}
    dependencies:
      normalize-path: 3.0.0
      picomatch: 2.3.1
    dev: false

  /arg@5.0.2:
    resolution: {integrity: sha512-PYjyFOLKQ9y57JvQ6QLo8dAgNqswh8M1RMJYdQduT6xbWSgK36P/Z/v+p888pM69jMMfS8Xd8F6I1kQ/I9HUGg==}
    dev: false

  /argparse@2.0.1:
    resolution: {integrity: sha512-8+9WqebbFzpX9OR+Wa6O29asIogeRMzcGtAINdpMHHyAg10f05aSFVBbcEqGf/PXw1EjAZ+q2/bEBg3DvurK3Q==}

  /aria-query@5.3.2:
    resolution: {integrity: sha512-COROpnaoap1E2F000S62r6A60uHZnmlvomhfyT2DlTcrY1OrBKn2UhH7qn5wTC9zMvD0AY7csdPSNwKP+7WiQw==}
    engines: {node: '>= 0.4'}
    dev: false

  /array-iterate@2.0.1:
    resolution: {integrity: sha512-I1jXZMjAgCMmxT4qxXfPXa6SthSoE8h6gkSI9BGGNv8mP8G/v0blc+qFnZu6K42vTOiuME596QaLO0TP3Lk0xg==}
    dev: false

  /assertion-error@2.0.1:
    resolution: {integrity: sha512-Izi8RQcffqCeNVgFigKli1ssklIbpHnCYc6AknXGYoB6grJqyeby7jv12JUQgmTAnIDnbck1uxksT4dzN3PWBA==}
    engines: {node: '>=12'}
    dev: true

  /astring@1.9.0:
    resolution: {integrity: sha512-LElXdjswlqjWrPpJFg1Fx4wpkOCxj1TDHlSV4PlaRxHGWko024xICaa97ZkMfs6DRKlCguiAI+rbXv5GWwXIkg==}
    hasBin: true
    dev: false

<<<<<<< HEAD
  /astro-expressive-code@0.41.2(astro@5.7.12):
    resolution: {integrity: sha512-HN0jWTnhr7mIV/2e6uu4PPRNNo/k4UEgTLZqbp3MrHU+caCARveG2yZxaZVBmxyiVdYqW5Pd3u3n2zjnshixbw==}
    peerDependencies:
      astro: ^4.0.0-beta || ^5.0.0-beta || ^3.3.0
    dependencies:
      astro: 5.7.12(@types/node@22.1.0)(typescript@5.8.3)
=======
  astro-expressive-code@0.41.2(astro@5.8.0(@types/node@22.1.0)(lightningcss@1.24.0)(rollup@4.40.2)(typescript@5.8.3)(yaml@2.7.1)):
    dependencies:
      astro: 5.8.0(@types/node@22.1.0)(lightningcss@1.24.0)(rollup@4.40.2)(typescript@5.8.3)(yaml@2.7.1)
>>>>>>> b0d58180
      rehype-expressive-code: 0.41.2
    dev: false

<<<<<<< HEAD
  /astro@5.7.12(@types/node@22.1.0)(typescript@5.8.3):
    resolution: {integrity: sha512-UQOItiZz2hcv9PlHTQ6dNqFDIVNPnmwk6eyAjJqPE9O8EDHZK2JKtTRD0CBFN2Uqr0RE0TWP2gqDpLfsa5dJEA==}
    engines: {node: ^18.17.1 || ^20.3.0 || >=22.0.0, npm: '>=9.6.5', pnpm: '>=7.1.0'}
    hasBin: true
=======
  astro@5.8.0(@types/node@22.1.0)(lightningcss@1.24.0)(rollup@4.40.2)(typescript@5.8.3)(yaml@2.7.1):
>>>>>>> b0d58180
    dependencies:
      '@astrojs/compiler': 2.12.0
      '@astrojs/internal-helpers': 0.6.1
      '@astrojs/markdown-remark': 6.3.2
      '@astrojs/telemetry': 3.3.0
      '@capsizecss/unpack': 2.4.0
      '@oslojs/encoding': 1.1.0
      '@rollup/pluginutils': 5.1.4
      acorn: 8.14.1
      aria-query: 5.3.2
      axobject-query: 4.1.0
      boxen: 8.0.1
      ci-info: 4.2.0
      clsx: 2.1.1
      common-ancestor-path: 1.0.1
      cookie: 1.0.2
      cssesc: 3.0.0
      debug: 4.4.0
      deterministic-object-hash: 2.0.2
      devalue: 5.1.1
      diff: 5.2.0
      dlv: 1.1.3
      dset: 3.1.4
      es-module-lexer: 1.6.0
      esbuild: 0.25.4
      estree-walker: 3.0.3
      flattie: 1.1.1
      fontace: 0.3.0
      github-slugger: 2.0.0
      html-escaper: 3.0.3
<<<<<<< HEAD
      http-cache-semantics: 4.2.0
=======
      http-cache-semantics: 4.1.1
      import-meta-resolve: 4.1.0
>>>>>>> b0d58180
      js-yaml: 4.1.0
      kleur: 4.1.5
      magic-string: 0.30.17
      magicast: 0.3.5
      mrmime: 2.0.1
      neotraverse: 0.6.18
      p-limit: 6.2.0
      p-queue: 8.1.0
      package-manager-detector: 1.3.0
      picomatch: 4.0.2
      prompts: 2.4.2
      rehype: 13.0.2
      semver: 7.7.2
      shiki: 3.4.1
      tinyexec: 0.3.2
      tinyglobby: 0.2.13
      tsconfck: 3.1.5(typescript@5.8.3)
      ultrahtml: 1.6.0
      unifont: 0.5.0
      unist-util-visit: 5.0.0
      unstorage: 1.16.0
      vfile: 6.0.3
      vite: 6.3.5(@types/node@22.1.0)
      vitefu: 1.0.6(vite@6.3.5)
      xxhash-wasm: 1.1.0
      yargs-parser: 21.1.1
      yocto-spinner: 0.2.2
      zod: 3.24.3
      zod-to-json-schema: 3.24.5(zod@3.24.3)
      zod-to-ts: 1.2.0(typescript@5.8.3)(zod@3.24.3)
    optionalDependencies:
      sharp: 0.33.5
    transitivePeerDependencies:
      - '@azure/app-configuration'
      - '@azure/cosmos'
      - '@azure/data-tables'
      - '@azure/identity'
      - '@azure/keyvault-secrets'
      - '@azure/storage-blob'
      - '@capacitor/preferences'
      - '@deno/kv'
      - '@netlify/blobs'
      - '@planetscale/database'
      - '@types/node'
      - '@upstash/redis'
      - '@vercel/blob'
      - '@vercel/kv'
      - aws4fetch
      - db0
      - encoding
      - idb-keyval
      - ioredis
      - jiti
      - less
      - lightningcss
      - rollup
      - sass
      - sass-embedded
      - stylus
      - sugarss
      - supports-color
      - terser
      - tsx
      - typescript
      - uploadthing
      - yaml
    dev: false

  /axobject-query@4.1.0:
    resolution: {integrity: sha512-qIj0G9wZbMGNLjLmg1PT6v2mE9AH2zlnADJD/2tC6E00hgmhUOfEB6greHPAfLRSufHqROIUTkw6E+M3lH0PTQ==}
    engines: {node: '>= 0.4'}
    dev: false

  /babel-plugin-macros@3.1.0:
    resolution: {integrity: sha512-Cg7TFGpIr01vOQNODXOOaGz2NpCU5gl8x1qJFbb6hbZxR7XrcE2vtbAsTAbJ7/xwJtUuJEw8K8Zr/AE0LHlesg==}
    engines: {node: '>=10', npm: '>=6'}
    dependencies:
      '@babel/runtime': 7.27.0
      cosmiconfig: 7.1.0
      resolve: 1.22.8
    dev: false

  /bail@2.0.2:
    resolution: {integrity: sha512-0xO6mYd7JB2YesxDKplafRpsiOzPt9V02ddPCLbY1xYGPOX24NTyN50qnUxgCPcSoYMhKpAuBTjQoRZCAkUDRw==}
    dev: false

  /balanced-match@1.0.2:
    resolution: {integrity: sha512-3oSeUO0TMV67hN1AmbXsK4yaqU7tjiHlbxRDZOpH0KW9+CeX4bRAaX0Anxt0tx2MrpRpWwQaPwIlISEJhYU5Pw==}
    dev: true

  /base-64@1.0.0:
    resolution: {integrity: sha512-kwDPIFCGx0NZHog36dj+tHiwP4QMzsZ3AgMViUBKI0+V5n4U0ufTCUMhnQ04diaRI8EX/QcPfql7zlhZ7j4zgg==}
    dev: false

  /base-x@3.0.9:
    resolution: {integrity: sha512-H7JU6iBHTal1gp56aKoaa//YUxEaAOUiydvrV/pILqIHXTtqxSkATOnDA2u+jZ/61sD+L/412+7kzXRtWukhpQ==}
    dependencies:
      safe-buffer: 5.2.1
    dev: true

  /base64-js@1.5.1:
    resolution: {integrity: sha512-AKpaYlHn8t4SVbOHCy+b5+KKgvR4vrsD8vbvrbiQJps7fKDTkjkDry6ji0rUJjC0kzbNePLwzxq8iypo41qeWA==}

  /bcp-47-match@2.0.3:
    resolution: {integrity: sha512-JtTezzbAibu8G0R9op9zb3vcWZd9JF6M0xOYGPn0fNCd7wOpRB1mU2mH9T8gaBGbAAyIIVgB2G7xG0GP98zMAQ==}
    dev: false

  /bcp-47@2.1.0:
    resolution: {integrity: sha512-9IIS3UPrvIa1Ej+lVDdDwO7zLehjqsaByECw0bu2RRGP73jALm6FYbzI5gWbgHLvNdkvfXB5YrSbocZdOS0c0w==}
    dependencies:
      is-alphabetical: 2.0.1
      is-alphanumerical: 2.0.1
      is-decimal: 2.0.1
    dev: false

  /blob-to-buffer@1.2.9:
    resolution: {integrity: sha512-BF033y5fN6OCofD3vgHmNtwZWRcq9NLyyxyILx9hfMy1sXYy4ojFl765hJ2lP0YaN2fuxPaLO2Vzzoxy0FLFFA==}
    dev: false

  /boolbase@1.0.0:
    resolution: {integrity: sha512-JZOSA7Mo9sNGB8+UjSgzdLtokWAky1zbztM3WRLCbZ70/3cTANmQmOdR7y2g+J0e2WXywy1yS468tY+IruqEww==}
    dev: false

  /boxen@8.0.1:
    resolution: {integrity: sha512-F3PH5k5juxom4xktynS7MoFY+NUWH5LC4CnH11YB8NPew+HLpmBLCybSAEyb2F+4pRXhuhWqFesoQd6DAyc2hw==}
    engines: {node: '>=18'}
    dependencies:
      ansi-align: 3.0.1
      camelcase: 8.0.0
      chalk: 5.4.1
      cli-boxes: 3.0.0
      string-width: 7.2.0
      type-fest: 4.41.0
      widest-line: 5.0.0
      wrap-ansi: 9.0.0
    dev: false

  /brace-expansion@2.0.1:
    resolution: {integrity: sha512-XnAIvQ8eM+kC6aULx6wuQiwVsnzsi9d3WxzV3FpWTGA19F621kwdbsAcFKXgKUHZWsy+mY6iL1sHTxWEFCytDA==}
    dependencies:
      balanced-match: 1.0.2
    dev: true

  /braces@3.0.2:
    resolution: {integrity: sha512-b8um+L1RzM3WDSzvhm6gIz1yfTbBt6YTlcEKAvsmqCZZFw46z626lVj9j1yEPW33H5H+lBQpZMP1k8l+78Ha0A==}
    engines: {node: '>=8'}
    dependencies:
      fill-range: 7.0.1
    dev: true

  /braces@3.0.3:
    resolution: {integrity: sha512-yQbXgO/OSZVD2IsiLlro+7Hf6Q18EJrKSEsdoMzKePKXct3gvD8oLcOQdIzGupr5Fj+EDe8gO/lxc1BzfMpxvA==}
    engines: {node: '>=8'}
    dependencies:
      fill-range: 7.1.1
    dev: false

  /brotli@1.3.3:
    resolution: {integrity: sha512-oTKjJdShmDuGW94SyyaoQvAjf30dZaHnjJ8uAF+u2/vGJkJbJPJAT1gDiOJP5v1Zb6f9KEyW/1HpuaWIXtGHPg==}
    dependencies:
      base64-js: 1.5.1
    dev: false

  /browserslist@4.24.4:
    resolution: {integrity: sha512-KDi1Ny1gSePi1vm0q4oxSF8b4DR44GF4BbmS2YdhPLOEqd8pDviZOGH/GsmRwoWJ2+5Lr085X7naowMwKHDG1A==}
    engines: {node: ^6 || ^7 || ^8 || ^9 || ^10 || ^11 || ^12 || >=13.7}
    hasBin: true
    dependencies:
      caniuse-lite: 1.0.30001713
      electron-to-chromium: 1.5.136
      node-releases: 2.0.19
      update-browserslist-db: 1.1.3(browserslist@4.24.4)

  /buffer@6.0.0:
    resolution: {integrity: sha512-Sxdxq98A+Y9kRjO/3+mc2IAxIyTAKqzBiYKpeo5EluWnw9535rI4fN8DeMGsiQqpqqaWtFtTdxQgHnku6IEjCA==}
    dependencies:
      base64-js: 1.5.1
      ieee754: 1.2.1
    dev: true

  /cac@6.7.14:
    resolution: {integrity: sha512-b6Ilus+c3RrdDk+JhLKUAQfzzgLEPy6wcXqS7f/xe1EETvsDP6GORG7SFuOs6cID5YkqchW/LXZbX5bc8j7ZcQ==}
    engines: {node: '>=8'}
    dev: true

  /callsites@3.1.0:
    resolution: {integrity: sha512-P8BjAsXvZS+VIDUI11hHCQEv74YT67YUi5JJFNWIqL235sBmjX4+qx9Muvls5ivyNENctx46xQLQ3aTuE7ssaQ==}
    engines: {node: '>=6'}

  /camelcase@8.0.0:
    resolution: {integrity: sha512-8WB3Jcas3swSvjIeA2yvCJ+Miyz5l1ZmB6HFb9R1317dt9LCQoswg/BGrmAmkWVEszSrrg4RwmO46qIm2OEnSA==}
    engines: {node: '>=16'}
    dev: false

  /caniuse-lite@1.0.30001713:
    resolution: {integrity: sha512-wCIWIg+A4Xr7NfhTuHdX+/FKh3+Op3LBbSp2N5Pfx6T/LhdQy3GTyoTg48BReaW/MyMNZAkTadsBtai3ldWK0Q==}

  /ccount@2.0.1:
    resolution: {integrity: sha512-eyrF0jiFpY+3drT6383f1qhkbGsLSifNAjA61IUjZjmLCWjItY6LB9ft9YhoDgwfmclB2zhu51Lc7+95b8NRAg==}
    dev: false

  /chai@5.2.0:
    resolution: {integrity: sha512-mCuXncKXk5iCLhfhwTc0izo0gtEmpz5CtG2y8GiOINBlMVS6v8TMRc5TaLWKS6692m9+dVVfzgeVxR5UxWHTYw==}
    engines: {node: '>=12'}
    dependencies:
      assertion-error: 2.0.1
      check-error: 2.1.1
      deep-eql: 5.0.2
      loupe: 3.1.3
      pathval: 2.0.0
    dev: true

  /chalk@4.1.2:
    resolution: {integrity: sha512-oKnbhFyRIXpUuez8iBMmyEa4nbj4IOQyuhc/wy9kY7/WVPcwIO9VA668Pu8RkO7+0G76SLROeyw9CpQ061i4mA==}
    engines: {node: '>=10'}
    dependencies:
      ansi-styles: 4.3.0
      supports-color: 7.2.0
    dev: true

  /chalk@5.4.1:
    resolution: {integrity: sha512-zgVZuo2WcZgfUEmsn6eO3kINexW8RAE4maiQ8QNs8CtpPCSyMiYsULR3HQYkm3w8FIA3SberyMJMSldGsW+U3w==}
    engines: {node: ^12.17.0 || ^14.13 || >=16.0.0}
    dev: false

  /character-entities-html4@2.1.0:
    resolution: {integrity: sha512-1v7fgQRj6hnSwFpq1Eu0ynr/CDEw0rXo2B61qXrLNdHZmPKgb7fqS1a2JwF0rISo9q77jDI8VMEHoApn8qDoZA==}
    dev: false

  /character-entities-legacy@3.0.0:
    resolution: {integrity: sha512-RpPp0asT/6ufRm//AJVwpViZbGM/MkjQFxJccQRHmISF/22NBtsHqAWmL+/pmkPWoIUJdWyeVleTl1wydHATVQ==}
    dev: false

  /character-entities@2.0.2:
    resolution: {integrity: sha512-shx7oQ0Awen/BRIdkjkvz54PnEEI/EjwXDSIZp86/KKdbafHh1Df/RYGBhn4hbe2+uKC9FnT5UCEdyPz3ai9hQ==}
    dev: false

  /character-reference-invalid@2.0.1:
    resolution: {integrity: sha512-iBZ4F4wRbyORVsu0jPV7gXkOsGYjGHPmAyv+HiHG8gi5PtC9KI2j1+v8/tlibRvjoWX027ypmG/n0HtO5t7unw==}
    dev: false

  /check-error@2.1.1:
    resolution: {integrity: sha512-OAlb+T7V4Op9OwdkjmguYRqncdlx5JiofwOAUkmTF+jNdHwzTaTs4sRAGpzLF3oOz5xAyDGrPgeIDFQmDOTiJw==}
    engines: {node: '>= 16'}
    dev: true

  /chokidar@4.0.3:
    resolution: {integrity: sha512-Qgzu8kfBvo+cA4962jnP1KkS6Dop5NS6g7R5LFYJr4b8Ub94PPQXUksCw9PvXoeXPRRddRNC5C1JQUR2SMGtnA==}
    engines: {node: '>= 14.16.0'}
    dependencies:
      readdirp: 4.1.2
    dev: false

  /chrome-trace-event@1.0.3:
    resolution: {integrity: sha512-p3KULyQg4S7NIHixdwbGX+nFHkoBiA4YQmyWtjb8XngSKV124nJmRysgAeujbUVb15vh+RvFUfCPqU7rXk+hZg==}
    engines: {node: '>=6.0'}
    dev: true

  /ci-info@4.2.0:
    resolution: {integrity: sha512-cYY9mypksY8NRqgDB1XD1RiJL338v/551niynFTGkZOO2LHuB2OmOYxDIe/ttN9AHwrqdum1360G3ald0W9kCg==}
    engines: {node: '>=8'}
    dev: false

  /cli-boxes@3.0.0:
    resolution: {integrity: sha512-/lzGpEWL/8PfI0BmBOPRwp0c/wFNX1RdUML3jK/RcSBA9T8mZDdQpqYBKtCFTOfQbwPqWEOpjqW+Fnayc0969g==}
    engines: {node: '>=10'}
    dev: false

  /cliui@8.0.1:
    resolution: {integrity: sha512-BSeNnyus75C4//NQ9gQt1/csTXyo/8Sb+afLAkzAptFuMsod9HFokGNudZpi/oQV73hnVK+sR+5PVRMd+Dr7YQ==}
    engines: {node: '>=12'}
    dependencies:
      string-width: 4.2.3
      strip-ansi: 6.0.1
      wrap-ansi: 7.0.0
    dev: false

  /clone@2.1.2:
    resolution: {integrity: sha512-3Pe/CF1Nn94hyhIYpjtiLhdCoEoz0DqQ+988E9gmeEdQZlojxnOb74wctFyuwWQHzqyf9X7C7MG8juUpqBJT8w==}
    engines: {node: '>=0.8'}

  /clsx@2.1.1:
    resolution: {integrity: sha512-eYm0QWBtUrBWZWG0d386OGAw16Z995PiOVo2B7bjWSbHedGl5e0ZWaq65kOGgUSNesEIDkB9ISbTg/JK9dhCZA==}
    engines: {node: '>=6'}
    dev: false

  /collapse-white-space@2.1.0:
    resolution: {integrity: sha512-loKTxY1zCOuG4j9f6EPnuyyYkf58RnhhWTvRoZEokgB+WbdXehfjFviyOVYkqzEWz1Q5kRiZdBYS5SwxbQYwzw==}
    dev: false

  /color-convert@2.0.1:
    resolution: {integrity: sha512-RRECPsj7iu/xb5oKYcsFHSppFNnsj/52OVTRKb4zP5onXwVF3zVmmToNcOfGC+CRDpfK/U584fMg38ZHCaElKQ==}
    engines: {node: '>=7.0.0'}
    dependencies:
      color-name: 1.1.4

  /color-name@1.1.4:
    resolution: {integrity: sha512-dOy+3AuW3a2wNbZHIuMZpTcgjGuLU/uBL/ubcZF9OXbDo8ff4O8yVp5Bf0efS8uEoYo5q4Fx7dY9OgQGXgAsQA==}

  /color-string@1.9.1:
    resolution: {integrity: sha512-shrVawQFojnZv6xM40anx4CkoDP+fZsw/ZerEMsW/pyzsRbElpsL/DBVW7q3ExxwusdNXI3lXpuhEZkzs8p5Eg==}
    dependencies:
      color-name: 1.1.4
      simple-swizzle: 0.2.2
    dev: false

  /color@4.2.3:
    resolution: {integrity: sha512-1rXeuUUiGGrykh+CeBdu5Ie7OJwinCgQY0bc7GCRxy5xVHy+moaqkpL/jqQq0MtQOeYcrqEz4abc5f0KtU7W4A==}
    engines: {node: '>=12.5.0'}
    dependencies:
      color-convert: 2.0.1
      color-string: 1.9.1
    dev: false

  /comma-separated-tokens@2.0.3:
    resolution: {integrity: sha512-Fu4hJdvzeylCfQPp9SGWidpzrMs7tTrlu6Vb8XGaRGck8QSNZJJp538Wrb60Lax4fPwR64ViY468OIUTbRlGZg==}
    dev: false

  /commander@12.1.0:
    resolution: {integrity: sha512-Vw8qHK3bZM9y/P10u3Vib8o/DdkvA2OtPtZvD871QKjy74Wj1WSKFILMPRPSdUSx5RFK1arlJzEtA4PkFgnbuA==}
    engines: {node: '>=18'}
    dev: true

  /common-ancestor-path@1.0.1:
    resolution: {integrity: sha512-L3sHRo1pXXEqX8VU28kfgUY+YGsk09hPqZiZmLacNib6XNTCM8ubYeT7ryXQw8asB1sKgcU5lkB7ONug08aB8w==}
    dev: false

  /convert-source-map@1.9.0:
    resolution: {integrity: sha512-ASFBup0Mz1uyiIjANan1jzLQami9z1PoYSZCiiYW2FczPbenXc45FZdBZLzOT+r6+iciuEModtmCti+hjaAk0A==}
    dev: false

  /convert-source-map@2.0.0:
    resolution: {integrity: sha512-Kvp459HrV2FEJ1CAsi1Ku+MY3kasH19TFykTz2xWmMeq6bk2NU3XXvfJ+Q61m0xktWwt+1HSYf3JZsTms3aRJg==}

  /cookie-es@1.2.2:
    resolution: {integrity: sha512-+W7VmiVINB+ywl1HGXJXmrqkOhpKrIiVZV6tQuV54ZyQC7MMuBt81Vc336GMLoHBq5hV/F9eXgt5Mnx0Rha5Fg==}
    dev: false

  /cookie@1.0.2:
    resolution: {integrity: sha512-9Kr/j4O16ISv8zBBhJoi4bXOYNTkFLOqSL3UDB0njXxCXNezjeyVrJyGOWtgfs/q2km1gwBcfH8q1yEGoMYunA==}
    engines: {node: '>=18'}
    dev: false

  /cosmiconfig@7.1.0:
    resolution: {integrity: sha512-AdmX6xUzdNASswsFtmwSt7Vj8po9IuqXm0UXz7QKPuEUmPB4XyjGfaAr2PSuELMwkRMVH1EpIkX5bTZGRB3eCA==}
    engines: {node: '>=10'}
    dependencies:
      '@types/parse-json': 4.0.2
      import-fresh: 3.3.0
      parse-json: 5.2.0
      path-type: 4.0.0
      yaml: 1.10.2
    dev: false

  /cosmiconfig@8.3.6(typescript@5.8.3):
    resolution: {integrity: sha512-kcZ6+W5QzcJ3P1Mt+83OUv/oHFqZHIx8DuxG6eZ5RGMERoLqp4BuGjhHLYGK+Kf5XVkQvqBSmAy/nGWN3qDgEA==}
    engines: {node: '>=14'}
    peerDependencies:
      typescript: '>=4.9.5'
    peerDependenciesMeta:
      typescript:
        optional: true
    dependencies:
      import-fresh: 3.3.0
      js-yaml: 4.1.0
      parse-json: 5.2.0
      path-type: 4.0.0
      typescript: 5.8.3
    dev: true

  /cross-fetch@3.2.0:
    resolution: {integrity: sha512-Q+xVJLoGOeIMXZmbUK4HYk+69cQH6LudR0Vu/pRm2YlU/hDV9CiS0gKUMaWY5f2NeUH9C1nV3bsTlCo0FsTV1Q==}
    dependencies:
      node-fetch: 2.7.0
    transitivePeerDependencies:
      - encoding
    dev: false

  /cross-spawn@7.0.6:
    resolution: {integrity: sha512-uV2QOWP2nWzsy2aMp8aRibhi9dlzF5Hgh5SHaB9OiTGEyDTiJJyx0uy51QXdyWbtAHNua4XJzUKca3OzKUd3vA==}
    engines: {node: '>= 8'}
    dependencies:
      path-key: 3.1.1
      shebang-command: 2.0.0
      which: 2.0.2
    dev: true

  /crossws@0.3.5:
    resolution: {integrity: sha512-ojKiDvcmByhwa8YYqbQI/hg7MEU0NC03+pSdEq4ZUnZR9xXpwk7E43SMNGkn+JxJGPFtNvQ48+vV2p+P1ml5PA==}
    dependencies:
      uncrypto: 0.1.3
    dev: false

  /css-selector-parser@3.1.2:
    resolution: {integrity: sha512-WfUcL99xWDs7b3eZPoRszWVfbNo8ErCF15PTvVROjkShGlAfjIkG6hlfj/sl6/rfo5Q9x9ryJ3VqVnAZDA+gcw==}
    dev: false

  /css-tree@3.1.0:
    resolution: {integrity: sha512-0eW44TGN5SQXU1mWSkKwFstI/22X2bG1nYzZTYMAWjylYURhse752YgbE4Cx46AC+bAvI+/dYTPRk1LqSUnu6w==}
    engines: {node: ^10 || ^12.20.0 || ^14.13.0 || >=15.0.0}
    dependencies:
      mdn-data: 2.12.2
      source-map-js: 1.2.0
    dev: false

  /cssesc@3.0.0:
    resolution: {integrity: sha512-/Tb/JcjK111nNScGob5MNtsntNM1aCNUDipB/TkwZFhyDrrE47SOx/18wF2bbjgc3ZzCSKW1T5nt5EbFoAz/Vg==}
    engines: {node: '>=4'}
    hasBin: true
    dev: false

  /csstype@3.1.3:
    resolution: {integrity: sha512-M1uQkMl8rQK/szD0LNhtqxIPLpimGm8sOBwU7lLnCpSbTyY3yeU1Vc7l4KT5zT4s/yOxHH5O7tIuuLOCnLADRw==}
    dev: false

  /debug@4.4.0:
    resolution: {integrity: sha512-6WTZ/IxCY/T6BALoZHaE4ctp9xm+Z5kY/pzYaCHRFeyVhojxlrm+46y68HA6hr0TcwEssoxNiDEUJQjfPZ/RYA==}
    engines: {node: '>=6.0'}
    peerDependencies:
      supports-color: '*'
    peerDependenciesMeta:
      supports-color:
        optional: true
    dependencies:
      ms: 2.1.3

  /decode-named-character-reference@1.1.0:
    resolution: {integrity: sha512-Wy+JTSbFThEOXQIR2L6mxJvEs+veIzpmqD7ynWxMXGpnk3smkHQOp6forLdHsKpAMW9iJpaBBIxz285t1n1C3w==}
    dependencies:
      character-entities: 2.0.2
    dev: false

  /deep-eql@5.0.2:
    resolution: {integrity: sha512-h5k/5U50IJJFpzfL6nO9jaaumfjO/f2NjK/oYB2Djzm4p9L+3T9qWpZqZ2hAbLPuuYq9wrU08WQyBTL5GbPk5Q==}
    engines: {node: '>=6'}
    dev: true

  /defu@6.1.4:
    resolution: {integrity: sha512-mEQCMmwJu317oSz8CwdIOdwf3xMif1ttiM8LTufzc3g6kR+9Pe236twL8j3IYT1F7GfRgGcW6MWxzZjLIkuHIg==}
    dev: false

  /dequal@2.0.3:
    resolution: {integrity: sha512-0je+qPKHEMohvfRTCEo3CrPG6cAzAYgmzKyxRiYSSDkS6eGJdyVJm7WaYA5ECaAD9wLB2T4EEeymA5aFVcYXCA==}
    engines: {node: '>=6'}
    dev: false

  /destr@2.0.5:
    resolution: {integrity: sha512-ugFTXCtDZunbzasqBxrK93Ik/DRYsO6S/fedkWEMKqt04xZ4csmnmwGDBAb07QWNaGMAmnTIemsYZCksjATwsA==}
    dev: false

  /detect-libc@1.0.3:
    resolution: {integrity: sha512-pGjwhsmsp4kL2RTz08wcOlGN83otlqHeD/Z5T8GXZB+/YcpQ/dgo+lbU8ZsGxV0HIvqqxo9l7mqYwyYMD9bKDg==}
    engines: {node: '>=0.10'}
    hasBin: true
    dev: true

  /detect-libc@2.0.2:
    resolution: {integrity: sha512-UX6sGumvvqSaXgdKGUsgZWqcUyIXZ/vZTrlRT/iobiKhGL0zL4d3osHj3uqllWJK+i+sixDS/3COVEOFbupFyw==}
    engines: {node: '>=8'}
    dev: true

  /detect-libc@2.0.4:
    resolution: {integrity: sha512-3UDv+G9CsCKO1WKMGw9fwq/SWJYbI0c5Y7LU1AXYoDdbhE2AHQ6N6Nb34sG8Fj7T5APy8qXDCKuuIHd1BR0tVA==}
    engines: {node: '>=8'}
    dev: false

  /deterministic-object-hash@2.0.2:
    resolution: {integrity: sha512-KxektNH63SrbfUyDiwXqRb1rLwKt33AmMv+5Nhsw1kqZ13SJBRTgZHtGbE+hH3a1mVW1cz+4pqSWVPAtLVXTzQ==}
    engines: {node: '>=18'}
    dependencies:
      base-64: 1.0.0
    dev: false

  /devalue@5.1.1:
    resolution: {integrity: sha512-maua5KUiapvEwiEAe+XnlZ3Rh0GD+qI1J/nb9vrJc3muPXvcF/8gXYTWF76+5DAqHyDUtOIImEuo0YKE9mshVw==}
    dev: false

  /devlop@1.1.0:
    resolution: {integrity: sha512-RWmIqhcFf1lRYBvNmr7qTNuyCt/7/ns2jbpp1+PalgE/rDQcBT0fioSMUpJ93irlUhC5hrg4cYqe6U+0ImW0rA==}
    dependencies:
      dequal: 2.0.3
    dev: false

  /dfa@1.2.0:
    resolution: {integrity: sha512-ED3jP8saaweFTjeGX8HQPjeC1YYyZs98jGNZx6IiBvxW7JG5v492kamAQB3m2wop07CvU/RQmzcKr6bgcC5D/Q==}
    dev: false

  /diff@5.2.0:
    resolution: {integrity: sha512-uIFDxqpRZGZ6ThOk84hEfqWoHx2devRFvpTZcTHur85vImfaxUbTW9Ryh4CpCuDnToOP1CEtXKIgytHBPVff5A==}
    engines: {node: '>=0.3.1'}
    dev: false

  /direction@2.0.1:
    resolution: {integrity: sha512-9S6m9Sukh1cZNknO1CWAr2QAWsbKLafQiyM5gZ7VgXHeuaoUwffKN4q6NC4A/Mf9iiPlOXQEKW/Mv/mh9/3YFA==}
    hasBin: true
    dev: false

  /dlv@1.1.3:
    resolution: {integrity: sha512-+HlytyjlPKnIG8XuRG8WvmBP8xs8P71y+SKKS6ZXWoEgLuePxtDoUEiH7WkdePWrQ5JBpE6aoVqfZfJUQkjXwA==}
    dev: false

  /dom-helpers@5.2.1:
    resolution: {integrity: sha512-nRCa7CK3VTrM2NmGkIy4cbK7IZlgBE/PYMn55rrXefr5xXDP0LdtfPnblFDoVdcAfslJ7or6iqAUnx0CCGIWQA==}
    dependencies:
      '@babel/runtime': 7.27.0
      csstype: 3.1.3
    dev: false

  /dom-serializer@1.4.1:
    resolution: {integrity: sha512-VHwB3KfrcOOkelEG2ZOfxqLZdfkil8PtJi4P8N2MMXucZq2yLp75ClViUlOVwyoHEDjYU433Aq+5zWP61+RGag==}
    dependencies:
      domelementtype: 2.3.0
      domhandler: 4.3.1
      entities: 2.2.0
    dev: true

  /dom-serializer@2.0.0:
    resolution: {integrity: sha512-wIkAryiqt/nV5EQKqQpo3SToSOV9J0DnbJqwK7Wv/Trc92zIAYZ4FlMu+JPFW1DfGFt81ZTCGgDEabffXeLyJg==}
    dependencies:
      domelementtype: 2.3.0
      domhandler: 5.0.3
      entities: 4.5.0
    dev: true

  /domelementtype@2.3.0:
    resolution: {integrity: sha512-OLETBj6w0OsagBwdXnPdN0cnMfF9opN69co+7ZrbfPGrdpPVNBUj02spi6B1N7wChLQiPn4CSH/zJvXw56gmHw==}
    dev: true

  /domhandler@4.3.1:
    resolution: {integrity: sha512-GrwoxYN+uWlzO8uhUXRl0P+kHE4GtVPfYzVLcUxPL7KNdHKj66vvlhiweIHqYYXWlw+T8iLMp42Lm67ghw4WMQ==}
    engines: {node: '>= 4'}
    dependencies:
      domelementtype: 2.3.0
    dev: true

  /domhandler@5.0.3:
    resolution: {integrity: sha512-cgwlv/1iFQiFnU96XXgROh8xTeetsnJiDsTc7TYCLFd9+/WNkIqPTxiM/8pSd8VIrhXGTf1Ny1q1hquVqDJB5w==}
    engines: {node: '>= 4'}
    dependencies:
      domelementtype: 2.3.0
    dev: true

  /domutils@2.8.0:
    resolution: {integrity: sha512-w96Cjofp72M5IIhpjgobBimYEfoPjx1Vx0BSX9P30WBdZW2WIKU0T1Bd0kz2eNZ9ikjKgHbEyKx8BB6H1L3h3A==}
    dependencies:
      dom-serializer: 1.4.1
      domelementtype: 2.3.0
      domhandler: 4.3.1
    dev: true

  /domutils@3.2.2:
    resolution: {integrity: sha512-6kZKyUajlDuqlHKVX1w7gyslj9MPIXzIFiz/rGu35uC1wMi+kMhQwGhl4lt9unC9Vb9INnY9Z3/ZA3+FhASLaw==}
    dependencies:
      dom-serializer: 2.0.0
      domelementtype: 2.3.0
      domhandler: 5.0.3
    dev: true

  /dotenv-expand@11.0.7:
    resolution: {integrity: sha512-zIHwmZPRshsCdpMDyVsqGmgyP0yT8GAgXUnkdAoJisxvf33k7yO6OuoKmcTGuXPWSsm8Oh88nZicRLA9Y0rUeA==}
    engines: {node: '>=12'}
    dependencies:
      dotenv: 16.5.0
    dev: true

  /dotenv@16.5.0:
    resolution: {integrity: sha512-m/C+AwOAr9/W1UOIZUo232ejMNnJAJtYQjUbHoNTBNTJSvqzzDh7vnrei3o3r3m9blf6ZoDkvcw0VmozNRFJxg==}
    engines: {node: '>=12'}
    dev: true

  /dset@3.1.4:
    resolution: {integrity: sha512-2QF/g9/zTaPDc3BjNcVTGoBbXBgYfMTTceLaYcFJ/W9kggFUkhxD/hMEeuLKbugyef9SqAx8cpgwlIP/jinUTA==}
    engines: {node: '>=4'}
    dev: false

  /eastasianwidth@0.2.0:
    resolution: {integrity: sha512-I88TYZWc9XiYHRQ4/3c5rjjfgkjhLyW2luGIheGERbNQ6OY7yTybanSpDXZa8y7VUP9YmDcYa+eyq4ca7iLqWA==}
    dev: true

  /electron-to-chromium@1.5.136:
    resolution: {integrity: sha512-kL4+wUTD7RSA5FHx5YwWtjDnEEkIIikFgWHR4P6fqjw1PPLlqYkxeOb++wAauAssat0YClCy8Y3C5SxgSkjibQ==}

  /emmet@2.4.11:
    resolution: {integrity: sha512-23QPJB3moh/U9sT4rQzGgeyyGIrcM+GH5uVYg2C6wZIxAIJq7Ng3QLT79tl8FUwDXhyq9SusfknOrofAKqvgyQ==}
    dependencies:
      '@emmetio/abbreviation': 2.3.3
      '@emmetio/css-abbreviation': 2.1.8
    dev: false

  /emoji-regex@10.4.0:
    resolution: {integrity: sha512-EC+0oUMY1Rqm4O6LLrgjtYDvcVYTy7chDnM4Q7030tP4Kwj3u/pR6gP9ygnp2CJMK5Gq+9Q2oqmrFJAz01DXjw==}
    dev: false

  /emoji-regex@8.0.0:
    resolution: {integrity: sha512-MSjYzcWNOA0ewAHpz0MxpYFvwg6yjy1NG3xteoqz644VCo/RPgnr1/GGt+ic3iJTzQ8Eu3TdM14SawnVUmGE6A==}

  /emoji-regex@9.2.2:
    resolution: {integrity: sha512-L18DaJsXSUk2+42pv8mLs5jJT2hqFkFE4j21wOmgbUqsZ2hL72NsUU785g9RXgo3s0ZNgVl42TiHp3ZtOv/Vyg==}
    dev: true

  /entities@2.2.0:
    resolution: {integrity: sha512-p92if5Nz619I0w+akJrLZH0MX0Pb5DX39XOwQTtXSdQQOaYH03S1uIQp4mhOZtAXrxq4ViO67YTiLBo2638o9A==}
    dev: true

  /entities@3.0.1:
    resolution: {integrity: sha512-WiyBqoomrwMdFG1e0kqvASYfnlb0lp8M5o5Fw2OFq1hNZxxcNk8Ik0Xm7LxzBhuidnZB/UtBqVCgUz3kBOP51Q==}
    engines: {node: '>=0.12'}
    dev: true

  /entities@4.5.0:
    resolution: {integrity: sha512-V0hjH4dGPh9Ao5p0MoRY6BVqtwCjhz6vI5LT8AJ55H+4g9/4vbHx1I54fS0XuclLhDHArPQCiMjDxjaL8fPxhw==}
    engines: {node: '>=0.12'}
    dev: true

  /entities@6.0.0:
    resolution: {integrity: sha512-aKstq2TDOndCn4diEyp9Uq/Flu2i1GlLkc6XIDQSDMuaFE3OPW5OphLCyQ5SpSJZTb4reN+kTcYru5yIfXoRPw==}
    engines: {node: '>=0.12'}
    dev: false

  /error-ex@1.3.2:
    resolution: {integrity: sha512-7dFHNmqeFSEt2ZBsCriorKnn3Z2pj+fd9kmI6QoWw4//DL+icEBfc0U7qJCisqrTsKTjw4fNFy2pW9OqStD84g==}
    dependencies:
      is-arrayish: 0.2.1

  /es-module-lexer@1.6.0:
    resolution: {integrity: sha512-qqnD1yMU6tk/jnaMosogGySTZP8YtUgAffA9nMN+E/rjxcfRQ6IEk7IiozUjgxKoFHBGjTLnrHB/YC45r/59EQ==}

  /esast-util-from-estree@2.0.0:
    resolution: {integrity: sha512-4CyanoAudUSBAn5K13H4JhsMH6L9ZP7XbLVe/dKybkxMO7eDyLsT8UHl9TRNrU2Gr9nz+FovfSIjuXWJ81uVwQ==}
    dependencies:
      '@types/estree-jsx': 1.0.5
      devlop: 1.1.0
      estree-util-visit: 2.0.0
      unist-util-position-from-estree: 2.0.0
    dev: false

  /esast-util-from-js@2.0.1:
    resolution: {integrity: sha512-8Ja+rNJ0Lt56Pcf3TAmpBZjmx8ZcK5Ts4cAzIOjsjevg9oSXJnl6SUQ2EevU8tv3h6ZLWmoKL5H4fgWvdvfETw==}
    dependencies:
      '@types/estree-jsx': 1.0.5
      acorn: 8.14.1
      esast-util-from-estree: 2.0.0
      vfile-message: 4.0.2
    dev: false

  /esbuild@0.21.5:
    resolution: {integrity: sha512-mg3OPMV4hXywwpoDxu3Qda5xCKQi+vCTZq8S9J/EpkhB2HzKXq4SNFZE3+NK93JYxc8VMSep+lOUSC/RVKaBqw==}
    engines: {node: '>=12'}
    hasBin: true
    requiresBuild: true
    optionalDependencies:
      '@esbuild/aix-ppc64': 0.21.5
      '@esbuild/android-arm': 0.21.5
      '@esbuild/android-arm64': 0.21.5
      '@esbuild/android-x64': 0.21.5
      '@esbuild/darwin-arm64': 0.21.5
      '@esbuild/darwin-x64': 0.21.5
      '@esbuild/freebsd-arm64': 0.21.5
      '@esbuild/freebsd-x64': 0.21.5
      '@esbuild/linux-arm': 0.21.5
      '@esbuild/linux-arm64': 0.21.5
      '@esbuild/linux-ia32': 0.21.5
      '@esbuild/linux-loong64': 0.21.5
      '@esbuild/linux-mips64el': 0.21.5
      '@esbuild/linux-ppc64': 0.21.5
      '@esbuild/linux-riscv64': 0.21.5
      '@esbuild/linux-s390x': 0.21.5
      '@esbuild/linux-x64': 0.21.5
      '@esbuild/netbsd-x64': 0.21.5
      '@esbuild/openbsd-x64': 0.21.5
      '@esbuild/sunos-x64': 0.21.5
      '@esbuild/win32-arm64': 0.21.5
      '@esbuild/win32-ia32': 0.21.5
      '@esbuild/win32-x64': 0.21.5
    dev: true

  /esbuild@0.25.4:
    resolution: {integrity: sha512-8pgjLUcUjcgDg+2Q4NYXnPbo/vncAY4UmyaCm0jZevERqCHZIaWwdJHkf8XQtu4AxSKCdvrUbT0XUr1IdZzI8Q==}
    engines: {node: '>=18'}
    hasBin: true
    requiresBuild: true
    optionalDependencies:
      '@esbuild/aix-ppc64': 0.25.4
      '@esbuild/android-arm': 0.25.4
      '@esbuild/android-arm64': 0.25.4
      '@esbuild/android-x64': 0.25.4
      '@esbuild/darwin-arm64': 0.25.4
      '@esbuild/darwin-x64': 0.25.4
      '@esbuild/freebsd-arm64': 0.25.4
      '@esbuild/freebsd-x64': 0.25.4
      '@esbuild/linux-arm': 0.25.4
      '@esbuild/linux-arm64': 0.25.4
      '@esbuild/linux-ia32': 0.25.4
      '@esbuild/linux-loong64': 0.25.4
      '@esbuild/linux-mips64el': 0.25.4
      '@esbuild/linux-ppc64': 0.25.4
      '@esbuild/linux-riscv64': 0.25.4
      '@esbuild/linux-s390x': 0.25.4
      '@esbuild/linux-x64': 0.25.4
      '@esbuild/netbsd-arm64': 0.25.4
      '@esbuild/netbsd-x64': 0.25.4
      '@esbuild/openbsd-arm64': 0.25.4
      '@esbuild/openbsd-x64': 0.25.4
      '@esbuild/sunos-x64': 0.25.4
      '@esbuild/win32-arm64': 0.25.4
      '@esbuild/win32-ia32': 0.25.4
      '@esbuild/win32-x64': 0.25.4
    dev: false

  /escalade@3.2.0:
    resolution: {integrity: sha512-WUj2qlxaQtO4g6Pq5c29GTcWGDyd8itL8zTlipgECz3JesAiiOKotd8JU6otB3PACgG6xkJUyVhboMS+bje/jA==}
    engines: {node: '>=6'}

  /escape-string-regexp@4.0.0:
    resolution: {integrity: sha512-TtpcNJ3XAzx3Gq8sWRzJaVajRs0uVxA2YAkdb1jm2YkPz4G6egUFAyA3n5vtEIZefPk5Wa4UXbKuS5fKkJWdgA==}
    engines: {node: '>=10'}
    dev: false

  /escape-string-regexp@5.0.0:
    resolution: {integrity: sha512-/veY75JbMK4j1yjvuUxuVsiS/hr/4iHs9FTT6cgTexxdE0Ly/glccBAkloH/DofkjRbZU3bnoj38mOmhkZ0lHw==}
    engines: {node: '>=12'}
    dev: false

  /estree-util-attach-comments@3.0.0:
    resolution: {integrity: sha512-cKUwm/HUcTDsYh/9FgnuFqpfquUbwIqwKM26BVCGDPVgvaCl/nDCCjUfiLlx6lsEZ3Z4RFxNbOQ60pkaEwFxGw==}
    dependencies:
      '@types/estree': 1.0.5
    dev: false

  /estree-util-build-jsx@3.0.1:
    resolution: {integrity: sha512-8U5eiL6BTrPxp/CHbs2yMgP8ftMhR5ww1eIKoWRMlqvltHF8fZn5LRDvTKuxD3DUn+shRbLGqXemcP51oFCsGQ==}
    dependencies:
      '@types/estree-jsx': 1.0.5
      devlop: 1.1.0
      estree-util-is-identifier-name: 3.0.0
      estree-walker: 3.0.3
    dev: false

  /estree-util-is-identifier-name@3.0.0:
    resolution: {integrity: sha512-hFtqIDZTIUZ9BXLb8y4pYGyk6+wekIivNVTcmvk8NoOh+VeRn5y6cEHzbURrWbfp1fIqdVipilzj+lfaadNZmg==}
    dev: false

  /estree-util-scope@1.0.0:
    resolution: {integrity: sha512-2CAASclonf+JFWBNJPndcOpA8EMJwa0Q8LUFJEKqXLW6+qBvbFZuF5gItbQOs/umBUkjviCSDCbBwU2cXbmrhQ==}
    dependencies:
      '@types/estree': 1.0.5
      devlop: 1.1.0
    dev: false

  /estree-util-to-js@2.0.0:
    resolution: {integrity: sha512-WDF+xj5rRWmD5tj6bIqRi6CkLIXbbNQUcxQHzGysQzvHmdYG2G7p/Tf0J0gpxGgkeMZNTIjT/AoSvC9Xehcgdg==}
    dependencies:
      '@types/estree-jsx': 1.0.5
      astring: 1.9.0
      source-map: 0.7.4
    dev: false

  /estree-util-visit@2.0.0:
    resolution: {integrity: sha512-m5KgiH85xAhhW8Wta0vShLcUvOsh3LLPI2YVwcbio1l7E09NTLL1EyMZFM1OyWowoH0skScNbhOPl4kcBgzTww==}
    dependencies:
      '@types/estree-jsx': 1.0.5
      '@types/unist': 3.0.3
    dev: false

  /estree-walker@2.0.2:
    resolution: {integrity: sha512-Rfkk/Mp/DL7JVje3u18FxFujQlTNR2q6QfMSMB7AvCBx91NGj/ba3kCfza0f6dVDbw7YlRf/nDrn7pQrCCyQ/w==}
    dev: false

  /estree-walker@3.0.3:
    resolution: {integrity: sha512-7RUKfXgSMMkzt6ZuXmqapOurLGPPfgj6l9uRZ7lRGolvk0y2yocc35LdcxKC5PQZdn2DMqioAQ2NoWcrTKmm6g==}
    dependencies:
      '@types/estree': 1.0.5

  /eventemitter3@5.0.1:
    resolution: {integrity: sha512-GWkBvjiSZK87ELrYOSESUYeVIc9mvLLf/nXalMOS5dYrgZq9o5OVkbZAVM06CVxYsCwH9BDZFPlQTlPA1j4ahA==}
    dev: false

  /expect-type@1.2.1:
    resolution: {integrity: sha512-/kP8CAwxzLVEeFrMm4kMmy4CCDlpipyA7MYLVrdJIkV0fYF0UaigQHRsxHiuY/GEea+bh4KSv3TIlgr+2UL6bw==}
    engines: {node: '>=12.0.0'}
    dev: true

  /expressive-code@0.41.2:
    resolution: {integrity: sha512-aLZiZaqorRtNExtGpUjK9zFH9aTpWeoTXMyLo4b4IcuXfPqtLPPxhRm/QlPb8QqIcMMXnSiGRHSFpQfX0m7HJw==}
    dependencies:
      '@expressive-code/core': 0.41.2
      '@expressive-code/plugin-frames': 0.41.2
      '@expressive-code/plugin-shiki': 0.41.2
      '@expressive-code/plugin-text-markers': 0.41.2
    dev: false

  /extend@3.0.2:
    resolution: {integrity: sha512-fjquC59cD7CyW6urNXK0FBufkZcoiGG80wTuPujX590cB5Ttln20E2UB4S/WARVqhXffZl2LNgS+gQdPIIim/g==}
    dev: false

  /fast-deep-equal@3.1.3:
    resolution: {integrity: sha512-f3qQ9oQy9j2AhBe/H9VC91wLmKBCCU/gDOnKNAYG5hswO7BLKj09Hc5HYNz9cGI++xlpDCIgDaitVs03ATR84Q==}
    dev: false

  /fast-glob@3.3.3:
    resolution: {integrity: sha512-7MptL8U0cqcFdzIzwOTHoilX9x5BrNqye7Z/LuC7kCMRio1EMSyqRK3BEAUD7sXRq4iT4AzTVuZdhgQ2TCvYLg==}
    engines: {node: '>=8.6.0'}
    dependencies:
      '@nodelib/fs.stat': 2.0.5
      '@nodelib/fs.walk': 1.2.8
      glob-parent: 5.1.2
      merge2: 1.4.1
      micromatch: 4.0.8
    dev: false

  /fast-uri@3.0.6:
    resolution: {integrity: sha512-Atfo14OibSv5wAp4VWNsFYE1AchQRTv9cBGWET4pZWHzYshFSS9NQI6I57rdKn9croWVMbYFbLhJ+yJvmZIIHw==}
    dev: false

  /fastq@1.19.1:
    resolution: {integrity: sha512-GwLTyxkCXjXbxqIhTsMI2Nui8huMPtnxg7krajPJAjnEG/iiOS7i+zCtWGZR9G0NBKbXKh6X9m9UIsYX/N6vvQ==}
    dependencies:
      reusify: 1.1.0
    dev: false

  /fdir@6.4.4(picomatch@4.0.2):
    resolution: {integrity: sha512-1NZP+GK4GfuAv3PqKvxQRDMjdSRZjnkq7KfhlNrCNNlZ0ygQFpebfrnfnq/W7fpUnAv9aGWmY1zKx7FYL3gwhg==}
    peerDependencies:
      picomatch: ^3 || ^4
    peerDependenciesMeta:
      picomatch:
        optional: true
    dependencies:
      picomatch: 4.0.2

  /fflate@0.8.2:
    resolution: {integrity: sha512-cPJU47OaAoCbg0pBvzsgpTPhmhqI5eJjh/JIu8tPj5q+T7iLvW/JAYUqmE7KOB4R1ZyEhzBaIQpQpardBF5z8A==}
    dev: false

  /file-saver@2.0.5:
    resolution: {integrity: sha512-P9bmyZ3h/PRG+Nzga+rbdI4OEpNDzAVyy74uVO9ATgzLK6VtAsYybF/+TOCvrc0MO793d6+42lLyZTw7/ArVzA==}
    dev: false

  /fill-range@7.0.1:
    resolution: {integrity: sha512-qOo9F+dMUmC2Lcb4BbVvnKJxTPjCm+RRpe4gDuGrzkL7mEVl/djYSu2OdQ2Pa302N4oqkSg9ir6jaLWJ2USVpQ==}
    engines: {node: '>=8'}
    dependencies:
      to-regex-range: 5.0.1
    dev: true

  /fill-range@7.1.1:
    resolution: {integrity: sha512-YsGpe3WHLK8ZYi4tWDg2Jy3ebRz2rXowDxnld4bkQB00cc/1Zw9AWnC0i9ztDJitivtQvaI9KaLyKrc+hBW0yg==}
    engines: {node: '>=8'}
    dependencies:
      to-regex-range: 5.0.1
    dev: false

  /find-root@1.1.0:
    resolution: {integrity: sha512-NKfW6bec6GfKc0SGx1e07QZY9PE99u0Bft/0rzSD5k3sO/vwkVUpDUKVm5Gpp5Ue3YfShPFTX2070tDs5kB9Ng==}
    dev: false

  /flattie@1.1.1:
    resolution: {integrity: sha512-9UbaD6XdAL97+k/n+N7JwX46K/M6Zc6KcFYskrYL8wbBV/Uyk0CTAMY0VT+qiK5PM7AIc9aTWYtq65U7T+aCNQ==}
    engines: {node: '>=8'}
    dev: false

  /fontace@0.3.0:
    resolution: {integrity: sha512-czoqATrcnxgWb/nAkfyIrRp6Q8biYj7nGnL6zfhTcX+JKKpWHFBnb8uNMw/kZr7u++3Y3wYSYoZgHkCcsuBpBg==}
    dependencies:
      '@types/fontkit': 2.0.8
      fontkit: 2.0.4
    dev: false

  /fontkit@2.0.4:
    resolution: {integrity: sha512-syetQadaUEDNdxdugga9CpEYVaQIxOwk7GlwZWWZ19//qW4zE5bknOKeMBDYAASwnpaSHKJITRLMF9m1fp3s6g==}
    dependencies:
      '@swc/helpers': 0.5.17
      brotli: 1.3.3
      clone: 2.1.2
      dfa: 1.2.0
      fast-deep-equal: 3.1.3
      restructure: 3.0.2
      tiny-inflate: 1.0.3
      unicode-properties: 1.4.1
      unicode-trie: 2.0.0
    dev: false

  /foreground-child@3.3.1:
    resolution: {integrity: sha512-gIXjKqtFuWEgzFRJA9WCQeSJLZDjgJUOMCMzxtvFq/37KojM1BFGufqsCy0r4qSQmYLsZYMeyRqzIWOMup03sw==}
    engines: {node: '>=14'}
    dependencies:
      cross-spawn: 7.0.6
      signal-exit: 4.1.0
    dev: true

  /fsevents@2.3.3:
    resolution: {integrity: sha512-5xoDfX+fL7faATnagmWPpbFtwh/R77WmMMqqHGS65C3vvB0YHrgF+B1YmZ3441tMj5n63k0212XNoJwzlhffQw==}
    engines: {node: ^8.16.0 || ^10.6.0 || >=11.0.0}
    os: [darwin]
    requiresBuild: true
    optional: true

  /function-bind@1.1.2:
    resolution: {integrity: sha512-7XHNxH7qX9xG5mIwxkhumTox/MIRNcOgDrxWsMt2pAr23WHp6MrRlN7FBSFpCpr+oVO0F744iUgR82nJMfG2SA==}
    dev: false

  /gensync@1.0.0-beta.2:
    resolution: {integrity: sha512-3hN7NaskYvMDLQY55gnW3NQ+mesEAepTqlg+VEbj7zzqEMBVNhzcGYYeqFo/TlYz6eQiFcp1HcsCZO+nGgS8zg==}
    engines: {node: '>=6.9.0'}

  /get-caller-file@2.0.5:
    resolution: {integrity: sha512-DyFP3BM/3YHTQOCUL/w0OZHR0lpKeGrxotcHWcqNEdnltqFwXVfhEBQ94eIo34AfQpo0rGki4cyIiftY06h2Fg==}
    engines: {node: 6.* || 8.* || >= 10.*}
    dev: false

  /get-east-asian-width@1.3.0:
    resolution: {integrity: sha512-vpeMIQKxczTD/0s2CdEWHcb0eeJe6TFjxb+J5xgX7hScxqrGuyjmv4c1D4A/gelKfyox0gJJwIHF+fLjeaM8kQ==}
    engines: {node: '>=18'}
    dev: false

  /get-port@4.2.0:
    resolution: {integrity: sha512-/b3jarXkH8KJoOMQc3uVGHASwGLPq3gSFJ7tgJm2diza+bydJPTGOibin2steecKeOylE8oY2JERlVWkAJO6yw==}
    engines: {node: '>=6'}
    dev: true

  /github-slugger@2.0.0:
    resolution: {integrity: sha512-IaOQ9puYtjrkq7Y0Ygl9KDZnrf/aiUJYUpVf89y8kyaxbRG7Y1SrX/jaumrv81vc61+kiMempujsM3Yw7w5qcw==}
    dev: false

  /glob-parent@5.1.2:
    resolution: {integrity: sha512-AOIgSQCepiJYwP3ARnGx+5VnTu2HBYdzbGP45eLw1vr3zB3vZLeyed1sC9hnbcOc9/SrMyM5RPQrkGz4aS9Zow==}
    engines: {node: '>= 6'}
    dependencies:
      is-glob: 4.0.3
    dev: false

  /glob@10.4.5:
    resolution: {integrity: sha512-7Bv8RF0k6xjo7d4A/PxYLbUCfb6c+Vpd2/mB2yRDlew7Jb5hEXiCD9ibfO7wpk8i4sevK6DFny9h7EYbM3/sHg==}
    hasBin: true
    dependencies:
      foreground-child: 3.3.1
      jackspeak: 3.4.3
      minimatch: 9.0.5
      minipass: 7.1.2
      package-json-from-dist: 1.0.1
      path-scurry: 1.11.1
    dev: true

  /globals@11.12.0:
    resolution: {integrity: sha512-WOBp/EEGUiIsJSp7wcv/y6MO+lV9UoncWqxuFfm8eBwzWNgyfBd6Gz+IeKQ9jCmyhoH99g15M3T+QaVHFjizVA==}
    engines: {node: '>=4'}

  /globals@13.24.0:
    resolution: {integrity: sha512-AhO5QUcj8llrbG09iWhPU2B204J1xnPeL8kQmVorSsy+Sjj1sk8gIyh6cUocGmH4L0UuhAJy+hJMRA4mgA4mFQ==}
    engines: {node: '>=8'}
    dependencies:
      type-fest: 0.20.2
    dev: true

  /h3@1.15.3:
    resolution: {integrity: sha512-z6GknHqyX0h9aQaTx22VZDf6QyZn+0Nh+Ym8O/u0SGSkyF5cuTJYKlc8MkzW3Nzf9LE1ivcpmYC3FUGpywhuUQ==}
    dependencies:
      cookie-es: 1.2.2
      crossws: 0.3.5
      defu: 6.1.4
      destr: 2.0.5
      iron-webcrypto: 1.2.1
      node-mock-http: 1.0.0
      radix3: 1.1.2
      ufo: 1.6.1
      uncrypto: 0.1.3
    dev: false

  /has-flag@4.0.0:
    resolution: {integrity: sha512-EykJT/Q1KjTWctppgIAgfSO0tKVuZUjhgMr17kqTumMl6Afv3EISleU7qZUzoXDFTAHTDC4NOoG/ZxU3EvlMPQ==}
    engines: {node: '>=8'}
    dev: true

  /hasown@2.0.2:
    resolution: {integrity: sha512-0hJU9SCPvmMzIBdZFqNPXWa6dqh7WdH0cII9y+CyS8rG3nL48Bclra9HmKhVVUHyPWNH5Y7xDwAB7bfgSjkUMQ==}
    engines: {node: '>= 0.4'}
    dependencies:
      function-bind: 1.1.2
    dev: false

  /hast-util-embedded@3.0.0:
    resolution: {integrity: sha512-naH8sld4Pe2ep03qqULEtvYr7EjrLK2QHY8KJR6RJkTUjPGObe1vnx585uzem2hGra+s1q08DZZpfgDVYRbaXA==}
    dependencies:
      '@types/hast': 3.0.4
      hast-util-is-element: 3.0.0
    dev: false

  /hast-util-format@1.1.0:
    resolution: {integrity: sha512-yY1UDz6bC9rDvCWHpx12aIBGRG7krurX0p0Fm6pT547LwDIZZiNr8a+IHDogorAdreULSEzP82Nlv5SZkHZcjA==}
    dependencies:
      '@types/hast': 3.0.4
      hast-util-embedded: 3.0.0
      hast-util-minify-whitespace: 1.0.1
      hast-util-phrasing: 3.0.1
      hast-util-whitespace: 3.0.0
      html-whitespace-sensitive-tag-names: 3.0.1
      unist-util-visit-parents: 6.0.1
    dev: false

  /hast-util-from-html@2.0.3:
    resolution: {integrity: sha512-CUSRHXyKjzHov8yKsQjGOElXy/3EKpyX56ELnkHH34vDVw1N1XSQ1ZcAvTyAPtGqLTuKP/uxM+aLkSPqF/EtMw==}
    dependencies:
      '@types/hast': 3.0.4
      devlop: 1.1.0
      hast-util-from-parse5: 8.0.3
      parse5: 7.3.0
      vfile: 6.0.3
      vfile-message: 4.0.2
    dev: false

  /hast-util-from-parse5@8.0.3:
    resolution: {integrity: sha512-3kxEVkEKt0zvcZ3hCRYI8rqrgwtlIOFMWkbclACvjlDw8Li9S2hk/d51OI0nr/gIpdMHNepwgOKqZ/sy0Clpyg==}
    dependencies:
      '@types/hast': 3.0.4
      '@types/unist': 3.0.3
      devlop: 1.1.0
      hastscript: 9.0.1
      property-information: 7.1.0
      vfile: 6.0.3
      vfile-location: 5.0.3
      web-namespaces: 2.0.1
    dev: false

  /hast-util-has-property@3.0.0:
    resolution: {integrity: sha512-MNilsvEKLFpV604hwfhVStK0usFY/QmM5zX16bo7EjnAEGofr5YyI37kzopBlZJkHD4t887i+q/C8/tr5Q94cA==}
    dependencies:
      '@types/hast': 3.0.4
    dev: false

  /hast-util-is-body-ok-link@3.0.1:
    resolution: {integrity: sha512-0qpnzOBLztXHbHQenVB8uNuxTnm/QBFUOmdOSsEn7GnBtyY07+ENTWVFBAnXd/zEgd9/SUG3lRY7hSIBWRgGpQ==}
    dependencies:
      '@types/hast': 3.0.4
    dev: false

  /hast-util-is-element@3.0.0:
    resolution: {integrity: sha512-Val9mnv2IWpLbNPqc/pUem+a7Ipj2aHacCwgNfTiK0vJKl0LF+4Ba4+v1oPHFpf3bLYmreq0/l3Gud9S5OH42g==}
    dependencies:
      '@types/hast': 3.0.4
    dev: false

  /hast-util-minify-whitespace@1.0.1:
    resolution: {integrity: sha512-L96fPOVpnclQE0xzdWb/D12VT5FabA7SnZOUMtL1DbXmYiHJMXZvFkIZfiMmTCNJHUeO2K9UYNXoVyfz+QHuOw==}
    dependencies:
      '@types/hast': 3.0.4
      hast-util-embedded: 3.0.0
      hast-util-is-element: 3.0.0
      hast-util-whitespace: 3.0.0
      unist-util-is: 6.0.0
    dev: false

  /hast-util-parse-selector@4.0.0:
    resolution: {integrity: sha512-wkQCkSYoOGCRKERFWcxMVMOcYE2K1AaNLU8DXS9arxnLOUEWbOXKXiJUNzEpqZ3JOKpnha3jkFrumEjVliDe7A==}
    dependencies:
      '@types/hast': 3.0.4
    dev: false

  /hast-util-phrasing@3.0.1:
    resolution: {integrity: sha512-6h60VfI3uBQUxHqTyMymMZnEbNl1XmEGtOxxKYL7stY2o601COo62AWAYBQR9lZbYXYSBoxag8UpPRXK+9fqSQ==}
    dependencies:
      '@types/hast': 3.0.4
      hast-util-embedded: 3.0.0
      hast-util-has-property: 3.0.0
      hast-util-is-body-ok-link: 3.0.1
      hast-util-is-element: 3.0.0
    dev: false

  /hast-util-raw@9.1.0:
    resolution: {integrity: sha512-Y8/SBAHkZGoNkpzqqfCldijcuUKh7/su31kEBp67cFY09Wy0mTRgtsLYsiIxMJxlu0f6AA5SUTbDR8K0rxnbUw==}
    dependencies:
      '@types/hast': 3.0.4
      '@types/unist': 3.0.3
      '@ungap/structured-clone': 1.3.0
      hast-util-from-parse5: 8.0.3
      hast-util-to-parse5: 8.0.0
      html-void-elements: 3.0.0
      mdast-util-to-hast: 13.2.0
      parse5: 7.3.0
      unist-util-position: 5.0.0
      unist-util-visit: 5.0.0
      vfile: 6.0.3
      web-namespaces: 2.0.1
      zwitch: 2.0.4
    dev: false

  /hast-util-select@6.0.4:
    resolution: {integrity: sha512-RqGS1ZgI0MwxLaKLDxjprynNzINEkRHY2i8ln4DDjgv9ZhcYVIHN9rlpiYsqtFwrgpYU361SyWDQcGNIBVu3lw==}
    dependencies:
      '@types/hast': 3.0.4
      '@types/unist': 3.0.3
      bcp-47-match: 2.0.3
      comma-separated-tokens: 2.0.3
      css-selector-parser: 3.1.2
      devlop: 1.1.0
      direction: 2.0.1
      hast-util-has-property: 3.0.0
      hast-util-to-string: 3.0.1
      hast-util-whitespace: 3.0.0
      nth-check: 2.1.1
      property-information: 7.1.0
      space-separated-tokens: 2.0.2
      unist-util-visit: 5.0.0
      zwitch: 2.0.4
    dev: false

  /hast-util-to-estree@3.1.3:
    resolution: {integrity: sha512-48+B/rJWAp0jamNbAAf9M7Uf//UVqAoMmgXhBdxTDJLGKY+LRnZ99qcG+Qjl5HfMpYNzS5v4EAwVEF34LeAj7w==}
    dependencies:
      '@types/estree': 1.0.5
      '@types/estree-jsx': 1.0.5
      '@types/hast': 3.0.4
      comma-separated-tokens: 2.0.3
      devlop: 1.1.0
      estree-util-attach-comments: 3.0.0
      estree-util-is-identifier-name: 3.0.0
      hast-util-whitespace: 3.0.0
      mdast-util-mdx-expression: 2.0.1
      mdast-util-mdx-jsx: 3.2.0
      mdast-util-mdxjs-esm: 2.0.1
      property-information: 7.1.0
      space-separated-tokens: 2.0.2
      style-to-js: 1.1.16
      unist-util-position: 5.0.0
      zwitch: 2.0.4
    transitivePeerDependencies:
      - supports-color
    dev: false

  /hast-util-to-html@9.0.5:
    resolution: {integrity: sha512-OguPdidb+fbHQSU4Q4ZiLKnzWo8Wwsf5bZfbvu7//a9oTYoqD/fWpe96NuHkoS9h0ccGOTe0C4NGXdtS0iObOw==}
    dependencies:
      '@types/hast': 3.0.4
      '@types/unist': 3.0.3
      ccount: 2.0.1
      comma-separated-tokens: 2.0.3
      hast-util-whitespace: 3.0.0
      html-void-elements: 3.0.0
      mdast-util-to-hast: 13.2.0
      property-information: 7.1.0
      space-separated-tokens: 2.0.2
      stringify-entities: 4.0.4
      zwitch: 2.0.4
    dev: false

  /hast-util-to-jsx-runtime@2.3.6:
    resolution: {integrity: sha512-zl6s8LwNyo1P9uw+XJGvZtdFF1GdAkOg8ujOw+4Pyb76874fLps4ueHXDhXWdk6YHQ6OgUtinliG7RsYvCbbBg==}
    dependencies:
      '@types/estree': 1.0.5
      '@types/hast': 3.0.4
      '@types/unist': 3.0.3
      comma-separated-tokens: 2.0.3
      devlop: 1.1.0
      estree-util-is-identifier-name: 3.0.0
      hast-util-whitespace: 3.0.0
      mdast-util-mdx-expression: 2.0.1
      mdast-util-mdx-jsx: 3.2.0
      mdast-util-mdxjs-esm: 2.0.1
      property-information: 7.1.0
      space-separated-tokens: 2.0.2
      style-to-js: 1.1.16
      unist-util-position: 5.0.0
      vfile-message: 4.0.2
    transitivePeerDependencies:
      - supports-color
    dev: false

  /hast-util-to-parse5@8.0.0:
    resolution: {integrity: sha512-3KKrV5ZVI8if87DVSi1vDeByYrkGzg4mEfeu4alwgmmIeARiBLKCZS2uw5Gb6nU9x9Yufyj3iudm6i7nl52PFw==}
    dependencies:
      '@types/hast': 3.0.4
      comma-separated-tokens: 2.0.3
      devlop: 1.1.0
      property-information: 6.5.0
      space-separated-tokens: 2.0.2
      web-namespaces: 2.0.1
      zwitch: 2.0.4
    dev: false

  /hast-util-to-string@3.0.1:
    resolution: {integrity: sha512-XelQVTDWvqcl3axRfI0xSeoVKzyIFPwsAGSLIsKdJKQMXDYJS4WYrBNF/8J7RdhIcFI2BOHgAifggsvsxp/3+A==}
    dependencies:
      '@types/hast': 3.0.4
    dev: false

  /hast-util-to-text@4.0.2:
    resolution: {integrity: sha512-KK6y/BN8lbaq654j7JgBydev7wuNMcID54lkRav1P0CaE1e47P72AWWPiGKXTJU271ooYzcvTAn/Zt0REnvc7A==}
    dependencies:
      '@types/hast': 3.0.4
      '@types/unist': 3.0.3
      hast-util-is-element: 3.0.0
      unist-util-find-after: 5.0.0
    dev: false

  /hast-util-whitespace@3.0.0:
    resolution: {integrity: sha512-88JUN06ipLwsnv+dVn+OIYOvAuvBMy/Qoi6O7mQHxdPXpjy+Cd6xRkWwux7DKO+4sYILtLBRIKgsdpS2gQc7qw==}
    dependencies:
      '@types/hast': 3.0.4
    dev: false

  /hastscript@9.0.1:
    resolution: {integrity: sha512-g7df9rMFX/SPi34tyGCyUBREQoKkapwdY/T04Qn9TDWfHhAYt4/I0gMVirzK5wEzeUqIjEB+LXC/ypb7Aqno5w==}
    dependencies:
      '@types/hast': 3.0.4
      comma-separated-tokens: 2.0.3
      hast-util-parse-selector: 4.0.0
      property-information: 7.1.0
      space-separated-tokens: 2.0.2
    dev: false

  /hoist-non-react-statics@3.3.2:
    resolution: {integrity: sha512-/gGivxi8JPKWNm/W0jSmzcMPpfpPLc3dY/6GxhX2hQ9iGj3aDfklV4ET7NjKpSinLpJ5vafa9iiGIEZg10SfBw==}
    dependencies:
      react-is: 16.13.1
    dev: false

  /html-escaper@2.0.2:
    resolution: {integrity: sha512-H2iMtd0I4Mt5eYiapRdIDjp+XzelXQ0tFE4JS7YFwFevXXMmOp9myNrUvCg0D6ws8iqkRPBfKHgbwig1SmlLfg==}
    dev: true

  /html-escaper@3.0.3:
    resolution: {integrity: sha512-RuMffC89BOWQoY0WKGpIhn5gX3iI54O6nRA0yC124NYVtzjmFWBIiFd8M0x+ZdX0P9R4lADg1mgP8C7PxGOWuQ==}
    dev: false

  /html-void-elements@3.0.0:
    resolution: {integrity: sha512-bEqo66MRXsUGxWHV5IP0PUiAWwoEjba4VCzg0LjFJBpchPaTfyfCKTG6bc5F8ucKec3q5y6qOdGyYTSBEvhCrg==}
    dev: false

  /html-whitespace-sensitive-tag-names@3.0.1:
    resolution: {integrity: sha512-q+310vW8zmymYHALr1da4HyXUQ0zgiIwIicEfotYPWGN0OJVEN/58IJ3A4GBYcEq3LGAZqKb+ugvP0GNB9CEAA==}
    dev: false

  /htmlnano@2.1.0(typescript@5.8.3):
    resolution: {integrity: sha512-jVGRE0Ep9byMBKEu0Vxgl8dhXYOUk0iNQ2pjsG+BcRB0u0oDF5A9p/iBGMg/PGKYUyMD0OAGu8dVT5Lzj8S58g==}
    peerDependencies:
      cssnano: ^6.0.0
      postcss: ^8.3.11
      purgecss: ^5.0.0
      relateurl: ^0.2.7
      srcset: 4.0.0
      svgo: ^3.0.2
      terser: ^5.10.0
      uncss: ^0.17.3
    peerDependenciesMeta:
      cssnano:
        optional: true
      postcss:
        optional: true
      purgecss:
        optional: true
      relateurl:
        optional: true
      srcset:
        optional: true
      svgo:
        optional: true
      terser:
        optional: true
      uncss:
        optional: true
    dependencies:
      cosmiconfig: 8.3.6(typescript@5.8.3)
      posthtml: 0.16.6
      timsort: 0.3.0
    transitivePeerDependencies:
      - typescript
    dev: true

  /htmlparser2@7.2.0:
    resolution: {integrity: sha512-H7MImA4MS6cw7nbyURtLPO1Tms7C5H602LRETv95z1MxO/7CP7rDVROehUYeYBUYEON94NXXDEPmZuq+hX4sog==}
    dependencies:
      domelementtype: 2.3.0
      domhandler: 4.3.1
      domutils: 2.8.0
      entities: 3.0.1
    dev: true

  /htmlparser2@9.1.0:
    resolution: {integrity: sha512-5zfg6mHUoaer/97TxnGpxmbR7zJtPwIYFMZ/H5ucTlPZhKvtum05yiPK3Mgai3a0DyVxv7qYqoweaEd2nrYQzQ==}
    dependencies:
      domelementtype: 2.3.0
      domhandler: 5.0.3
      domutils: 3.2.2
      entities: 4.5.0
    dev: true

  /http-cache-semantics@4.2.0:
    resolution: {integrity: sha512-dTxcvPXqPvXBQpq5dUr6mEMJX4oIEFv6bwom3FDwKRDsuIjjJGANqhBuoAn9c1RQJIdAKav33ED65E2ys+87QQ==}
    dev: false

  /i18next@23.16.8:
    resolution: {integrity: sha512-06r/TitrM88Mg5FdUXAKL96dJMzgqLE5dv3ryBAra4KCwD9mJ4ndOTS95ZuymIGoE+2hzfdaMak2X11/es7ZWg==}
    dependencies:
      '@babel/runtime': 7.27.0
    dev: false

  /ieee754@1.2.1:
    resolution: {integrity: sha512-dcyqhDvX1C46lXZcVqCpK+FtMRQVdIMN6/Df5js2zouUsqG7I6sFxitIC+7KYK29KdXOLHdu9zL4sFnoVQnqaA==}
    dev: true

  /import-fresh@3.3.0:
    resolution: {integrity: sha512-veYYhQa+D1QBKznvhUHxb8faxlrwUnxseDAbAp457E0wLNio2bOSKnjYDhMj+YiAq61xrMGhQk9iXVk5FzgQMw==}
    engines: {node: '>=6'}
    dependencies:
      parent-module: 1.0.1
      resolve-from: 4.0.0

  /import-meta-resolve@4.1.0:
    resolution: {integrity: sha512-I6fiaX09Xivtk+THaMfAwnA3MVA5Big1WHF1Dfx9hFuvNIWpXnorlkzhcQf6ehrqQiiZECRt1poOAkPmer3ruw==}
    dev: false

  /inline-style-parser@0.2.4:
    resolution: {integrity: sha512-0aO8FkhNZlj/ZIbNi7Lxxr12obT7cL1moPfE4tg1LkX7LlLfC6DeX4l2ZEud1ukP9jNQyNnfzQVqwbwmAATY4Q==}
    dev: false

  /iron-webcrypto@1.2.1:
    resolution: {integrity: sha512-feOM6FaSr6rEABp/eDfVseKyTMDt+KGpeB35SkVn9Tyn0CqvVsY3EwI0v5i8nMHyJnzCIQf7nsy3p41TPkJZhg==}
    dev: false

  /is-alphabetical@2.0.1:
    resolution: {integrity: sha512-FWyyY60MeTNyeSRpkM2Iry0G9hpr7/9kD40mD/cGQEuilcZYS4okz8SN2Q6rLCJ8gbCt6fN+rC+6tMGS99LaxQ==}
    dev: false

  /is-alphanumerical@2.0.1:
    resolution: {integrity: sha512-hmbYhX/9MUMF5uh7tOXyK/n0ZvWpad5caBA17GsC6vyuCqaWliRG5K1qS9inmUhEMaOBIW7/whAnSwveW/LtZw==}
    dependencies:
      is-alphabetical: 2.0.1
      is-decimal: 2.0.1
    dev: false

  /is-arrayish@0.2.1:
    resolution: {integrity: sha512-zz06S8t0ozoDXMG+ube26zeCTNXcKIPJZJi8hBrF4idCLms4CG9QtK7qBl1boi5ODzFpjswb5JPmHCbMpjaYzg==}

  /is-arrayish@0.3.2:
    resolution: {integrity: sha512-eVRqCvVlZbuw3GrM63ovNSNAeA1K16kaR/LRY/92w0zxQ5/1YzwblUX652i4Xs9RwAGjW9d9y6X88t8OaAJfWQ==}
    dev: false

  /is-core-module@2.13.1:
    resolution: {integrity: sha512-hHrIjvZsftOsvKSn2TRYl63zvxsgE0K+0mYMoH6gD4omR5IWB2KynivBQczo3+wF1cCkjzvptnI9Q0sPU66ilw==}
    dependencies:
      hasown: 2.0.2
    dev: false

  /is-decimal@2.0.1:
    resolution: {integrity: sha512-AAB9hiomQs5DXWcRB1rqsxGUstbRroFOPPVAomNk/3XHR5JyEZChOyTWe2oayKnsSsr/kcGqF+z6yuH6HHpN0A==}
    dev: false

  /is-docker@3.0.0:
    resolution: {integrity: sha512-eljcgEDlEns/7AXFosB5K/2nCM4P7FQPkGc/DWLy5rmFEWvZayGrik1d9/QIY5nJ4f9YsVvBkA6kJpHn9rISdQ==}
    engines: {node: ^12.20.0 || ^14.13.1 || >=16.0.0}
    hasBin: true
    dev: false

  /is-extglob@2.1.1:
    resolution: {integrity: sha512-SbKbANkN603Vi4jEZv49LeVJMn4yGwsbzZworEoyEiutsN3nJYdbO36zfhGJ6QEDpOZIFkDtnq5JRxmvl3jsoQ==}
    engines: {node: '>=0.10.0'}

  /is-fullwidth-code-point@3.0.0:
    resolution: {integrity: sha512-zymm5+u+sCsSWyD9qNaejV3DFvhCKclKdizYaJUuHA83RLjb7nSuGnddCHGv0hk+KY7BMAlsWeK4Ueg6EV6XQg==}
    engines: {node: '>=8'}

  /is-glob@4.0.3:
    resolution: {integrity: sha512-xelSayHH36ZgE7ZWhli7pW34hNbNl8Ojv5KVmkJD4hBdD3th8Tfk9vYasLM+mXWOZhFkgZfxhLSnrwRr4elSSg==}
    engines: {node: '>=0.10.0'}
    dependencies:
      is-extglob: 2.1.1

  /is-hexadecimal@2.0.1:
    resolution: {integrity: sha512-DgZQp241c8oO6cA1SbTEWiXeoxV42vlcJxgH+B3hi1AiqqKruZR3ZGF8In3fj4+/y/7rHvlOZLZtgJ/4ttYGZg==}
    dev: false

  /is-inside-container@1.0.0:
    resolution: {integrity: sha512-KIYLCCJghfHZxqjYBE7rEy0OBuTd5xCHS7tHVgvCLkx7StIoaxwNW3hCALgEUjFfeRk+MG/Qxmp/vtETEF3tRA==}
    engines: {node: '>=14.16'}
    hasBin: true
    dependencies:
      is-docker: 3.0.0
    dev: false

  /is-json@2.0.1:
    resolution: {integrity: sha512-6BEnpVn1rcf3ngfmViLM6vjUjGErbdrL4rwlv+u1NO1XO8kqT4YGL8+19Q+Z/bas8tY90BTWMk2+fW1g6hQjbA==}
    dev: true

  /is-number@7.0.0:
    resolution: {integrity: sha512-41Cifkg6e8TylSpdtTpeLVMqvSBEVzTttHvERD741+pnZ8ANv0004MRL43QKPDlK9cGvNp6NZWZUBlbGXYxxng==}
    engines: {node: '>=0.12.0'}

  /is-plain-obj@4.1.0:
    resolution: {integrity: sha512-+Pgi+vMuUNkJyExiMBt5IlFoMyKnr5zhJ4Uspz58WOhBF5QoIZkFyNHIbBAtHwzVAgk5RtndVNsDRN61/mmDqg==}
    engines: {node: '>=12'}
    dev: false

  /is-wsl@3.1.0:
    resolution: {integrity: sha512-UcVfVfaK4Sc4m7X3dUSoHoozQGBEFeDC+zVo06t98xe8CzHSZZBekNXH+tu0NalHolcJ/QAGqS46Hef7QXBIMw==}
    engines: {node: '>=16'}
    dependencies:
      is-inside-container: 1.0.0
    dev: false

  /isexe@2.0.0:
    resolution: {integrity: sha512-RHxMLp9lnKHGHRng9QFhRCMbYAcVpn69smSGcq3f36xjgVVWThj4qqLbTLlq7Ssj8B+fIQ1EuCEGI2lKsyQeIw==}
    dev: true

  /istanbul-lib-coverage@3.2.2:
    resolution: {integrity: sha512-O8dpsF+r0WV/8MNRKfnmrtCWhuKjxrq2w+jpzBL5UZKTi2LeVWnWOmWRxFlesJONmc+wLAGvKQZEOanko0LFTg==}
    engines: {node: '>=8'}
    dev: true

  /istanbul-lib-instrument@6.0.3:
    resolution: {integrity: sha512-Vtgk7L/R2JHyyGW07spoFlB8/lpjiOLTjMdms6AFMraYt3BaJauod/NGrfnVG/y4Ix1JEuMRPDPEj2ua+zz1/Q==}
    engines: {node: '>=10'}
    dependencies:
      '@babel/core': 7.26.10
      '@babel/parser': 7.27.0
      '@istanbuljs/schema': 0.1.3
      istanbul-lib-coverage: 3.2.2
      semver: 7.5.4
    transitivePeerDependencies:
      - supports-color
    dev: true

  /istanbul-lib-report@3.0.1:
    resolution: {integrity: sha512-GCfE1mtsHGOELCU8e/Z7YWzpmybrx/+dSTfLrvY8qRmaY6zXTKWn6WQIjaAFw069icm6GVMNkgu0NzI4iPZUNw==}
    engines: {node: '>=10'}
    dependencies:
      istanbul-lib-coverage: 3.2.2
      make-dir: 4.0.0
      supports-color: 7.2.0
    dev: true

  /istanbul-lib-source-maps@5.0.6:
    resolution: {integrity: sha512-yg2d+Em4KizZC5niWhQaIomgf5WlL4vOOjZ5xGCmF8SnPE/mDWWXgvRExdcpCgh9lLRRa1/fSYp2ymmbJ1pI+A==}
    engines: {node: '>=10'}
    dependencies:
      '@jridgewell/trace-mapping': 0.3.25
      debug: 4.4.0
      istanbul-lib-coverage: 3.2.2
    transitivePeerDependencies:
      - supports-color
    dev: true

  /istanbul-reports@3.1.7:
    resolution: {integrity: sha512-BewmUXImeuRk2YY0PVbxgKAysvhRPUQE0h5QRM++nVWyubKGV0l8qQ5op8+B2DOmwSe63Jivj0BjkPQVf8fP5g==}
    engines: {node: '>=8'}
    dependencies:
      html-escaper: 2.0.2
      istanbul-lib-report: 3.0.1
    dev: true

  /jackspeak@3.4.3:
    resolution: {integrity: sha512-OGlZQpz2yfahA/Rd1Y8Cd9SIEsqvXkLVoSw/cgwhnhFMDbsQFeZYoJJ7bIZBS9BcamUW96asq/npPWugM+RQBw==}
    dependencies:
      '@isaacs/cliui': 8.0.2
    optionalDependencies:
      '@pkgjs/parseargs': 0.11.0
    dev: true

  /js-tokens@4.0.0:
    resolution: {integrity: sha512-RdJUflcE3cUzKiMqQgsCu06FPu9UdIJO0beYbPhHN4k6apgJtifcoCtT9bcxOpYBtpD2kCM6Sbzg4CausW/PKQ==}

  /js-yaml@4.1.0:
    resolution: {integrity: sha512-wpxZs9NoxZaJESJGIZTyDEaYpl0FKSA+FB9aJiyemKhMwkxQg63h4T1KJgUGHpTqPDNRcmmYLugrRjJlBtWvRA==}
    hasBin: true
    dependencies:
      argparse: 2.0.1

  /jsesc@3.1.0:
    resolution: {integrity: sha512-/sM3dO2FOzXjKQhJuo0Q173wf2KOo8t4I8vHy6lF9poUp7bKT0/NHE8fPX23PwfhnykfqnC2xRxOnVw5XuGIaA==}
    engines: {node: '>=6'}
    hasBin: true

  /json-parse-even-better-errors@2.3.1:
    resolution: {integrity: sha512-xyFwyhro/JEof6Ghe2iz2NcXoj2sloNsWr/XsERDK/oiPCfaNhl5ONfp+jQdAZRQQ0IJWNzH9zIZF7li91kh2w==}

  /json-schema-traverse@1.0.0:
    resolution: {integrity: sha512-NM8/P9n3XjXhIZn1lLhkFaACTOURQXjWhV4BA/RnOv8xvgqtqpAX9IO4mRQxSx1Rlo4tqzeqb0sOlruaOy3dug==}
    dev: false

  /json5@2.2.3:
    resolution: {integrity: sha512-XmOWe7eyHYH14cLdVPoyg+GOH3rYX++KpzrylJwSW98t3Nk+U8XOl8FWKOgwtzdb8lXGf6zYwDUzeHMWfxasyg==}
    engines: {node: '>=6'}
    hasBin: true

  /jsonc-parser@2.3.1:
    resolution: {integrity: sha512-H8jvkz1O50L3dMZCsLqiuB2tA7muqbSg1AtGEkN0leAqGjsUzDJir3Zwr02BhqdcITPg3ei3mZ+HjMocAknhhg==}
    dev: false

  /jsonc-parser@3.3.1:
    resolution: {integrity: sha512-HUgH65KyejrUFPvHFPbqOY0rsFip3Bo5wb4ngvdi1EpCYWUQDC5V+Y7mZws+DLkr4M//zQJoanu1SP+87Dv1oQ==}
    dev: false

  /kiwi-schema@0.5.0:
    resolution: {integrity: sha512-X+FpfU0yTEtc6aTHS7VwbOpvQwRt70+pXXWRI5fd6CvWhe7pSVC854TVo4Zo0x5/wwcWj+/9KUlXpdcP0dY9AA==}
    hasBin: true
    dev: false

  /kleur@3.0.3:
    resolution: {integrity: sha512-eTIzlVOSUR+JxdDFepEYcBMtZ9Qqdef+rnzWdRZuMbOywu5tO2w2N7rqjoANZ5k9vywhL6Br1VRjUIgTQx4E8w==}
    engines: {node: '>=6'}
    dev: false

  /kleur@4.1.5:
    resolution: {integrity: sha512-o+NO+8WrRiQEE4/7nwRJhN1HWpVmJm511pBHUxPLtp0BUISzlBplORYSmTclCnJvQq2tKu/sgl3xVpkc7ZWuQQ==}
    engines: {node: '>=6'}
    dev: false

  /klona@2.0.6:
    resolution: {integrity: sha512-dhG34DXATL5hSxJbIexCft8FChFXtmskoZYnoPWjXQuebWYCNkVeV3KkGegCK9CP1oswI/vQibS2GY7Em/sJJA==}
    engines: {node: '>= 8'}
    dev: false

  /lightningcss-darwin-arm64@1.24.0:
    resolution: {integrity: sha512-rTNPkEiynOu4CfGdd5ZfVOQe2gd2idfQd4EfX1l2ZUUwd+2SwSdbb7cG4rlwfnZckbzCAygm85xkpekRE5/wFw==}
    engines: {node: '>= 12.0.0'}
    cpu: [arm64]
    os: [darwin]
    requiresBuild: true
    dev: true
    optional: true

  /lightningcss-darwin-x64@1.24.0:
    resolution: {integrity: sha512-4KCeF2RJjzp9xdGY8zIH68CUtptEg8uz8PfkHvsIdrP4t9t5CIgfDBhiB8AmuO75N6SofdmZexDZIKdy9vA7Ww==}
    engines: {node: '>= 12.0.0'}
    cpu: [x64]
    os: [darwin]
    requiresBuild: true
    dev: true
    optional: true

  /lightningcss-freebsd-x64@1.24.0:
    resolution: {integrity: sha512-FJAYlek1wXuVTsncNU0C6YD41q126dXcIUm97KAccMn9C4s/JfLSqGWT2gIzAblavPFkyGG2gIADTWp3uWfN1g==}
    engines: {node: '>= 12.0.0'}
    cpu: [x64]
    os: [freebsd]
    requiresBuild: true
    dev: true
    optional: true

  /lightningcss-linux-arm-gnueabihf@1.24.0:
    resolution: {integrity: sha512-N55K6JqzMx7C0hYUu1YmWqhkHwzEJlkQRMA6phY65noO0I1LOAvP4wBIoFWrzRE+O6zL0RmXJ2xppqyTbk3sYw==}
    engines: {node: '>= 12.0.0'}
    cpu: [arm]
    os: [linux]
    requiresBuild: true
    dev: true
    optional: true

  /lightningcss-linux-arm64-gnu@1.24.0:
    resolution: {integrity: sha512-MqqUB2TpYtFWeBvvf5KExDdClU3YGLW5bHKs50uKKootcvG9KoS7wYwd5UichS+W3mYLc5yXUPGD1DNWbLiYKw==}
    engines: {node: '>= 12.0.0'}
    cpu: [arm64]
    os: [linux]
    requiresBuild: true
    dev: true
    optional: true

  /lightningcss-linux-arm64-musl@1.24.0:
    resolution: {integrity: sha512-5wn4d9tFwa5bS1ao9mLexYVJdh3nn09HNIipsII6ZF7z9ZA5J4dOEhMgKoeCl891axTGTUYd8Kxn+Hn3XUSYRQ==}
    engines: {node: '>= 12.0.0'}
    cpu: [arm64]
    os: [linux]
    requiresBuild: true
    dev: true
    optional: true

  /lightningcss-linux-x64-gnu@1.24.0:
    resolution: {integrity: sha512-3j5MdTh+LSDF3o6uDwRjRUgw4J+IfDCVtdkUrJvKxL79qBLUujXY7CTe5X3IQDDLKEe/3wu49r8JKgxr0MfjbQ==}
    engines: {node: '>= 12.0.0'}
    cpu: [x64]
    os: [linux]
    requiresBuild: true
    dev: true
    optional: true

  /lightningcss-linux-x64-musl@1.24.0:
    resolution: {integrity: sha512-HI+rNnvaLz0o36z6Ki0gyG5igVGrJmzczxA5fznr6eFTj3cHORoR/j2q8ivMzNFR4UKJDkTWUH5LMhacwOHWBA==}
    engines: {node: '>= 12.0.0'}
    cpu: [x64]
    os: [linux]
    requiresBuild: true
    dev: true
    optional: true

  /lightningcss-win32-x64-msvc@1.24.0:
    resolution: {integrity: sha512-oeije/t7OZ5N9vSs6amyW/34wIYoBCpE6HUlsSKcP2SR1CVgx9oKEM00GtQmtqNnYiMIfsSm7+ppMb4NLtD5vg==}
    engines: {node: '>= 12.0.0'}
    cpu: [x64]
    os: [win32]
    requiresBuild: true
    dev: true
    optional: true

  /lightningcss@1.24.0:
    resolution: {integrity: sha512-y36QEEDVx4IM7/yIZNsZJMRREIu26WzTsauIysf5s76YeCmlSbRZS7aC97IGPuoFRnyZ5Wx43OBsQBFB5Ne7ng==}
    engines: {node: '>= 12.0.0'}
    dependencies:
      detect-libc: 1.0.3
    optionalDependencies:
      lightningcss-darwin-arm64: 1.24.0
      lightningcss-darwin-x64: 1.24.0
      lightningcss-freebsd-x64: 1.24.0
      lightningcss-linux-arm-gnueabihf: 1.24.0
      lightningcss-linux-arm64-gnu: 1.24.0
      lightningcss-linux-arm64-musl: 1.24.0
      lightningcss-linux-x64-gnu: 1.24.0
      lightningcss-linux-x64-musl: 1.24.0
      lightningcss-win32-x64-msvc: 1.24.0
    dev: true

  /lines-and-columns@1.2.4:
    resolution: {integrity: sha512-7ylylesZQ/PV29jhEDl3Ufjo6ZX7gCqJr5F7PKrqc93v7fzSymt1BpwEU8nAUXs8qzzvqhbjhK5QZg6Mt/HkBg==}

  /lmdb@2.8.5:
    resolution: {integrity: sha512-9bMdFfc80S+vSldBmG3HOuLVHnxRdNTlpzR6QDnzqCQtCzGUEAGTzBKYMeIM+I/sU4oZfgbcbS7X7F65/z/oxQ==}
    hasBin: true
    requiresBuild: true
    dependencies:
      msgpackr: 1.10.1
      node-addon-api: 6.1.0
      node-gyp-build-optional-packages: 5.1.1
      ordered-binary: 1.5.1
      weak-lru-cache: 1.2.2
    optionalDependencies:
      '@lmdb/lmdb-darwin-arm64': 2.8.5
      '@lmdb/lmdb-darwin-x64': 2.8.5
      '@lmdb/lmdb-linux-arm': 2.8.5
      '@lmdb/lmdb-linux-arm64': 2.8.5
      '@lmdb/lmdb-linux-x64': 2.8.5
      '@lmdb/lmdb-win32-x64': 2.8.5
    dev: true

  /lodash@4.17.21:
    resolution: {integrity: sha512-v2kDEe57lecTulaDIuNTPy3Ry4gLGJ6Z1O3vE1krgXZNrsQ+LFTGHVxVjcXPs17LhbZVGedAJv8XZ1tvj5FvSg==}
    dev: false

  /longest-streak@3.1.0:
    resolution: {integrity: sha512-9Ri+o0JYgehTaVBBDoMqIl8GXtbWg711O3srftcHhZ0dqnETqLaoIK0x17fUw9rFSlK/0NlsKe0Ahhyl5pXE2g==}
    dev: false

  /loose-envify@1.4.0:
    resolution: {integrity: sha512-lyuxPGr/Wfhrlem2CL/UcnUc1zcqKAImBDzukY7Y5F/yQiNdko6+fRLevlw1HgMySw7f611UIY408EtxRSoK3Q==}
    hasBin: true
    dependencies:
      js-tokens: 4.0.0
    dev: false

  /loupe@3.1.3:
    resolution: {integrity: sha512-kkIp7XSkP78ZxJEsSxW3712C6teJVoeHHwgo9zJ380de7IYyJ2ISlxojcH2pC5OFLewESmnRi/+XCDIEEVyoug==}
    dev: true

  /lru-cache@10.4.3:
    resolution: {integrity: sha512-JNAzZcXrCt42VGLuYz0zfAzDfAvJWW6AfYlDBQyDV5DClI2m5sAmK+OIO7s59XfsRsWHp02jAJrRadPRGTt6SQ==}

  /lru-cache@5.1.1:
    resolution: {integrity: sha512-KpNARQA3Iwv+jTA0utUVVbrh+Jlrr1Fv0e56GGzAFOXN7dk/FviaDW8LHmK52DlcH4WP2n6gI8vN1aesBFgo9w==}
    dependencies:
      yallist: 3.1.1

<<<<<<< HEAD
  /lru-cache@6.0.0:
    resolution: {integrity: sha512-Jo6dJ04CmSjuznwJSS3pUeWmd/H0ffTlkXXgwZi+eq1UCmqQwCh+eLsYOYCwY991i2Fah4h1BEMCx4qThGbsiA==}
    engines: {node: '>=10'}
    dependencies:
      yallist: 4.0.0
    dev: true

  /magic-string@0.30.17:
    resolution: {integrity: sha512-sNPKHvyjVf7gyjwS4xGTaW/mCnF8wnjtifKBEhxfZ7E/S8tQ0rssrwGNn6q8JH/ohItJfSQp9mBtQYuTlH5QnA==}
=======
  magic-string@0.30.17:
>>>>>>> b0d58180
    dependencies:
      '@jridgewell/sourcemap-codec': 1.5.0

  /magicast@0.3.5:
    resolution: {integrity: sha512-L0WhttDl+2BOsybvEOLK7fW3UA0OQ0IQ2d6Zl2x/a6vVRs3bAY0ECOSHHeL5jD+SbOpOCUEi0y1DgHEn9Qn1AQ==}
    dependencies:
      '@babel/parser': 7.27.0
      '@babel/types': 7.27.0
      source-map-js: 1.2.0

  /make-dir@4.0.0:
    resolution: {integrity: sha512-hXdUTZYIVOt1Ex//jAQi+wTZZpUpwBj/0QsOzqegb3rGMMeJiSEu5xLHnYfBrRV4RH2+OCSOO95Is/7x1WJ4bw==}
    engines: {node: '>=10'}
    dependencies:
      semver: 7.5.4
    dev: true

  /markdown-extensions@2.0.0:
    resolution: {integrity: sha512-o5vL7aDWatOTX8LzaS1WMoaoxIiLRQJuIKKe2wAw6IeULDHaqbiqiggmx+pKvZDb1Sj+pE46Sn1T7lCqfFtg1Q==}
    engines: {node: '>=16'}
    dev: false

  /markdown-table@3.0.4:
    resolution: {integrity: sha512-wiYz4+JrLyb/DqW2hkFJxP7Vd7JuTDm77fvbM8VfEQdmSMqcImWeeRbHwZjBjIFki/VaMK2BhFi7oUUZeM5bqw==}
    dev: false

  /mdast-util-definitions@6.0.0:
    resolution: {integrity: sha512-scTllyX6pnYNZH/AIp/0ePz6s4cZtARxImwoPJ7kS42n+MnVsI4XbnG6d4ibehRIldYMWM2LD7ImQblVhUejVQ==}
    dependencies:
      '@types/mdast': 4.0.4
      '@types/unist': 3.0.3
      unist-util-visit: 5.0.0
    dev: false

  /mdast-util-directive@3.1.0:
    resolution: {integrity: sha512-I3fNFt+DHmpWCYAT7quoM6lHf9wuqtI+oCOfvILnoicNIqjh5E3dEJWiXuYME2gNe8vl1iMQwyUHa7bgFmak6Q==}
    dependencies:
      '@types/mdast': 4.0.4
      '@types/unist': 3.0.3
      ccount: 2.0.1
      devlop: 1.1.0
      mdast-util-from-markdown: 2.0.2
      mdast-util-to-markdown: 2.1.2
      parse-entities: 4.0.2
      stringify-entities: 4.0.4
      unist-util-visit-parents: 6.0.1
    transitivePeerDependencies:
      - supports-color
    dev: false

  /mdast-util-find-and-replace@3.0.2:
    resolution: {integrity: sha512-Tmd1Vg/m3Xz43afeNxDIhWRtFZgM2VLyaf4vSTYwudTyeuTneoL3qtWMA5jeLyz/O1vDJmmV4QuScFCA2tBPwg==}
    dependencies:
      '@types/mdast': 4.0.4
      escape-string-regexp: 5.0.0
      unist-util-is: 6.0.0
      unist-util-visit-parents: 6.0.1
    dev: false

  /mdast-util-from-markdown@2.0.2:
    resolution: {integrity: sha512-uZhTV/8NBuw0WHkPTrCqDOl0zVe1BIng5ZtHoDk49ME1qqcjYmmLmOf0gELgcRMxN4w2iuIeVso5/6QymSrgmA==}
    dependencies:
      '@types/mdast': 4.0.4
      '@types/unist': 3.0.3
      decode-named-character-reference: 1.1.0
      devlop: 1.1.0
      mdast-util-to-string: 4.0.0
      micromark: 4.0.2
      micromark-util-decode-numeric-character-reference: 2.0.2
      micromark-util-decode-string: 2.0.1
      micromark-util-normalize-identifier: 2.0.1
      micromark-util-symbol: 2.0.1
      micromark-util-types: 2.0.2
      unist-util-stringify-position: 4.0.0
    transitivePeerDependencies:
      - supports-color
    dev: false

  /mdast-util-gfm-autolink-literal@2.0.1:
    resolution: {integrity: sha512-5HVP2MKaP6L+G6YaxPNjuL0BPrq9orG3TsrZ9YXbA3vDw/ACI4MEsnoDpn6ZNm7GnZgtAcONJyPhOP8tNJQavQ==}
    dependencies:
      '@types/mdast': 4.0.4
      ccount: 2.0.1
      devlop: 1.1.0
      mdast-util-find-and-replace: 3.0.2
      micromark-util-character: 2.1.1
    dev: false

  /mdast-util-gfm-footnote@2.1.0:
    resolution: {integrity: sha512-sqpDWlsHn7Ac9GNZQMeUzPQSMzR6Wv0WKRNvQRg0KqHh02fpTz69Qc1QSseNX29bhz1ROIyNyxExfawVKTm1GQ==}
    dependencies:
      '@types/mdast': 4.0.4
      devlop: 1.1.0
      mdast-util-from-markdown: 2.0.2
      mdast-util-to-markdown: 2.1.2
      micromark-util-normalize-identifier: 2.0.1
    transitivePeerDependencies:
      - supports-color
    dev: false

  /mdast-util-gfm-strikethrough@2.0.0:
    resolution: {integrity: sha512-mKKb915TF+OC5ptj5bJ7WFRPdYtuHv0yTRxK2tJvi+BDqbkiG7h7u/9SI89nRAYcmap2xHQL9D+QG/6wSrTtXg==}
    dependencies:
      '@types/mdast': 4.0.4
      mdast-util-from-markdown: 2.0.2
      mdast-util-to-markdown: 2.1.2
    transitivePeerDependencies:
      - supports-color
    dev: false

  /mdast-util-gfm-table@2.0.0:
    resolution: {integrity: sha512-78UEvebzz/rJIxLvE7ZtDd/vIQ0RHv+3Mh5DR96p7cS7HsBhYIICDBCu8csTNWNO6tBWfqXPWekRuj2FNOGOZg==}
    dependencies:
      '@types/mdast': 4.0.4
      devlop: 1.1.0
      markdown-table: 3.0.4
      mdast-util-from-markdown: 2.0.2
      mdast-util-to-markdown: 2.1.2
    transitivePeerDependencies:
      - supports-color
    dev: false

  /mdast-util-gfm-task-list-item@2.0.0:
    resolution: {integrity: sha512-IrtvNvjxC1o06taBAVJznEnkiHxLFTzgonUdy8hzFVeDun0uTjxxrRGVaNFqkU1wJR3RBPEfsxmU6jDWPofrTQ==}
    dependencies:
      '@types/mdast': 4.0.4
      devlop: 1.1.0
      mdast-util-from-markdown: 2.0.2
      mdast-util-to-markdown: 2.1.2
    transitivePeerDependencies:
      - supports-color
    dev: false

  /mdast-util-gfm@3.1.0:
    resolution: {integrity: sha512-0ulfdQOM3ysHhCJ1p06l0b0VKlhU0wuQs3thxZQagjcjPrlFRqY215uZGHHJan9GEAXd9MbfPjFJz+qMkVR6zQ==}
    dependencies:
      mdast-util-from-markdown: 2.0.2
      mdast-util-gfm-autolink-literal: 2.0.1
      mdast-util-gfm-footnote: 2.1.0
      mdast-util-gfm-strikethrough: 2.0.0
      mdast-util-gfm-table: 2.0.0
      mdast-util-gfm-task-list-item: 2.0.0
      mdast-util-to-markdown: 2.1.2
    transitivePeerDependencies:
      - supports-color
    dev: false

  /mdast-util-mdx-expression@2.0.1:
    resolution: {integrity: sha512-J6f+9hUp+ldTZqKRSg7Vw5V6MqjATc+3E4gf3CFNcuZNWD8XdyI6zQ8GqH7f8169MM6P7hMBRDVGnn7oHB9kXQ==}
    dependencies:
      '@types/estree-jsx': 1.0.5
      '@types/hast': 3.0.4
      '@types/mdast': 4.0.4
      devlop: 1.1.0
      mdast-util-from-markdown: 2.0.2
      mdast-util-to-markdown: 2.1.2
    transitivePeerDependencies:
      - supports-color
    dev: false

  /mdast-util-mdx-jsx@3.2.0:
    resolution: {integrity: sha512-lj/z8v0r6ZtsN/cGNNtemmmfoLAFZnjMbNyLzBafjzikOM+glrjNHPlf6lQDOTccj9n5b0PPihEBbhneMyGs1Q==}
    dependencies:
      '@types/estree-jsx': 1.0.5
      '@types/hast': 3.0.4
      '@types/mdast': 4.0.4
      '@types/unist': 3.0.3
      ccount: 2.0.1
      devlop: 1.1.0
      mdast-util-from-markdown: 2.0.2
      mdast-util-to-markdown: 2.1.2
      parse-entities: 4.0.2
      stringify-entities: 4.0.4
      unist-util-stringify-position: 4.0.0
      vfile-message: 4.0.2
    transitivePeerDependencies:
      - supports-color
    dev: false

  /mdast-util-mdx@3.0.0:
    resolution: {integrity: sha512-JfbYLAW7XnYTTbUsmpu0kdBUVe+yKVJZBItEjwyYJiDJuZ9w4eeaqks4HQO+R7objWgS2ymV60GYpI14Ug554w==}
    dependencies:
      mdast-util-from-markdown: 2.0.2
      mdast-util-mdx-expression: 2.0.1
      mdast-util-mdx-jsx: 3.2.0
      mdast-util-mdxjs-esm: 2.0.1
      mdast-util-to-markdown: 2.1.2
    transitivePeerDependencies:
      - supports-color
    dev: false

  /mdast-util-mdxjs-esm@2.0.1:
    resolution: {integrity: sha512-EcmOpxsZ96CvlP03NghtH1EsLtr0n9Tm4lPUJUBccV9RwUOneqSycg19n5HGzCf+10LozMRSObtVr3ee1WoHtg==}
    dependencies:
      '@types/estree-jsx': 1.0.5
      '@types/hast': 3.0.4
      '@types/mdast': 4.0.4
      devlop: 1.1.0
      mdast-util-from-markdown: 2.0.2
      mdast-util-to-markdown: 2.1.2
    transitivePeerDependencies:
      - supports-color
    dev: false

  /mdast-util-phrasing@4.1.0:
    resolution: {integrity: sha512-TqICwyvJJpBwvGAMZjj4J2n0X8QWp21b9l0o7eXyVJ25YNWYbJDVIyD1bZXE6WtV6RmKJVYmQAKWa0zWOABz2w==}
    dependencies:
      '@types/mdast': 4.0.4
      unist-util-is: 6.0.0
    dev: false

  /mdast-util-to-hast@13.2.0:
    resolution: {integrity: sha512-QGYKEuUsYT9ykKBCMOEDLsU5JRObWQusAolFMeko/tYPufNkRffBAQjIE+99jbA87xv6FgmjLtwjh9wBWajwAA==}
    dependencies:
      '@types/hast': 3.0.4
      '@types/mdast': 4.0.4
      '@ungap/structured-clone': 1.3.0
      devlop: 1.1.0
      micromark-util-sanitize-uri: 2.0.1
      trim-lines: 3.0.1
      unist-util-position: 5.0.0
      unist-util-visit: 5.0.0
      vfile: 6.0.3
    dev: false

  /mdast-util-to-markdown@2.1.2:
    resolution: {integrity: sha512-xj68wMTvGXVOKonmog6LwyJKrYXZPvlwabaryTjLh9LuvovB/KAH+kvi8Gjj+7rJjsFi23nkUxRQv1KqSroMqA==}
    dependencies:
      '@types/mdast': 4.0.4
      '@types/unist': 3.0.3
      longest-streak: 3.1.0
      mdast-util-phrasing: 4.1.0
      mdast-util-to-string: 4.0.0
      micromark-util-classify-character: 2.0.1
      micromark-util-decode-string: 2.0.1
      unist-util-visit: 5.0.0
      zwitch: 2.0.4
    dev: false

  /mdast-util-to-string@4.0.0:
    resolution: {integrity: sha512-0H44vDimn51F0YwvxSJSm0eCDOJTRlmN0R1yBh4HLj9wiV1Dn0QoXGbvFAWj2hSItVTlCmBF1hqKlIyUBVFLPg==}
    dependencies:
      '@types/mdast': 4.0.4
    dev: false

  /mdn-data@2.12.2:
    resolution: {integrity: sha512-IEn+pegP1aManZuckezWCO+XZQDplx1366JoVhTpMpBB1sPey/SbveZQUosKiKiGYjg1wH4pMlNgXbCiYgihQA==}
    dev: false

  /merge2@1.4.1:
    resolution: {integrity: sha512-8q7VEgMJW4J8tcfVPy8g09NcQwZdbwFEqhe/WZkoIzjn/3TGDwtOCYtXGxA3O8tPzpczCCDgv+P2P5y00ZJOOg==}
    engines: {node: '>= 8'}
    dev: false

  /micromark-core-commonmark@2.0.3:
    resolution: {integrity: sha512-RDBrHEMSxVFLg6xvnXmb1Ayr2WzLAWjeSATAoxwKYJV94TeNavgoIdA0a9ytzDSVzBy2YKFK+emCPOEibLeCrg==}
    dependencies:
      decode-named-character-reference: 1.1.0
      devlop: 1.1.0
      micromark-factory-destination: 2.0.1
      micromark-factory-label: 2.0.1
      micromark-factory-space: 2.0.1
      micromark-factory-title: 2.0.1
      micromark-factory-whitespace: 2.0.1
      micromark-util-character: 2.1.1
      micromark-util-chunked: 2.0.1
      micromark-util-classify-character: 2.0.1
      micromark-util-html-tag-name: 2.0.1
      micromark-util-normalize-identifier: 2.0.1
      micromark-util-resolve-all: 2.0.1
      micromark-util-subtokenize: 2.1.0
      micromark-util-symbol: 2.0.1
      micromark-util-types: 2.0.2
    dev: false

  /micromark-extension-directive@3.0.2:
    resolution: {integrity: sha512-wjcXHgk+PPdmvR58Le9d7zQYWy+vKEU9Se44p2CrCDPiLr2FMyiT4Fyb5UFKFC66wGB3kPlgD7q3TnoqPS7SZA==}
    dependencies:
      devlop: 1.1.0
      micromark-factory-space: 2.0.1
      micromark-factory-whitespace: 2.0.1
      micromark-util-character: 2.1.1
      micromark-util-symbol: 2.0.1
      micromark-util-types: 2.0.2
      parse-entities: 4.0.2
    dev: false

  /micromark-extension-gfm-autolink-literal@2.1.0:
    resolution: {integrity: sha512-oOg7knzhicgQ3t4QCjCWgTmfNhvQbDDnJeVu9v81r7NltNCVmhPy1fJRX27pISafdjL+SVc4d3l48Gb6pbRypw==}
    dependencies:
      micromark-util-character: 2.1.1
      micromark-util-sanitize-uri: 2.0.1
      micromark-util-symbol: 2.0.1
      micromark-util-types: 2.0.2
    dev: false

  /micromark-extension-gfm-footnote@2.1.0:
    resolution: {integrity: sha512-/yPhxI1ntnDNsiHtzLKYnE3vf9JZ6cAisqVDauhp4CEHxlb4uoOTxOCJ+9s51bIB8U1N1FJ1RXOKTIlD5B/gqw==}
    dependencies:
      devlop: 1.1.0
      micromark-core-commonmark: 2.0.3
      micromark-factory-space: 2.0.1
      micromark-util-character: 2.1.1
      micromark-util-normalize-identifier: 2.0.1
      micromark-util-sanitize-uri: 2.0.1
      micromark-util-symbol: 2.0.1
      micromark-util-types: 2.0.2
    dev: false

  /micromark-extension-gfm-strikethrough@2.1.0:
    resolution: {integrity: sha512-ADVjpOOkjz1hhkZLlBiYA9cR2Anf8F4HqZUO6e5eDcPQd0Txw5fxLzzxnEkSkfnD0wziSGiv7sYhk/ktvbf1uw==}
    dependencies:
      devlop: 1.1.0
      micromark-util-chunked: 2.0.1
      micromark-util-classify-character: 2.0.1
      micromark-util-resolve-all: 2.0.1
      micromark-util-symbol: 2.0.1
      micromark-util-types: 2.0.2
    dev: false

  /micromark-extension-gfm-table@2.1.1:
    resolution: {integrity: sha512-t2OU/dXXioARrC6yWfJ4hqB7rct14e8f7m0cbI5hUmDyyIlwv5vEtooptH8INkbLzOatzKuVbQmAYcbWoyz6Dg==}
    dependencies:
      devlop: 1.1.0
      micromark-factory-space: 2.0.1
      micromark-util-character: 2.1.1
      micromark-util-symbol: 2.0.1
      micromark-util-types: 2.0.2
    dev: false

  /micromark-extension-gfm-tagfilter@2.0.0:
    resolution: {integrity: sha512-xHlTOmuCSotIA8TW1mDIM6X2O1SiX5P9IuDtqGonFhEK0qgRI4yeC6vMxEV2dgyr2TiD+2PQ10o+cOhdVAcwfg==}
    dependencies:
      micromark-util-types: 2.0.2
    dev: false

  /micromark-extension-gfm-task-list-item@2.1.0:
    resolution: {integrity: sha512-qIBZhqxqI6fjLDYFTBIa4eivDMnP+OZqsNwmQ3xNLE4Cxwc+zfQEfbs6tzAo2Hjq+bh6q5F+Z8/cksrLFYWQQw==}
    dependencies:
      devlop: 1.1.0
      micromark-factory-space: 2.0.1
      micromark-util-character: 2.1.1
      micromark-util-symbol: 2.0.1
      micromark-util-types: 2.0.2
    dev: false

  /micromark-extension-gfm@3.0.0:
    resolution: {integrity: sha512-vsKArQsicm7t0z2GugkCKtZehqUm31oeGBV/KVSorWSy8ZlNAv7ytjFhvaryUiCUJYqs+NoE6AFhpQvBTM6Q4w==}
    dependencies:
      micromark-extension-gfm-autolink-literal: 2.1.0
      micromark-extension-gfm-footnote: 2.1.0
      micromark-extension-gfm-strikethrough: 2.1.0
      micromark-extension-gfm-table: 2.1.1
      micromark-extension-gfm-tagfilter: 2.0.0
      micromark-extension-gfm-task-list-item: 2.1.0
      micromark-util-combine-extensions: 2.0.1
      micromark-util-types: 2.0.2
    dev: false

  /micromark-extension-mdx-expression@3.0.1:
    resolution: {integrity: sha512-dD/ADLJ1AeMvSAKBwO22zG22N4ybhe7kFIZ3LsDI0GlsNr2A3KYxb0LdC1u5rj4Nw+CHKY0RVdnHX8vj8ejm4Q==}
    dependencies:
      '@types/estree': 1.0.5
      devlop: 1.1.0
      micromark-factory-mdx-expression: 2.0.3
      micromark-factory-space: 2.0.1
      micromark-util-character: 2.1.1
      micromark-util-events-to-acorn: 2.0.3
      micromark-util-symbol: 2.0.1
      micromark-util-types: 2.0.2
    dev: false

  /micromark-extension-mdx-jsx@3.0.2:
    resolution: {integrity: sha512-e5+q1DjMh62LZAJOnDraSSbDMvGJ8x3cbjygy2qFEi7HCeUT4BDKCvMozPozcD6WmOt6sVvYDNBKhFSz3kjOVQ==}
    dependencies:
      '@types/estree': 1.0.5
      devlop: 1.1.0
      estree-util-is-identifier-name: 3.0.0
      micromark-factory-mdx-expression: 2.0.3
      micromark-factory-space: 2.0.1
      micromark-util-character: 2.1.1
      micromark-util-events-to-acorn: 2.0.3
      micromark-util-symbol: 2.0.1
      micromark-util-types: 2.0.2
      vfile-message: 4.0.2
    dev: false

  /micromark-extension-mdx-md@2.0.0:
    resolution: {integrity: sha512-EpAiszsB3blw4Rpba7xTOUptcFeBFi+6PY8VnJ2hhimH+vCQDirWgsMpz7w1XcZE7LVrSAUGb9VJpG9ghlYvYQ==}
    dependencies:
      micromark-util-types: 2.0.2
    dev: false

  /micromark-extension-mdxjs-esm@3.0.0:
    resolution: {integrity: sha512-DJFl4ZqkErRpq/dAPyeWp15tGrcrrJho1hKK5uBS70BCtfrIFg81sqcTVu3Ta+KD1Tk5vAtBNElWxtAa+m8K9A==}
    dependencies:
      '@types/estree': 1.0.5
      devlop: 1.1.0
      micromark-core-commonmark: 2.0.3
      micromark-util-character: 2.1.1
      micromark-util-events-to-acorn: 2.0.3
      micromark-util-symbol: 2.0.1
      micromark-util-types: 2.0.2
      unist-util-position-from-estree: 2.0.0
      vfile-message: 4.0.2
    dev: false

  /micromark-extension-mdxjs@3.0.0:
    resolution: {integrity: sha512-A873fJfhnJ2siZyUrJ31l34Uqwy4xIFmvPY1oj+Ean5PHcPBYzEsvqvWGaWcfEIr11O5Dlw3p2y0tZWpKHDejQ==}
    dependencies:
      acorn: 8.14.1
      acorn-jsx: 5.3.2(acorn@8.14.1)
      micromark-extension-mdx-expression: 3.0.1
      micromark-extension-mdx-jsx: 3.0.2
      micromark-extension-mdx-md: 2.0.0
      micromark-extension-mdxjs-esm: 3.0.0
      micromark-util-combine-extensions: 2.0.1
      micromark-util-types: 2.0.2
    dev: false

  /micromark-factory-destination@2.0.1:
    resolution: {integrity: sha512-Xe6rDdJlkmbFRExpTOmRj9N3MaWmbAgdpSrBQvCFqhezUn4AHqJHbaEnfbVYYiexVSs//tqOdY/DxhjdCiJnIA==}
    dependencies:
      micromark-util-character: 2.1.1
      micromark-util-symbol: 2.0.1
      micromark-util-types: 2.0.2
    dev: false

  /micromark-factory-label@2.0.1:
    resolution: {integrity: sha512-VFMekyQExqIW7xIChcXn4ok29YE3rnuyveW3wZQWWqF4Nv9Wk5rgJ99KzPvHjkmPXF93FXIbBp6YdW3t71/7Vg==}
    dependencies:
      devlop: 1.1.0
      micromark-util-character: 2.1.1
      micromark-util-symbol: 2.0.1
      micromark-util-types: 2.0.2
    dev: false

  /micromark-factory-mdx-expression@2.0.3:
    resolution: {integrity: sha512-kQnEtA3vzucU2BkrIa8/VaSAsP+EJ3CKOvhMuJgOEGg9KDC6OAY6nSnNDVRiVNRqj7Y4SlSzcStaH/5jge8JdQ==}
    dependencies:
      '@types/estree': 1.0.5
      devlop: 1.1.0
      micromark-factory-space: 2.0.1
      micromark-util-character: 2.1.1
      micromark-util-events-to-acorn: 2.0.3
      micromark-util-symbol: 2.0.1
      micromark-util-types: 2.0.2
      unist-util-position-from-estree: 2.0.0
      vfile-message: 4.0.2
    dev: false

  /micromark-factory-space@2.0.1:
    resolution: {integrity: sha512-zRkxjtBxxLd2Sc0d+fbnEunsTj46SWXgXciZmHq0kDYGnck/ZSGj9/wULTV95uoeYiK5hRXP2mJ98Uo4cq/LQg==}
    dependencies:
      micromark-util-character: 2.1.1
      micromark-util-types: 2.0.2
    dev: false

  /micromark-factory-title@2.0.1:
    resolution: {integrity: sha512-5bZ+3CjhAd9eChYTHsjy6TGxpOFSKgKKJPJxr293jTbfry2KDoWkhBb6TcPVB4NmzaPhMs1Frm9AZH7OD4Cjzw==}
    dependencies:
      micromark-factory-space: 2.0.1
      micromark-util-character: 2.1.1
      micromark-util-symbol: 2.0.1
      micromark-util-types: 2.0.2
    dev: false

  /micromark-factory-whitespace@2.0.1:
    resolution: {integrity: sha512-Ob0nuZ3PKt/n0hORHyvoD9uZhr+Za8sFoP+OnMcnWK5lngSzALgQYKMr9RJVOWLqQYuyn6ulqGWSXdwf6F80lQ==}
    dependencies:
      micromark-factory-space: 2.0.1
      micromark-util-character: 2.1.1
      micromark-util-symbol: 2.0.1
      micromark-util-types: 2.0.2
    dev: false

  /micromark-util-character@2.1.1:
    resolution: {integrity: sha512-wv8tdUTJ3thSFFFJKtpYKOYiGP2+v96Hvk4Tu8KpCAsTMs6yi+nVmGh1syvSCsaxz45J6Jbw+9DD6g97+NV67Q==}
    dependencies:
      micromark-util-symbol: 2.0.1
      micromark-util-types: 2.0.2
    dev: false

  /micromark-util-chunked@2.0.1:
    resolution: {integrity: sha512-QUNFEOPELfmvv+4xiNg2sRYeS/P84pTW0TCgP5zc9FpXetHY0ab7SxKyAQCNCc1eK0459uoLI1y5oO5Vc1dbhA==}
    dependencies:
      micromark-util-symbol: 2.0.1
    dev: false

  /micromark-util-classify-character@2.0.1:
    resolution: {integrity: sha512-K0kHzM6afW/MbeWYWLjoHQv1sgg2Q9EccHEDzSkxiP/EaagNzCm7T/WMKZ3rjMbvIpvBiZgwR3dKMygtA4mG1Q==}
    dependencies:
      micromark-util-character: 2.1.1
      micromark-util-symbol: 2.0.1
      micromark-util-types: 2.0.2
    dev: false

  /micromark-util-combine-extensions@2.0.1:
    resolution: {integrity: sha512-OnAnH8Ujmy59JcyZw8JSbK9cGpdVY44NKgSM7E9Eh7DiLS2E9RNQf0dONaGDzEG9yjEl5hcqeIsj4hfRkLH/Bg==}
    dependencies:
      micromark-util-chunked: 2.0.1
      micromark-util-types: 2.0.2
    dev: false

  /micromark-util-decode-numeric-character-reference@2.0.2:
    resolution: {integrity: sha512-ccUbYk6CwVdkmCQMyr64dXz42EfHGkPQlBj5p7YVGzq8I7CtjXZJrubAYezf7Rp+bjPseiROqe7G6foFd+lEuw==}
    dependencies:
      micromark-util-symbol: 2.0.1
    dev: false

  /micromark-util-decode-string@2.0.1:
    resolution: {integrity: sha512-nDV/77Fj6eH1ynwscYTOsbK7rR//Uj0bZXBwJZRfaLEJ1iGBR6kIfNmlNqaqJf649EP0F3NWNdeJi03elllNUQ==}
    dependencies:
      decode-named-character-reference: 1.1.0
      micromark-util-character: 2.1.1
      micromark-util-decode-numeric-character-reference: 2.0.2
      micromark-util-symbol: 2.0.1
    dev: false

  /micromark-util-encode@2.0.1:
    resolution: {integrity: sha512-c3cVx2y4KqUnwopcO9b/SCdo2O67LwJJ/UyqGfbigahfegL9myoEFoDYZgkT7f36T0bLrM9hZTAaAyH+PCAXjw==}
    dev: false

  /micromark-util-events-to-acorn@2.0.3:
    resolution: {integrity: sha512-jmsiEIiZ1n7X1Rr5k8wVExBQCg5jy4UXVADItHmNk1zkwEVhBuIUKRu3fqv+hs4nxLISi2DQGlqIOGiFxgbfHg==}
    dependencies:
      '@types/estree': 1.0.5
      '@types/unist': 3.0.3
      devlop: 1.1.0
      estree-util-visit: 2.0.0
      micromark-util-symbol: 2.0.1
      micromark-util-types: 2.0.2
      vfile-message: 4.0.2
    dev: false

  /micromark-util-html-tag-name@2.0.1:
    resolution: {integrity: sha512-2cNEiYDhCWKI+Gs9T0Tiysk136SnR13hhO8yW6BGNyhOC4qYFnwF1nKfD3HFAIXA5c45RrIG1ub11GiXeYd1xA==}
    dev: false

  /micromark-util-normalize-identifier@2.0.1:
    resolution: {integrity: sha512-sxPqmo70LyARJs0w2UclACPUUEqltCkJ6PhKdMIDuJ3gSf/Q+/GIe3WKl0Ijb/GyH9lOpUkRAO2wp0GVkLvS9Q==}
    dependencies:
      micromark-util-symbol: 2.0.1
    dev: false

  /micromark-util-resolve-all@2.0.1:
    resolution: {integrity: sha512-VdQyxFWFT2/FGJgwQnJYbe1jjQoNTS4RjglmSjTUlpUMa95Htx9NHeYW4rGDJzbjvCsl9eLjMQwGeElsqmzcHg==}
    dependencies:
      micromark-util-types: 2.0.2
    dev: false

  /micromark-util-sanitize-uri@2.0.1:
    resolution: {integrity: sha512-9N9IomZ/YuGGZZmQec1MbgxtlgougxTodVwDzzEouPKo3qFWvymFHWcnDi2vzV1ff6kas9ucW+o3yzJK9YB1AQ==}
    dependencies:
      micromark-util-character: 2.1.1
      micromark-util-encode: 2.0.1
      micromark-util-symbol: 2.0.1
    dev: false

  /micromark-util-subtokenize@2.1.0:
    resolution: {integrity: sha512-XQLu552iSctvnEcgXw6+Sx75GflAPNED1qx7eBJ+wydBb2KCbRZe+NwvIEEMM83uml1+2WSXpBAcp9IUCgCYWA==}
    dependencies:
      devlop: 1.1.0
      micromark-util-chunked: 2.0.1
      micromark-util-symbol: 2.0.1
      micromark-util-types: 2.0.2
    dev: false

  /micromark-util-symbol@2.0.1:
    resolution: {integrity: sha512-vs5t8Apaud9N28kgCrRUdEed4UJ+wWNvicHLPxCa9ENlYuAY31M0ETy5y1vA33YoNPDFTghEbnh6efaE8h4x0Q==}
    dev: false

  /micromark-util-types@2.0.2:
    resolution: {integrity: sha512-Yw0ECSpJoViF1qTU4DC6NwtC4aWGt1EkzaQB8KPPyCRR8z9TWeV0HbEFGTO+ZY1wB22zmxnJqhPyTpOVCpeHTA==}
    dev: false

  /micromark@4.0.2:
    resolution: {integrity: sha512-zpe98Q6kvavpCr1NPVSCMebCKfD7CA2NqZ+rykeNhONIJBpc1tFKt9hucLGwha3jNTNI8lHpctWJWoimVF4PfA==}
    dependencies:
      '@types/debug': 4.1.12
      debug: 4.4.0
      decode-named-character-reference: 1.1.0
      devlop: 1.1.0
      micromark-core-commonmark: 2.0.3
      micromark-factory-space: 2.0.1
      micromark-util-character: 2.1.1
      micromark-util-chunked: 2.0.1
      micromark-util-combine-extensions: 2.0.1
      micromark-util-decode-numeric-character-reference: 2.0.2
      micromark-util-encode: 2.0.1
      micromark-util-normalize-identifier: 2.0.1
      micromark-util-resolve-all: 2.0.1
      micromark-util-sanitize-uri: 2.0.1
      micromark-util-subtokenize: 2.1.0
      micromark-util-symbol: 2.0.1
      micromark-util-types: 2.0.2
    transitivePeerDependencies:
      - supports-color
    dev: false

  /micromatch@4.0.5:
    resolution: {integrity: sha512-DMy+ERcEW2q8Z2Po+WNXuw3c5YaUSFjAO5GsJqfEl7UjvtIuFKO6ZrKvcItdy98dwFI2N1tg3zNIdKaQT+aNdA==}
    engines: {node: '>=8.6'}
    dependencies:
      braces: 3.0.2
      picomatch: 2.3.1
    dev: true

  /micromatch@4.0.8:
    resolution: {integrity: sha512-PXwfBhYu0hBCPw8Dn0E+WDYb7af3dSLVWKi3HGv84IdF4TyFoC0ysxFd0Goxw7nSv4T/PzEJQxsYsEiFCKo2BA==}
    engines: {node: '>=8.6'}
    dependencies:
      braces: 3.0.3
      picomatch: 2.3.1
    dev: false

  /minimatch@9.0.5:
    resolution: {integrity: sha512-G6T0ZX48xgozx7587koeX9Ys2NYy6Gmv//P89sEte9V9whIapMNF4idKxnW2QtCcLiTWlb/wfCabAtAFWhhBow==}
    engines: {node: '>=16 || 14 >=14.17'}
    dependencies:
      brace-expansion: 2.0.1
    dev: true

  /minipass@7.1.2:
    resolution: {integrity: sha512-qOOzS1cBTWYF4BH8fVePDBOO9iptMnGUEZwNc/cMWnTV2nVLZ7VoNWEPHkYczZA0pdoA7dl6e7FL659nX9S2aw==}
    engines: {node: '>=16 || 14 >=14.17'}
    dev: true

  /mrmime@2.0.1:
    resolution: {integrity: sha512-Y3wQdFg2Va6etvQ5I82yUhGdsKrcYox6p7FfL1LbK2J4V01F9TGlepTIhnK24t7koZibmg82KGglhA1XK5IsLQ==}
    engines: {node: '>=10'}
    dev: false

  /ms@2.1.3:
    resolution: {integrity: sha512-6FlzubTLZG3J2a/NVCAleEhjzq5oxgHyaCU9yYXvcLsvoVaHJq/s5xXI6/XXP6tz7R9xAOtHnSO/tXtF3WRTlA==}

  /msgpackr-extract@3.0.2:
    resolution: {integrity: sha512-SdzXp4kD/Qf8agZ9+iTu6eql0m3kWm1A2y1hkpTeVNENutaB0BwHlSvAIaMxwntmRUAUjon2V4L8Z/njd0Ct8A==}
    hasBin: true
    requiresBuild: true
    dependencies:
      node-gyp-build-optional-packages: 5.0.7
    optionalDependencies:
      '@msgpackr-extract/msgpackr-extract-darwin-arm64': 3.0.2
      '@msgpackr-extract/msgpackr-extract-darwin-x64': 3.0.2
      '@msgpackr-extract/msgpackr-extract-linux-arm': 3.0.2
      '@msgpackr-extract/msgpackr-extract-linux-arm64': 3.0.2
      '@msgpackr-extract/msgpackr-extract-linux-x64': 3.0.2
      '@msgpackr-extract/msgpackr-extract-win32-x64': 3.0.2
    dev: true
    optional: true

  /msgpackr@1.10.1:
    resolution: {integrity: sha512-r5VRLv9qouXuLiIBrLpl2d5ZvPt8svdQTl5/vMvE4nzDMyEX4sgW5yWhuBBj5UmgwOTWj8CIdSXn5sAfsHAWIQ==}
    optionalDependencies:
      msgpackr-extract: 3.0.2
    dev: true

  /muggle-string@0.4.1:
    resolution: {integrity: sha512-VNTrAak/KhO2i8dqqnqnAHOa3cYBwXEZe9h+D5h/1ZqFSTEFHdM65lR7RoIqq3tBBYavsOXV84NoHXZ0AkPyqQ==}
    dev: false

  /nanoid@3.3.11:
    resolution: {integrity: sha512-N8SpfPUnUp1bK+PMYW8qSWdl9U+wwNWI4QKxOYDy9JAro3WMX7p2OeVRF9v+347pnakNevPmiHhNmZ2HbFA76w==}
    engines: {node: ^10 || ^12 || ^13.7 || ^14 || >=15.0.1}
    hasBin: true
    dev: false

  /nanoid@3.3.7:
    resolution: {integrity: sha512-eSRppjcPIatRIMC1U6UngP8XFcz8MQWGQdt1MTBQ7NaAmvXDfvNxbvWV3x2y6CdEUciCSsDHDQZbhYaB8QEo2g==}
    engines: {node: ^10 || ^12 || ^13.7 || ^14 || >=15.0.1}
    hasBin: true

  /neotraverse@0.6.18:
    resolution: {integrity: sha512-Z4SmBUweYa09+o6pG+eASabEpP6QkQ70yHj351pQoEXIs8uHbaU2DWVmzBANKgflPa47A50PtB2+NgRpQvr7vA==}
    engines: {node: '>= 10'}
    dev: false

  /nlcst-to-string@4.0.0:
    resolution: {integrity: sha512-YKLBCcUYKAg0FNlOBT6aI91qFmSiFKiluk655WzPF+DDMA02qIyy8uiRqI8QXtcFpEvll12LpL5MXqEmAZ+dcA==}
    dependencies:
      '@types/nlcst': 2.0.3
    dev: false

  /node-addon-api@6.1.0:
    resolution: {integrity: sha512-+eawOlIgy680F0kBzPUNFhMZGtJ1YmqM6l4+Crf4IkImjYrO/mqPwRMh352g23uIaQKFItcQ64I7KMaJxHgAVA==}
    dev: true

  /node-addon-api@7.1.0:
    resolution: {integrity: sha512-mNcltoe1R8o7STTegSOHdnJNN7s5EUvhoS7ShnTHDyOSd+8H+UdWODq6qSv67PjC8Zc5JRT8+oLAMCr0SIXw7g==}
    engines: {node: ^16 || ^18 || >= 20}
    dev: true

  /node-fetch-native@1.6.6:
    resolution: {integrity: sha512-8Mc2HhqPdlIfedsuZoc3yioPuzp6b+L5jRCRY1QzuWZh2EGJVQrGppC6V6cF0bLdbW0+O2YpqCA25aF/1lvipQ==}
    dev: false

  /node-fetch@2.7.0:
    resolution: {integrity: sha512-c4FRfUm/dbcWZ7U+1Wq0AwCyFL+3nt2bEw05wfxSz+DWpWsitgmSgYmy2dQdWyKC1694ELPqMs/YzUSNozLt8A==}
    engines: {node: 4.x || >=6.0.0}
    peerDependencies:
      encoding: ^0.1.0
    peerDependenciesMeta:
      encoding:
        optional: true
    dependencies:
      whatwg-url: 5.0.0
    dev: false

  /node-gyp-build-optional-packages@5.0.7:
    resolution: {integrity: sha512-YlCCc6Wffkx0kHkmam79GKvDQ6x+QZkMjFGrIMxgFNILFvGSbCp2fCBC55pGTT9gVaz8Na5CLmxt/urtzRv36w==}
    hasBin: true
    requiresBuild: true
    dev: true
    optional: true

  /node-gyp-build-optional-packages@5.1.1:
    resolution: {integrity: sha512-+P72GAjVAbTxjjwUmwjVrqrdZROD4nf8KgpBoDxqXXTiYZZt/ud60dE5yvCSr9lRO8e8yv6kgJIC0K0PfZFVQw==}
    hasBin: true
    dependencies:
      detect-libc: 2.0.2
    dev: true

  /node-mock-http@1.0.0:
    resolution: {integrity: sha512-0uGYQ1WQL1M5kKvGRXWQ3uZCHtLTO8hln3oBjIusM75WoesZ909uQJs/Hb946i2SS+Gsrhkaa6iAO17jRIv6DQ==}
    dev: false

  /node-releases@2.0.19:
    resolution: {integrity: sha512-xxOWJsBKtzAq7DY0J+DTzuz58K8e7sJbdgwkbMWQe8UYB6ekmsQ45q0M/tJDsGaZmbC+l7n57UV8Hl5tHxO9uw==}

  /normalize-path@3.0.0:
    resolution: {integrity: sha512-6eZs5Ls3WtCisHWp9S2GUy8dqkpGi4BVSz3GaqiE6ezub0512ESztXUwUB6C6IKbQkY2Pnb/mD4WYojCRwcwLA==}
    engines: {node: '>=0.10.0'}
    dev: false

  /nth-check@2.1.1:
    resolution: {integrity: sha512-lqjrjmaOoAnWfMmBPL+XNnynZh2+swxiX3WUE0s4yEHI6m+AwrK2UZOimIRl3X/4QctVqS8AiZjFqyOGrMXb/w==}
    dependencies:
      boolbase: 1.0.0
    dev: false

  /nullthrows@1.1.1:
    resolution: {integrity: sha512-2vPPEi+Z7WqML2jZYddDIfy5Dqb0r2fze2zTxNNknZaFpVHU3mFB3R+DWeJWGVx0ecvttSGlJTI+WG+8Z4cDWw==}
    dev: true

  /numcodecs@0.3.2:
    resolution: {integrity: sha512-6YSPnmZgg0P87jnNhi3s+FVLOcIn3y+1CTIgUulA3IdASzK9fJM87sUFkpyA+be9GibGRaST2wCgkD+6U+fWKw==}
    dependencies:
      fflate: 0.8.2
    dev: false

  /object-assign@4.1.1:
    resolution: {integrity: sha512-rJgTQnkUnH1sFw8yT6VSU3zD3sWmu6sZhIseY8VX+GRu3P6F7Fu+JNDoXfklElbLJSnc3FUQHVe4cU5hj+BcUg==}
    engines: {node: '>=0.10.0'}
    dev: false

  /ofetch@1.4.1:
    resolution: {integrity: sha512-QZj2DfGplQAr2oj9KzceK9Hwz6Whxazmn85yYeVuS3u9XTMOGMRx0kO95MQ+vLsj/S/NwBDMMLU5hpxvI6Tklw==}
    dependencies:
      destr: 2.0.5
      node-fetch-native: 1.6.6
      ufo: 1.6.1
    dev: false

  /ohash@2.0.11:
    resolution: {integrity: sha512-RdR9FQrFwNBNXAr4GixM8YaRZRJ5PUWbKYbE5eOsrwAjJW0q2REGcf79oYPsLyskQCZG1PLN+S/K1V00joZAoQ==}
    dev: false

  /oniguruma-parser@0.12.1:
    resolution: {integrity: sha512-8Unqkvk1RYc6yq2WBYRj4hdnsAxVze8i7iPfQr8e4uSP3tRv0rpZcbGUDvxfQQcdwHt/e9PrMvGCsa8OqG9X3w==}
    dev: false

  /oniguruma-to-es@4.3.3:
    resolution: {integrity: sha512-rPiZhzC3wXwE59YQMRDodUwwT9FZ9nNBwQQfsd1wfdtlKEyCdRV0avrTcSZ5xlIvGRVPd/cx6ZN45ECmS39xvg==}
    dependencies:
      oniguruma-parser: 0.12.1
      regex: 6.0.1
      regex-recursion: 6.0.2
    dev: false

  /ordered-binary@1.5.1:
    resolution: {integrity: sha512-5VyHfHY3cd0iza71JepYG50My+YUbrFtGoUz2ooEydPyPM7Aai/JW098juLr+RG6+rDJuzNNTsEQu2DZa1A41A==}
    dev: true

  /p-limit@6.2.0:
    resolution: {integrity: sha512-kuUqqHNUqoIWp/c467RI4X6mmyuojY5jGutNU0wVTmEOOfcuwLqyMVoAi9MKi2Ak+5i9+nhmrK4ufZE8069kHA==}
    engines: {node: '>=18'}
    dependencies:
      yocto-queue: 1.2.1
    dev: false

  /p-queue@8.1.0:
    resolution: {integrity: sha512-mxLDbbGIBEXTJL0zEx8JIylaj3xQ7Z/7eEVjcF9fJX4DBiH9oqe+oahYnlKKxm0Ci9TlWTyhSHgygxMxjIB2jw==}
    engines: {node: '>=18'}
    dependencies:
      eventemitter3: 5.0.1
      p-timeout: 6.1.4
    dev: false

  /p-timeout@6.1.4:
    resolution: {integrity: sha512-MyIV3ZA/PmyBN/ud8vV9XzwTrNtR4jFrObymZYnZqMmW0zA8Z17vnT0rBgFE/TlohB+YCHqXMgZzb3Csp49vqg==}
    engines: {node: '>=14.16'}
    dev: false

  /package-json-from-dist@1.0.1:
    resolution: {integrity: sha512-UEZIS3/by4OC8vL3P2dTXRETpebLI2NiI5vIrjaD/5UtrkFX/tNbwjTSRAGC/+7CAo2pIcBaRgWmcBBHcsaCIw==}
    dev: true

  /package-manager-detector@1.3.0:
    resolution: {integrity: sha512-ZsEbbZORsyHuO00lY1kV3/t72yp6Ysay6Pd17ZAlNGuGwmWDLCJxFpRs0IzfXfj1o4icJOkUEioexFHzyPurSQ==}
    dev: false

  /pagefind@1.3.0:
    resolution: {integrity: sha512-8KPLGT5g9s+olKMRTU9LFekLizkVIu9tes90O1/aigJ0T5LmyPqTzGJrETnSw3meSYg58YH7JTzhTTW/3z6VAw==}
    hasBin: true
    optionalDependencies:
      '@pagefind/darwin-arm64': 1.3.0
      '@pagefind/darwin-x64': 1.3.0
      '@pagefind/linux-arm64': 1.3.0
      '@pagefind/linux-x64': 1.3.0
      '@pagefind/windows-x64': 1.3.0
    dev: false

  /pako@0.2.9:
    resolution: {integrity: sha512-NUcwaKxUxWrZLpDG+z/xZaCgQITkA/Dv4V/T6bw7VON6l1Xz/VnrBqrYjZQ12TamKHzITTfOEIYUj48y2KXImA==}
    dev: false

  /parcel@2.14.4(typescript@5.8.3):
    resolution: {integrity: sha512-XmnIurC4CPdQm9OFJMbjgvto5Jz2szZ5/p6EY4pAljU/SLPhtBzJ3+J6OyljGFdbVxEXx4dp+7Cvf7eaDZsEEg==}
    engines: {node: '>= 16.0.0'}
    hasBin: true
    peerDependenciesMeta:
      '@parcel/core':
        optional: true
    dependencies:
      '@parcel/config-default': 2.14.4(@parcel/core@2.14.4)(typescript@5.8.3)
      '@parcel/core': 2.14.4
      '@parcel/diagnostic': 2.14.4
      '@parcel/events': 2.14.4
      '@parcel/feature-flags': 2.14.4
      '@parcel/fs': 2.14.4(@parcel/core@2.14.4)
      '@parcel/logger': 2.14.4
      '@parcel/package-manager': 2.14.4(@parcel/core@2.14.4)
      '@parcel/reporter-cli': 2.14.4(@parcel/core@2.14.4)
      '@parcel/reporter-dev-server': 2.14.4(@parcel/core@2.14.4)
      '@parcel/reporter-tracer': 2.14.4(@parcel/core@2.14.4)
      '@parcel/utils': 2.14.4
      chalk: 4.1.2
      commander: 12.1.0
      get-port: 4.2.0
    transitivePeerDependencies:
      - '@swc/helpers'
      - cssnano
      - napi-wasm
      - postcss
      - purgecss
      - relateurl
      - srcset
      - svgo
      - terser
      - typescript
      - uncss
    dev: true

  /parent-module@1.0.1:
    resolution: {integrity: sha512-GQ2EWRpQV8/o+Aw8YqtfZZPfNRWZYkbidE9k5rpl/hC3vtHHBfGm2Ifi6qWV+coDGkrUKZAxE3Lot5kcsRlh+g==}
    engines: {node: '>=6'}
    dependencies:
      callsites: 3.1.0

  /parse-entities@4.0.2:
    resolution: {integrity: sha512-GG2AQYWoLgL877gQIKeRPGO1xF9+eG1ujIb5soS5gPvLQ1y2o8FL90w2QWNdf9I361Mpp7726c+lj3U0qK1uGw==}
    dependencies:
      '@types/unist': 2.0.11
      character-entities-legacy: 3.0.0
      character-reference-invalid: 2.0.1
      decode-named-character-reference: 1.1.0
      is-alphanumerical: 2.0.1
      is-decimal: 2.0.1
      is-hexadecimal: 2.0.1
    dev: false

  /parse-json@5.2.0:
    resolution: {integrity: sha512-ayCKvm/phCGxOkYRSCM82iDwct8/EonSEgCSxWxD7ve6jHggsFl4fZVQBPRNgQoKiuV/odhFrGzQXZwbifC8Rg==}
    engines: {node: '>=8'}
    dependencies:
      '@babel/code-frame': 7.26.2
      error-ex: 1.3.2
      json-parse-even-better-errors: 2.3.1
      lines-and-columns: 1.2.4

  /parse-latin@7.0.0:
    resolution: {integrity: sha512-mhHgobPPua5kZ98EF4HWiH167JWBfl4pvAIXXdbaVohtK7a6YBOy56kvhCqduqyo/f3yrHFWmqmiMg/BkBkYYQ==}
    dependencies:
      '@types/nlcst': 2.0.3
      '@types/unist': 3.0.3
      nlcst-to-string: 4.0.0
      unist-util-modify-children: 4.0.0
      unist-util-visit-children: 3.0.0
      vfile: 6.0.3
    dev: false

  /parse5@7.3.0:
    resolution: {integrity: sha512-IInvU7fabl34qmi9gY8XOVxhYyMyuH2xUNpb2q8/Y+7552KlejkRvqvD19nMoUW/uQGGbqNpA6Tufu5FL5BZgw==}
    dependencies:
      entities: 6.0.0
    dev: false

  /path-browserify@1.0.1:
    resolution: {integrity: sha512-b7uo2UCUOYZcnF/3ID0lulOJi/bafxa1xPe7ZPsammBSpjSWQkjNxlt635YGS2MiR9GjvuXCtz2emr3jbsz98g==}
    dev: false

  /path-key@3.1.1:
    resolution: {integrity: sha512-ojmeN0qd+y0jszEtoY48r0Peq5dwMEkIlCOu6Q5f41lfkswXuKtYrhgoTpLnyIcHm24Uhqx+5Tqm2InSwLhE6Q==}
    engines: {node: '>=8'}
    dev: true

  /path-parse@1.0.7:
    resolution: {integrity: sha512-LDJzPVEEEPR+y48z93A0Ed0yXb8pAByGWo/k5YYdYgpY2/2EsOsksJrq7lOHxryrVOn1ejG6oAp8ahvOIQD8sw==}
    dev: false

  /path-scurry@1.11.1:
    resolution: {integrity: sha512-Xa4Nw17FS9ApQFJ9umLiJS4orGjm7ZzwUrwamcGQuHSzDyth9boKDaycYdDcZDuqYATXw4HFXgaqWTctW/v1HA==}
    engines: {node: '>=16 || 14 >=14.18'}
    dependencies:
      lru-cache: 10.4.3
      minipass: 7.1.2
    dev: true

  /path-type@4.0.0:
    resolution: {integrity: sha512-gDKb8aZMDeD/tZWs9P6+q0J9Mwkdl6xMV8TjnGP3qJVJ06bdMgkbBlLU8IdfOsIsFz2BW1rNVT3XuNEl8zPAvw==}
    engines: {node: '>=8'}

  /pathe@2.0.3:
    resolution: {integrity: sha512-WUjGcAqP1gQacoQe+OBJsFA7Ld4DyXuUIjZ5cc75cLHvJ7dtNsTugphxIADwspS+AraAUePCKrSVtPLFj/F88w==}
    dev: true

  /pathval@2.0.0:
    resolution: {integrity: sha512-vE7JKRyES09KiunauX7nd2Q9/L7lhok4smP9RZTDeD4MVs72Dp2qNFVz39Nz5a0FVEW0BJR6C0DYrq6unoziZA==}
    engines: {node: '>= 14.16'}
    dev: true

  /picocolors@1.1.1:
    resolution: {integrity: sha512-xceH2snhtb5M9liqDsmEw56le376mTZkEX/jEb/RxNFyegNul7eNslCXP9FDj/Lcu0X8KEyMceP2ntpaHrDEVA==}

  /picomatch@2.3.1:
    resolution: {integrity: sha512-JU3teHTNjmE2VCGFzuY8EXzCDVwEqB2a8fsIvwaStHhAWJEeVd1o1QD80CU6+ZdEXXSLbSsuLwJjkCBWqRQUVA==}
    engines: {node: '>=8.6'}

  /picomatch@4.0.2:
    resolution: {integrity: sha512-M7BAV6Rlcy5u+m6oPhAPFgJTzAioX/6B0DxyvDlo9l8+T3nLKbrczg2WLUyzd45L8RqfUMyGPzekbMvX2Ldkwg==}
    engines: {node: '>=12'}

  /postcss-nested@6.2.0(postcss@8.4.41):
    resolution: {integrity: sha512-HQbt28KulC5AJzG+cZtj9kvKB93CFCdLvog1WFLf1D+xmMvPGlBstkpTEZfK5+AN9hfJocyBFCNiqyS48bpgzQ==}
    engines: {node: '>=12.0'}
    peerDependencies:
      postcss: ^8.2.14
    dependencies:
      postcss: 8.4.41
      postcss-selector-parser: 6.1.2
    dev: false

  /postcss-selector-parser@6.1.2:
    resolution: {integrity: sha512-Q8qQfPiZ+THO/3ZrOrO0cJJKfpYCagtMUkXbnEfmgUjwXg6z/WBeOyS9APBBPCTSiDV+s4SwQGu8yFsiMRIudg==}
    engines: {node: '>=4'}
    dependencies:
      cssesc: 3.0.0
      util-deprecate: 1.0.2
    dev: false

  /postcss-value-parser@4.2.0:
    resolution: {integrity: sha512-1NNCs6uurfkVbeXG4S8JFT9t19m45ICnif8zWLd5oPSZ50QnwMfK+H3jv408d4jw/7Bttv5axS5IiHoLaVNHeQ==}
    dev: true

  /postcss@8.4.41:
    resolution: {integrity: sha512-TesUflQ0WKZqAvg52PWL6kHgLKP6xB6heTOdoYM0Wt2UHyxNa4K25EZZMgKns3BH1RLVbZCREPpLY0rhnNoHVQ==}
    engines: {node: ^10 || ^12 || >=14}
    dependencies:
      nanoid: 3.3.7
      picocolors: 1.1.1
      source-map-js: 1.2.0

  /postcss@8.5.3:
    resolution: {integrity: sha512-dle9A3yYxlBSrt8Fu+IpjGT8SY8hN0mlaA6GY8t0P5PjIOZemULz/E2Bnm/2dcUOena75OTNkHI76uZBNUUq3A==}
    engines: {node: ^10 || ^12 || >=14}
    dependencies:
      nanoid: 3.3.11
      picocolors: 1.1.1
      source-map-js: 1.2.1
    dev: false

  /posthtml-parser@0.11.0:
    resolution: {integrity: sha512-QecJtfLekJbWVo/dMAA+OSwY79wpRmbqS5TeXvXSX+f0c6pW4/SE6inzZ2qkU7oAMCPqIDkZDvd/bQsSFUnKyw==}
    engines: {node: '>=12'}
    dependencies:
      htmlparser2: 7.2.0
    dev: true

  /posthtml-parser@0.12.1:
    resolution: {integrity: sha512-rYFmsDLfYm+4Ts2Oh4DCDSZPtdC1BLnRXAobypVzX9alj28KGl65dIFtgDY9zB57D0TC4Qxqrawuq/2et1P0GA==}
    engines: {node: '>=16'}
    dependencies:
      htmlparser2: 9.1.0
    dev: true

  /posthtml-render@3.0.0:
    resolution: {integrity: sha512-z+16RoxK3fUPgwaIgH9NGnK1HKY9XIDpydky5eQGgAFVXTCSezalv9U2jQuNV+Z9qV1fDWNzldcw4eK0SSbqKA==}
    engines: {node: '>=12'}
    dependencies:
      is-json: 2.0.1
    dev: true

  /posthtml@0.16.6:
    resolution: {integrity: sha512-JcEmHlyLK/o0uGAlj65vgg+7LIms0xKXe60lcDOTU7oVX/3LuEuLwrQpW3VJ7de5TaFKiW4kWkaIpJL42FEgxQ==}
    engines: {node: '>=12.0.0'}
    dependencies:
      posthtml-parser: 0.11.0
      posthtml-render: 3.0.0
    dev: true

  /prettier@2.8.7:
    resolution: {integrity: sha512-yPngTo3aXUUmyuTjeTUT75txrf+aMh9FiD7q9ZE/i6r0bPb22g4FsE6Y338PQX1bmfy08i9QQCB7/rcUAVntfw==}
    engines: {node: '>=10.13.0'}
    hasBin: true
    requiresBuild: true
    dev: false
    optional: true

  /prismjs@1.30.0:
    resolution: {integrity: sha512-DEvV2ZF2r2/63V+tK8hQvrR2ZGn10srHbXviTlcv7Kpzw8jWiNTqbVgjO3IY8RxrrOUF8VPMQQFysYYYv0YZxw==}
    engines: {node: '>=6'}
    dev: false

  /process@0.11.10:
    resolution: {integrity: sha512-cdGef/drWFoydD1JsMzuFf8100nZl+GT+yacc2bEced5f9Rjk4z+WtFUTBu9PhOi9j/jfmBPu0mMEY4wIdAF8A==}
    engines: {node: '>= 0.6.0'}
    dev: true

  /prompts@2.4.2:
    resolution: {integrity: sha512-NxNv/kLguCA7p3jE8oL2aEBsrJWgAakBpgmgK6lpPWV+WuOmY6r2/zbAVnP+T8bQlA0nzHXSJSJW0Hq7ylaD2Q==}
    engines: {node: '>= 6'}
    dependencies:
      kleur: 3.0.3
      sisteransi: 1.0.5
    dev: false

  /prop-types@15.8.1:
    resolution: {integrity: sha512-oj87CgZICdulUohogVAR7AjlC0327U4el4L6eAvOqCeudMDVU0NThNaV+b9Df4dXgSP1gXMTnPdhfe/2qDH5cg==}
    dependencies:
      loose-envify: 1.4.0
      object-assign: 4.1.1
      react-is: 16.13.1
    dev: false

  /property-information@6.5.0:
    resolution: {integrity: sha512-PgTgs/BlvHxOu8QuEN7wi5A0OmXaBcHpmCSTehcs6Uuu9IkDIEo13Hy7n898RHfrQ49vKCoGeWZSaAK01nwVig==}
    dev: false

  /property-information@7.1.0:
    resolution: {integrity: sha512-TwEZ+X+yCJmYfL7TPUOcvBZ4QfoT5YenQiJuX//0th53DE6w0xxLEtfK3iyryQFddXuvkIk51EEgrJQ0WJkOmQ==}
    dev: false

  /queue-microtask@1.2.3:
    resolution: {integrity: sha512-NuaNSa6flKT5JaSYQzJok04JzTL1CA6aGhv5rfLW3PgqA+M2ChpZQnAC8h8i4ZFkBS8X5RqkDBHA7r4hej3K9A==}
    dev: false

  /radix3@1.1.2:
    resolution: {integrity: sha512-b484I/7b8rDEdSDKckSSBA8knMpcdsXudlE/LNL639wFoHKwLbEkQFZHWEYwDC0wa0FKUcCY+GAF73Z7wxNVFA==}
    dev: false

  /react-dom@19.1.0(react@19.1.0):
    resolution: {integrity: sha512-Xs1hdnE+DyKgeHJeJznQmYMIBG3TKIHJJT95Q58nHLSrElKlGQqDTR2HQ9fx5CN/Gk6Vh/kupBTDLU11/nDk/g==}
    peerDependencies:
      react: ^19.1.0
    dependencies:
      react: 19.1.0
      scheduler: 0.26.0
    dev: false

  /react-is@16.13.1:
    resolution: {integrity: sha512-24e6ynE2H+OKt4kqsOvNd8kBpV65zoxbA4BVsEOB3ARVWQki/DHzaUoC5KuON/BiccDaCCTZBuOcfZs70kR8bQ==}
    dev: false

  /react-is@18.2.0:
    resolution: {integrity: sha512-xWGDIW6x921xtzPkhiULtthJHoJvBbF3q26fzloPCK0hsvxtPVelvftw3zjbHWSkR2km9Z+4uxbDDK/6Zw9B8w==}
    dev: false

  /react-is@19.1.0:
    resolution: {integrity: sha512-Oe56aUPnkHyyDxxkvqtd7KkdQP5uIUfHxd5XTb3wE9d/kRnZLmKbDB0GWk919tdQ+mxxPtG6EAs6RMT6i1qtHg==}
    dev: false

  /react-refresh@0.17.0:
    resolution: {integrity: sha512-z6F7K9bV85EfseRCp2bzrpyQ0Gkw1uLoCel9XBVWPg/TjRj94SkJzUTGfOa4bs7iJvBWtQG0Wq7wnI0syw3EBQ==}
    engines: {node: '>=0.10.0'}
    dev: false

  /react-refresh@0.9.0:
    resolution: {integrity: sha512-Gvzk7OZpiqKSkxsQvO/mbTN1poglhmAV7gR/DdIrRrSMXraRQQlfikRJOr3Nb9GTMPC5kof948Zy6jJZIFtDvQ==}
    engines: {node: '>=0.10.0'}
    dev: true

  /react-transition-group@4.4.5(react-dom@19.1.0)(react@19.1.0):
    resolution: {integrity: sha512-pZcd1MCJoiKiBR2NRxeCRg13uCXbydPnmB4EOeRrY7480qNWO8IIgQG6zlDkm6uRMsURXPuKq0GWtiM59a5Q6g==}
    peerDependencies:
      react: '>=16.6.0'
      react-dom: '>=16.6.0'
    dependencies:
      '@babel/runtime': 7.27.0
      dom-helpers: 5.2.1
      loose-envify: 1.4.0
      prop-types: 15.8.1
      react: 19.1.0
      react-dom: 19.1.0(react@19.1.0)
    dev: false

  /react@19.1.0:
    resolution: {integrity: sha512-FS+XFBNvn3GTAWq26joslQgWNoFu08F4kl0J4CgdNKADkdSGXQyTCnKteIAJy96Br6YbpEU1LSzV5dYtjMkMDg==}
    engines: {node: '>=0.10.0'}
    dev: false

  /readdirp@4.1.2:
    resolution: {integrity: sha512-GDhwkLfywWL2s6vEjyhri+eXmfH6j1L7JE27WhqLeYzoh/A3DBaYGEj2H/HFZCn/kMfim73FXxEJTw06WtxQwg==}
    engines: {node: '>= 14.18.0'}
    dev: false

  /recma-build-jsx@1.0.0:
    resolution: {integrity: sha512-8GtdyqaBcDfva+GUKDr3nev3VpKAhup1+RvkMvUxURHpW7QyIvk9F5wz7Vzo06CEMSilw6uArgRqhpiUcWp8ew==}
    dependencies:
      '@types/estree': 1.0.5
      estree-util-build-jsx: 3.0.1
      vfile: 6.0.3
    dev: false

  /recma-jsx@1.0.0(acorn@8.14.1):
    resolution: {integrity: sha512-5vwkv65qWwYxg+Atz95acp8DMu1JDSqdGkA2Of1j6rCreyFUE/gp15fC8MnGEuG1W68UKjM6x6+YTWIh7hZM/Q==}
    dependencies:
      acorn-jsx: 5.3.2(acorn@8.14.1)
      estree-util-to-js: 2.0.0
      recma-parse: 1.0.0
      recma-stringify: 1.0.0
      unified: 11.0.5
    transitivePeerDependencies:
      - acorn
    dev: false

  /recma-parse@1.0.0:
    resolution: {integrity: sha512-OYLsIGBB5Y5wjnSnQW6t3Xg7q3fQ7FWbw/vcXtORTnyaSFscOtABg+7Pnz6YZ6c27fG1/aN8CjfwoUEUIdwqWQ==}
    dependencies:
      '@types/estree': 1.0.5
      esast-util-from-js: 2.0.1
      unified: 11.0.5
      vfile: 6.0.3
    dev: false

  /recma-stringify@1.0.0:
    resolution: {integrity: sha512-cjwII1MdIIVloKvC9ErQ+OgAtwHBmcZ0Bg4ciz78FtbT8In39aAYbaA7zvxQ61xVMSPE8WxhLwLbhif4Js2C+g==}
    dependencies:
      '@types/estree': 1.0.5
      estree-util-to-js: 2.0.0
      unified: 11.0.5
      vfile: 6.0.3
    dev: false

  /reference-spec-reader@0.2.0:
    resolution: {integrity: sha512-q0mfCi5yZSSHXpCyxjgQeaORq3tvDsxDyzaadA/5+AbAUwRyRuuTh0aRQuE/vAOt/qzzxidJ5iDeu1cLHaNBlQ==}
    dev: false

  /regenerator-runtime@0.14.1:
    resolution: {integrity: sha512-dYnhHh0nJoMfnkZs6GmmhFknAGRrLznOu5nc9ML+EJxGvrx6H7teuevqVqCuPcPK//3eDrrjQhehXVx9cnkGdw==}

  /regex-recursion@6.0.2:
    resolution: {integrity: sha512-0YCaSCq2VRIebiaUviZNs0cBz1kg5kVS2UKUfNIx8YVs1cN3AV7NTctO5FOKBA+UT2BPJIWZauYHPqJODG50cg==}
    dependencies:
      regex-utilities: 2.3.0
    dev: false

  /regex-utilities@2.3.0:
    resolution: {integrity: sha512-8VhliFJAWRaUiVvREIiW2NXXTmHs4vMNnSzuJVhscgmGav3g9VDxLrQndI3dZZVVdp0ZO/5v0xmX516/7M9cng==}
    dev: false

  /regex@6.0.1:
    resolution: {integrity: sha512-uorlqlzAKjKQZ5P+kTJr3eeJGSVroLKoHmquUj4zHWuR+hEyNqlXsSKlYYF5F4NI6nl7tWCs0apKJ0lmfsXAPA==}
    dependencies:
      regex-utilities: 2.3.0
    dev: false

  /regl@2.1.0:
    resolution: {integrity: sha512-oWUce/aVoEvW5l2V0LK7O5KJMzUSKeiOwFuJehzpSFd43dO5spP9r+sSUfhKtsky4u6MCqWJaRL+abzExynfTg==}
    dev: false

  /regl@2.1.1:
    resolution: {integrity: sha512-+IOGrxl3FZ8ZM9ixCWQZzFRiRn7Rzn9bu3iFHwg/yz4tlOUQgbO4PHLgG+1ZT60zcIV8tief6Qrmyl8qcoJP0g==}
    dev: false

  /rehype-expressive-code@0.41.2:
    resolution: {integrity: sha512-vHYfWO9WxAw6kHHctddOt+P4266BtyT1mrOIuxJD+1ELuvuJAa5uBIhYt0OVMyOhlvf57hzWOXJkHnMhpaHyxw==}
    dependencies:
      expressive-code: 0.41.2
    dev: false

  /rehype-format@5.0.1:
    resolution: {integrity: sha512-zvmVru9uB0josBVpr946OR8ui7nJEdzZobwLOOqHb/OOD88W0Vk2SqLwoVOj0fM6IPCCO6TaV9CvQvJMWwukFQ==}
    dependencies:
      '@types/hast': 3.0.4
      hast-util-format: 1.1.0
    dev: false

  /rehype-parse@9.0.1:
    resolution: {integrity: sha512-ksCzCD0Fgfh7trPDxr2rSylbwq9iYDkSn8TCDmEJ49ljEUBxDVCzCHv7QNzZOfODanX4+bWQ4WZqLCRWYLfhag==}
    dependencies:
      '@types/hast': 3.0.4
      hast-util-from-html: 2.0.3
      unified: 11.0.5
    dev: false

  /rehype-raw@7.0.0:
    resolution: {integrity: sha512-/aE8hCfKlQeA8LmyeyQvQF3eBiLRGNlfBJEvWH7ivp9sBqs7TNqBL5X3v157rM4IFETqDnIOO+z5M/biZbo9Ww==}
    dependencies:
      '@types/hast': 3.0.4
      hast-util-raw: 9.1.0
      vfile: 6.0.3
    dev: false

  /rehype-recma@1.0.0:
    resolution: {integrity: sha512-lqA4rGUf1JmacCNWWZx0Wv1dHqMwxzsDWYMTowuplHF3xH0N/MmrZ/G3BDZnzAkRmxDadujCjaKM2hqYdCBOGw==}
    dependencies:
      '@types/estree': 1.0.5
      '@types/hast': 3.0.4
      hast-util-to-estree: 3.1.3
    transitivePeerDependencies:
      - supports-color
    dev: false

  /rehype-stringify@10.0.1:
    resolution: {integrity: sha512-k9ecfXHmIPuFVI61B9DeLPN0qFHfawM6RsuX48hoqlaKSF61RskNjSm1lI8PhBEM0MRdLxVVm4WmTqJQccH9mA==}
    dependencies:
      '@types/hast': 3.0.4
      hast-util-to-html: 9.0.5
      unified: 11.0.5
    dev: false

  /rehype@13.0.2:
    resolution: {integrity: sha512-j31mdaRFrwFRUIlxGeuPXXKWQxet52RBQRvCmzl5eCefn/KGbomK5GMHNMsOJf55fgo3qw5tST5neDuarDYR2A==}
    dependencies:
      '@types/hast': 3.0.4
      rehype-parse: 9.0.1
      rehype-stringify: 10.0.1
      unified: 11.0.5
    dev: false

  /remark-directive@3.0.1:
    resolution: {integrity: sha512-gwglrEQEZcZYgVyG1tQuA+h58EZfq5CSULw7J90AFuCTyib1thgHPoqQ+h9iFvU6R+vnZ5oNFQR5QKgGpk741A==}
    dependencies:
      '@types/mdast': 4.0.4
      mdast-util-directive: 3.1.0
      micromark-extension-directive: 3.0.2
      unified: 11.0.5
    transitivePeerDependencies:
      - supports-color
    dev: false

  /remark-gfm@4.0.1:
    resolution: {integrity: sha512-1quofZ2RQ9EWdeN34S79+KExV1764+wCUGop5CPL1WGdD0ocPpu91lzPGbwWMECpEpd42kJGQwzRfyov9j4yNg==}
    dependencies:
      '@types/mdast': 4.0.4
      mdast-util-gfm: 3.1.0
      micromark-extension-gfm: 3.0.0
      remark-parse: 11.0.0
      remark-stringify: 11.0.0
      unified: 11.0.5
    transitivePeerDependencies:
      - supports-color
    dev: false

  /remark-mdx@3.1.0:
    resolution: {integrity: sha512-Ngl/H3YXyBV9RcRNdlYsZujAmhsxwzxpDzpDEhFBVAGthS4GDgnctpDjgFl/ULx5UEDzqtW1cyBSNKqYYrqLBA==}
    dependencies:
      mdast-util-mdx: 3.0.0
      micromark-extension-mdxjs: 3.0.0
    transitivePeerDependencies:
      - supports-color
    dev: false

  /remark-parse@11.0.0:
    resolution: {integrity: sha512-FCxlKLNGknS5ba/1lmpYijMUzX2esxW5xQqjWxw2eHFfS2MSdaHVINFmhjo+qN1WhZhNimq0dZATN9pH0IDrpA==}
    dependencies:
      '@types/mdast': 4.0.4
      mdast-util-from-markdown: 2.0.2
      micromark-util-types: 2.0.2
      unified: 11.0.5
    transitivePeerDependencies:
      - supports-color
    dev: false

  /remark-rehype@11.1.2:
    resolution: {integrity: sha512-Dh7l57ianaEoIpzbp0PC9UKAdCSVklD8E5Rpw7ETfbTl3FqcOOgq5q2LVDhgGCkaBv7p24JXikPdvhhmHvKMsw==}
    dependencies:
      '@types/hast': 3.0.4
      '@types/mdast': 4.0.4
      mdast-util-to-hast: 13.2.0
      unified: 11.0.5
      vfile: 6.0.3
    dev: false

  /remark-smartypants@3.0.2:
    resolution: {integrity: sha512-ILTWeOriIluwEvPjv67v7Blgrcx+LZOkAUVtKI3putuhlZm84FnqDORNXPPm+HY3NdZOMhyDwZ1E+eZB/Df5dA==}
    engines: {node: '>=16.0.0'}
    dependencies:
      retext: 9.0.0
      retext-smartypants: 6.2.0
      unified: 11.0.5
      unist-util-visit: 5.0.0
    dev: false

  /remark-stringify@11.0.0:
    resolution: {integrity: sha512-1OSmLd3awB/t8qdoEOMazZkNsfVTeY4fTsgzcQFdXNq8ToTN4ZGwrMnlda4K6smTFKD+GRV6O48i6Z4iKgPPpw==}
    dependencies:
      '@types/mdast': 4.0.4
      mdast-util-to-markdown: 2.1.2
      unified: 11.0.5
    dev: false

  /request-light@0.5.8:
    resolution: {integrity: sha512-3Zjgh+8b5fhRJBQZoy+zbVKpAQGLyka0MPgW3zruTF4dFFJ8Fqcfu9YsAvi/rvdcaTeWG3MkbZv4WKxAn/84Lg==}
    dev: false

  /request-light@0.7.0:
    resolution: {integrity: sha512-lMbBMrDoxgsyO+yB3sDcrDuX85yYt7sS8BfQd11jtbW/z5ZWgLZRcEGLsLoYw7I0WSUGQBs8CC8ScIxkTX1+6Q==}
    dev: false

  /require-directory@2.1.1:
    resolution: {integrity: sha512-fGxEI7+wsG9xrvdjsrlmL22OMTTiHRwAMroiEeMgq8gzoLC/PQr7RsRDSTLUg/bZAZtF+TVIkHc6/4RIKrui+Q==}
    engines: {node: '>=0.10.0'}
    dev: false

  /require-from-string@2.0.2:
    resolution: {integrity: sha512-Xf0nWe6RseziFMu+Ap9biiUbmplq6S9/p+7w7YXP/JBHhrUDDUhwa+vANyubuqfZWTveU//DYVGsDG7RKL/vEw==}
    engines: {node: '>=0.10.0'}
    dev: false

  /resolve-from@4.0.0:
    resolution: {integrity: sha512-pb/MYmXstAkysRFx8piNI1tGFNQIFA3vkE3Gq4EuA1dF6gHp/+vgZqsCGJapvy8N3Q+4o7FwvquPJcnZ7RYy4g==}
    engines: {node: '>=4'}

  /resolve@1.22.8:
    resolution: {integrity: sha512-oKWePCxqpd6FlLvGV1VU0x7bkPmmCNolxzjMf4NczoDnQcIWrAF+cPtZn5i6n+RfD2d9i0tzpKnG6Yk168yIyw==}
    hasBin: true
    dependencies:
      is-core-module: 2.13.1
      path-parse: 1.0.7
      supports-preserve-symlinks-flag: 1.0.0
    dev: false

  /restructure@3.0.2:
    resolution: {integrity: sha512-gSfoiOEA0VPE6Tukkrr7I0RBdE0s7H1eFCDBk05l1KIQT1UIKNc5JZy6jdyW6eYH3aR3g5b3PuL77rq0hvwtAw==}
    dev: false

  /retext-latin@4.0.0:
    resolution: {integrity: sha512-hv9woG7Fy0M9IlRQloq/N6atV82NxLGveq+3H2WOi79dtIYWN8OaxogDm77f8YnVXJL2VD3bbqowu5E3EMhBYA==}
    dependencies:
      '@types/nlcst': 2.0.3
      parse-latin: 7.0.0
      unified: 11.0.5
    dev: false

  /retext-smartypants@6.2.0:
    resolution: {integrity: sha512-kk0jOU7+zGv//kfjXEBjdIryL1Acl4i9XNkHxtM7Tm5lFiCog576fjNC9hjoR7LTKQ0DsPWy09JummSsH1uqfQ==}
    dependencies:
      '@types/nlcst': 2.0.3
      nlcst-to-string: 4.0.0
      unist-util-visit: 5.0.0
    dev: false

  /retext-stringify@4.0.0:
    resolution: {integrity: sha512-rtfN/0o8kL1e+78+uxPTqu1Klt0yPzKuQ2BfWwwfgIUSayyzxpM1PJzkKt4V8803uB9qSy32MvI7Xep9khTpiA==}
    dependencies:
      '@types/nlcst': 2.0.3
      nlcst-to-string: 4.0.0
      unified: 11.0.5
    dev: false

  /retext@9.0.0:
    resolution: {integrity: sha512-sbMDcpHCNjvlheSgMfEcVrZko3cDzdbe1x/e7G66dFp0Ff7Mldvi2uv6JkJQzdRcvLYE8CA8Oe8siQx8ZOgTcA==}
    dependencies:
      '@types/nlcst': 2.0.3
      retext-latin: 4.0.0
      retext-stringify: 4.0.0
      unified: 11.0.5
    dev: false

  /reusify@1.1.0:
    resolution: {integrity: sha512-g6QUff04oZpHs0eG5p83rFLhHeV00ug/Yf9nZM6fLeUrPguBTkTQOdpAWWspMh55TZfVQDPaN3NQJfbVRAxdIw==}
    engines: {iojs: '>=1.0.0', node: '>=0.10.0'}
    dev: false

  /rollup@4.14.1:
    resolution: {integrity: sha512-4LnHSdd3QK2pa1J6dFbfm1HN0D7vSK/ZuZTsdyUAlA6Rr1yTouUTL13HaDOGJVgby461AhrNGBS7sCGXXtT+SA==}
    engines: {node: '>=18.0.0', npm: '>=8.0.0'}
    hasBin: true
    dependencies:
      '@types/estree': 1.0.5
    optionalDependencies:
      '@rollup/rollup-android-arm-eabi': 4.14.1
      '@rollup/rollup-android-arm64': 4.14.1
      '@rollup/rollup-darwin-arm64': 4.14.1
      '@rollup/rollup-darwin-x64': 4.14.1
      '@rollup/rollup-linux-arm-gnueabihf': 4.14.1
      '@rollup/rollup-linux-arm64-gnu': 4.14.1
      '@rollup/rollup-linux-arm64-musl': 4.14.1
      '@rollup/rollup-linux-powerpc64le-gnu': 4.14.1
      '@rollup/rollup-linux-riscv64-gnu': 4.14.1
      '@rollup/rollup-linux-s390x-gnu': 4.14.1
      '@rollup/rollup-linux-x64-gnu': 4.14.1
      '@rollup/rollup-linux-x64-musl': 4.14.1
      '@rollup/rollup-win32-arm64-msvc': 4.14.1
      '@rollup/rollup-win32-ia32-msvc': 4.14.1
      '@rollup/rollup-win32-x64-msvc': 4.14.1
      fsevents: 2.3.3
    dev: true

  /rollup@4.40.2:
    resolution: {integrity: sha512-tfUOg6DTP4rhQ3VjOO6B4wyrJnGOX85requAXvqYTHsOgb2TFJdZ3aWpT8W2kPoypSGP7dZUyzxJ9ee4buM5Fg==}
    engines: {node: '>=18.0.0', npm: '>=8.0.0'}
    hasBin: true
    dependencies:
      '@types/estree': 1.0.7
    optionalDependencies:
      '@rollup/rollup-android-arm-eabi': 4.40.2
      '@rollup/rollup-android-arm64': 4.40.2
      '@rollup/rollup-darwin-arm64': 4.40.2
      '@rollup/rollup-darwin-x64': 4.40.2
      '@rollup/rollup-freebsd-arm64': 4.40.2
      '@rollup/rollup-freebsd-x64': 4.40.2
      '@rollup/rollup-linux-arm-gnueabihf': 4.40.2
      '@rollup/rollup-linux-arm-musleabihf': 4.40.2
      '@rollup/rollup-linux-arm64-gnu': 4.40.2
      '@rollup/rollup-linux-arm64-musl': 4.40.2
      '@rollup/rollup-linux-loongarch64-gnu': 4.40.2
      '@rollup/rollup-linux-powerpc64le-gnu': 4.40.2
      '@rollup/rollup-linux-riscv64-gnu': 4.40.2
      '@rollup/rollup-linux-riscv64-musl': 4.40.2
      '@rollup/rollup-linux-s390x-gnu': 4.40.2
      '@rollup/rollup-linux-x64-gnu': 4.40.2
      '@rollup/rollup-linux-x64-musl': 4.40.2
      '@rollup/rollup-win32-arm64-msvc': 4.40.2
      '@rollup/rollup-win32-ia32-msvc': 4.40.2
      '@rollup/rollup-win32-x64-msvc': 4.40.2
      fsevents: 2.3.3
    dev: false

  /run-parallel@1.2.0:
    resolution: {integrity: sha512-5l4VyZR86LZ/lDxZTR6jqL8AFE2S0IFLMP26AbjsLVADxHdhB/c0GUsH+y39UfCi3dzz8OlQuPmnaJOMoDHQBA==}
    dependencies:
      queue-microtask: 1.2.3
    dev: false

  /safe-buffer@5.2.1:
    resolution: {integrity: sha512-rp3So07KcdmmKbGvgaNxQSJr7bGVSVk5S9Eq1F+ppbRo70+YeaDxkw5Dd8NPN+GD6bjnYm2VuPuCXmpuYvmCXQ==}
    dev: true

  /sax@1.4.1:
    resolution: {integrity: sha512-+aWOz7yVScEGoKNd4PA10LZ8sk0A/z5+nXQG5giUO5rprX9jgYsTdov9qCchZiPIZezbZH+jRut8nPodFAX4Jg==}
    dev: false

  /scheduler@0.26.0:
    resolution: {integrity: sha512-NlHwttCI/l5gCPR3D1nNXtWABUmBwvZpEQiD4IXSbIDq8BzLIK/7Ir5gTFSGZDUu37K5cMNp0hFtzO38sC7gWA==}
    dev: false

  /semver@6.3.1:
    resolution: {integrity: sha512-BR7VvDCVHO+q2xBEWskxS6DJE1qRnb7DxzUrogb71CWoSficBxYsiAGd+Kl0mmq/MprG9yArRkyrQxTO6XjMzA==}
    hasBin: true

<<<<<<< HEAD
  /semver@7.5.4:
    resolution: {integrity: sha512-1bCSESV6Pv+i21Hvpxp3Dx+pSD8lIPt8uVjRrxAUt/nbswYc+tK6Y2btiULjd4+fnq15PX+nqQDC7Oft7WkwcA==}
    engines: {node: '>=10'}
    hasBin: true
    dependencies:
      lru-cache: 6.0.0
    dev: true

  /semver@7.7.2:
    resolution: {integrity: sha512-RF0Fw+rO5AMf9MAyaRXI4AV0Ulj5lMHqVxxdSgiVbixSCXoEmmX/jk0CuJw4+3SqroYO9VoUh+HcuJivvtJemA==}
    engines: {node: '>=10'}
    hasBin: true
    dev: false
=======
  semver@7.7.1: {}
>>>>>>> b0d58180

  /sharp@0.33.5:
    resolution: {integrity: sha512-haPVm1EkS9pgvHrQ/F3Xy+hgcuMV0Wm9vfIBSiwZ05k+xgb0PkBQpGsAA/oWdDobNaZTH5ppvHtzCFbnSEwHVw==}
    engines: {node: ^18.17.0 || ^20.3.0 || >=21.0.0}
    requiresBuild: true
    dependencies:
      color: 4.2.3
      detect-libc: 2.0.4
      semver: 7.7.2
    optionalDependencies:
      '@img/sharp-darwin-arm64': 0.33.5
      '@img/sharp-darwin-x64': 0.33.5
      '@img/sharp-libvips-darwin-arm64': 1.0.4
      '@img/sharp-libvips-darwin-x64': 1.0.4
      '@img/sharp-libvips-linux-arm': 1.0.5
      '@img/sharp-libvips-linux-arm64': 1.0.4
      '@img/sharp-libvips-linux-s390x': 1.0.4
      '@img/sharp-libvips-linux-x64': 1.0.4
      '@img/sharp-libvips-linuxmusl-arm64': 1.0.4
      '@img/sharp-libvips-linuxmusl-x64': 1.0.4
      '@img/sharp-linux-arm': 0.33.5
      '@img/sharp-linux-arm64': 0.33.5
      '@img/sharp-linux-s390x': 0.33.5
      '@img/sharp-linux-x64': 0.33.5
      '@img/sharp-linuxmusl-arm64': 0.33.5
      '@img/sharp-linuxmusl-x64': 0.33.5
      '@img/sharp-wasm32': 0.33.5
      '@img/sharp-win32-ia32': 0.33.5
      '@img/sharp-win32-x64': 0.33.5
    dev: false
    optional: true

  /sharp@0.34.1:
    resolution: {integrity: sha512-1j0w61+eVxu7DawFJtnfYcvSv6qPFvfTaqzTQ2BLknVhHTwGS8sc63ZBF4rzkWMBVKybo4S5OBtDdZahh2A1xg==}
    engines: {node: ^18.17.0 || ^20.3.0 || >=21.0.0}
    requiresBuild: true
    dependencies:
      color: 4.2.3
      detect-libc: 2.0.4
      semver: 7.7.2
    optionalDependencies:
      '@img/sharp-darwin-arm64': 0.34.1
      '@img/sharp-darwin-x64': 0.34.1
      '@img/sharp-libvips-darwin-arm64': 1.1.0
      '@img/sharp-libvips-darwin-x64': 1.1.0
      '@img/sharp-libvips-linux-arm': 1.1.0
      '@img/sharp-libvips-linux-arm64': 1.1.0
      '@img/sharp-libvips-linux-ppc64': 1.1.0
      '@img/sharp-libvips-linux-s390x': 1.1.0
      '@img/sharp-libvips-linux-x64': 1.1.0
      '@img/sharp-libvips-linuxmusl-arm64': 1.1.0
      '@img/sharp-libvips-linuxmusl-x64': 1.1.0
      '@img/sharp-linux-arm': 0.34.1
      '@img/sharp-linux-arm64': 0.34.1
      '@img/sharp-linux-s390x': 0.34.1
      '@img/sharp-linux-x64': 0.34.1
      '@img/sharp-linuxmusl-arm64': 0.34.1
      '@img/sharp-linuxmusl-x64': 0.34.1
      '@img/sharp-wasm32': 0.34.1
      '@img/sharp-win32-ia32': 0.34.1
      '@img/sharp-win32-x64': 0.34.1
    dev: false

  /shebang-command@2.0.0:
    resolution: {integrity: sha512-kHxr2zZpYtdmrN1qDjrrX/Z1rR1kG8Dx+gkpK1G4eXmvXswmcE1hTWBWYUzlraYw1/yZp6YuDY77YtvbN0dmDA==}
    engines: {node: '>=8'}
    dependencies:
      shebang-regex: 3.0.0
    dev: true

  /shebang-regex@3.0.0:
    resolution: {integrity: sha512-7++dFhtcx3353uBaq8DDR4NuxBetBzC7ZQOhmTQInHEd6bSrXdiEyzCvG07Z44UYdLShWUyXt5M/yhz8ekcb1A==}
    engines: {node: '>=8'}
    dev: true

  /shiki@3.4.1:
    resolution: {integrity: sha512-PSnoczt+iWIOB4iRQ+XVPFtTuN1FcmuYzPgUBZTSv5pC6CozssIx2M4O5n4S9gJlUu9A3FxMU0ZPaHflky/6LA==}
    dependencies:
      '@shikijs/core': 3.4.1
      '@shikijs/engine-javascript': 3.4.1
      '@shikijs/engine-oniguruma': 3.4.1
      '@shikijs/langs': 3.4.1
      '@shikijs/themes': 3.4.1
      '@shikijs/types': 3.4.1
      '@shikijs/vscode-textmate': 10.0.2
      '@types/hast': 3.0.4
    dev: false

  /siginfo@2.0.0:
    resolution: {integrity: sha512-ybx0WO1/8bSBLEWXZvEd7gMW3Sn3JFlW3TvX1nREbDLRNQNaeNN8WK0meBwPdAaOI7TtRRRJn/Es1zhrrCHu7g==}
    dev: true

  /signal-exit@4.1.0:
    resolution: {integrity: sha512-bzyZ1e88w9O1iNJbKnOlvYTrWPDl46O1bG0D3XInv+9tkPrxrN8jUUTiFlDkkmKWgn1M6CfIA13SuGqOa9Korw==}
    engines: {node: '>=14'}
    dev: true

  /simple-swizzle@0.2.2:
    resolution: {integrity: sha512-JA//kQgZtbuY83m+xT+tXJkmJncGMTFT+C+g2h2R9uxkYIrE2yy9sgmcLhCnw57/WSD+Eh3J97FPEDFnbXnDUg==}
    dependencies:
      is-arrayish: 0.3.2
    dev: false

  /sisteransi@1.0.5:
    resolution: {integrity: sha512-bLGGlR1QxBcynn2d5YmDX4MGjlZvy2MRBDRNHLJ8VI6l6+9FUiyTFNJ0IveOSP0bcXgVDPRcfGqA0pjaqUpfVg==}
    dev: false

  /sitemap@8.0.0:
    resolution: {integrity: sha512-+AbdxhM9kJsHtruUF39bwS/B0Fytw6Fr1o4ZAIAEqA6cke2xcoO2GleBw9Zw7nRzILVEgz7zBM5GiTJjie1G9A==}
    engines: {node: '>=14.0.0', npm: '>=6.0.0'}
    hasBin: true
    dependencies:
      '@types/node': 17.0.45
      '@types/sax': 1.2.7
      arg: 5.0.2
      sax: 1.4.1
    dev: false

  /smol-toml@1.3.4:
    resolution: {integrity: sha512-UOPtVuYkzYGee0Bd2Szz8d2G3RfMfJ2t3qVdZUAozZyAk+a0Sxa+QKix0YCwjL/A1RR0ar44nCxaoN9FxdJGwA==}
    engines: {node: '>= 18'}
    dev: false

  /source-map-js@1.2.0:
    resolution: {integrity: sha512-itJW8lvSA0TXEphiRoawsCksnlf8SyvmFzIhltqAHluXd88pkCd+cXJVHTDwdCr0IzwptSm035IHQktUu1QUMg==}
    engines: {node: '>=0.10.0'}

  /source-map-js@1.2.1:
    resolution: {integrity: sha512-UXWMKhLOwVKb728IUtQPXxfYU+usdybtUrK/8uGE8CQMvrhOpwvzDBwj0QhSL7MQc7vIsISBG8VQ8+IDQxpfQA==}
    engines: {node: '>=0.10.0'}
    dev: false

  /source-map@0.5.7:
    resolution: {integrity: sha512-LbrmJOMUSdEVxIKvdcJzQC+nQhe8FUZQTXQy6+I75skNgn3OoQ0DZA8YnFa7gp8tqtL3KPf1kmo0R5DoApeSGQ==}
    engines: {node: '>=0.10.0'}
    dev: false

  /source-map@0.7.4:
    resolution: {integrity: sha512-l3BikUxvPOcn5E74dZiq5BGsTb5yEwhaTSzccU6t4sDOH8NWJCstKO5QT2CvtFoK6F0saL7p9xHAqHOlCPJygA==}
    engines: {node: '>= 8'}
    dev: false

  /space-separated-tokens@2.0.2:
    resolution: {integrity: sha512-PEGlAwrG8yXGXRjW32fGbg66JAlOAwbObuqVoJpv/mRgoWDQfgH1wDPvtzWyUSNAXBGSk8h755YDbbcEy3SH2Q==}
    dev: false

  /srcset@4.0.0:
    resolution: {integrity: sha512-wvLeHgcVHKO8Sc/H/5lkGreJQVeYMm9rlmt8PuR1xE31rIuXhuzznUUqAt8MqLhB3MqJdFzlNAfpcWnxiFUcPw==}
    engines: {node: '>=12'}
    dev: true

  /stackback@0.0.2:
    resolution: {integrity: sha512-1XMJE5fQo1jGH6Y/7ebnwPOBEkIEnT4QF32d5R1+VXdXveM0IBMJt8zfaxX1P3QhVwrYe+576+jkANtSS2mBbw==}
    dev: true

  /std-env@3.9.0:
    resolution: {integrity: sha512-UGvjygr6F6tpH7o2qyqR6QYpwraIjKSdtzyBdyytFOHmPZY917kwdwLG0RbOjWOnKmnm3PeHjaoLLMie7kPLQw==}
    dev: true

  /stream-replace-string@2.0.0:
    resolution: {integrity: sha512-TlnjJ1C0QrmxRNrON00JvaFFlNh5TTG00APw23j74ET7gkQpTASi6/L2fuiav8pzK715HXtUeClpBTw2NPSn6w==}
    dev: false

  /string-width@4.2.3:
    resolution: {integrity: sha512-wKyQRQpjJ0sIp62ErSZdGsjMJWsap5oRNihHhu6G7JVO/9jIB6UyevL+tXuOqrng8j/cxKTWyWUwvSTriiZz/g==}
    engines: {node: '>=8'}
    dependencies:
      emoji-regex: 8.0.0
      is-fullwidth-code-point: 3.0.0
      strip-ansi: 6.0.1

  /string-width@5.1.2:
    resolution: {integrity: sha512-HnLOCR3vjcY8beoNLtcjZ5/nxn2afmME6lhrDrebokqMap+XbeW8n9TXpPDOqdGK5qcI3oT0GKTW6wC7EMiVqA==}
    engines: {node: '>=12'}
    dependencies:
      eastasianwidth: 0.2.0
      emoji-regex: 9.2.2
      strip-ansi: 7.1.0
    dev: true

  /string-width@7.2.0:
    resolution: {integrity: sha512-tsaTIkKW9b4N+AEj+SVA+WhJzV7/zMhcSu78mLKWSk7cXMOSHsBKFWUs0fWwq8QyK3MgJBQRX6Gbi4kYbdvGkQ==}
    engines: {node: '>=18'}
    dependencies:
      emoji-regex: 10.4.0
      get-east-asian-width: 1.3.0
      strip-ansi: 7.1.0
    dev: false

  /stringify-entities@4.0.4:
    resolution: {integrity: sha512-IwfBptatlO+QCJUo19AqvrPNqlVMpW9YEL2LIVY+Rpv2qsjCGxaDLNRgeGsQWJhfItebuJhsGSLjaBbNSQ+ieg==}
    dependencies:
      character-entities-html4: 2.1.0
      character-entities-legacy: 3.0.0
    dev: false

  /strip-ansi@6.0.1:
    resolution: {integrity: sha512-Y38VPSHcqkFrCpFnQ9vuSXmquuv5oXOKpGeT6aGrr3o3Gc9AlVa6JBfUSOCnbxGGZF+/0ooI7KrPuUSztUdU5A==}
    engines: {node: '>=8'}
    dependencies:
      ansi-regex: 5.0.1

  /strip-ansi@7.1.0:
    resolution: {integrity: sha512-iq6eVVI64nQQTRYq2KtEg2d2uU7LElhTJwsH4YzIHZshxlgZms/wIc4VoDQTlG/IvVIrBKG06CrZnp0qv7hkcQ==}
    engines: {node: '>=12'}
    dependencies:
      ansi-regex: 6.1.0

  /style-to-js@1.1.16:
    resolution: {integrity: sha512-/Q6ld50hKYPH3d/r6nr117TZkHR0w0kGGIVfpG9N6D8NymRPM9RqCUv4pRpJ62E5DqOYx2AFpbZMyCPnjQCnOw==}
    dependencies:
      style-to-object: 1.0.8
    dev: false

  /style-to-object@1.0.8:
    resolution: {integrity: sha512-xT47I/Eo0rwJmaXC4oilDGDWLohVhR6o/xAQcPQN8q6QBuZVL8qMYL85kLmST5cPjAorwvqIA4qXTRQoYHaL6g==}
    dependencies:
      inline-style-parser: 0.2.4
    dev: false

  /stylis@4.2.0:
    resolution: {integrity: sha512-Orov6g6BB1sDfYgzWfTHDOxamtX1bE/zo104Dh9e6fqJ3PooipYyfJ0pUmrZO2wAvO8YbEyeFrkV91XTsGMSrw==}
    dev: false

  /supports-color@7.2.0:
    resolution: {integrity: sha512-qpCAvRl9stuOHveKsn7HncJRvv501qIacKzQlO/+Lwxc9+0q2wLyv4Dfvt80/DPn2pqOBsJdDiogXGR9+OvwRw==}
    engines: {node: '>=8'}
    dependencies:
      has-flag: 4.0.0
    dev: true

  /supports-preserve-symlinks-flag@1.0.0:
    resolution: {integrity: sha512-ot0WnXS9fgdkgIcePe6RHNk1WA8+muPa6cSjeR3V8K27q9BB1rTE3R1p7Hv0z1ZyAc8s6Vvv8DIyWf681MAt0w==}
    engines: {node: '>= 0.4'}
    dev: false

  /term-size@2.2.1:
    resolution: {integrity: sha512-wK0Ri4fOGjv/XPy8SBHZChl8CM7uMc5VML7SqiQ0zG7+J5Vr+RMQDoHa2CNT6KHUnTGIXH34UDMkPzAUyapBZg==}
    engines: {node: '>=8'}
    dev: true

  /test-exclude@7.0.1:
    resolution: {integrity: sha512-pFYqmTw68LXVjeWJMST4+borgQP2AyMNbg1BpZh9LbyhUeNkeaPF9gzfPGUAnSMV3qPYdWUwDIjjCLiSDOl7vg==}
    engines: {node: '>=18'}
    dependencies:
      '@istanbuljs/schema': 0.1.3
      glob: 10.4.5
      minimatch: 9.0.5
    dev: true

  /timsort@0.3.0:
    resolution: {integrity: sha512-qsdtZH+vMoCARQtyod4imc2nIJwg9Cc7lPRrw9CzF8ZKR0khdr8+2nX80PBhET3tcyTtJDxAffGh2rXH4tyU8A==}
    dev: true

  /tiny-inflate@1.0.3:
    resolution: {integrity: sha512-pkY1fj1cKHb2seWDy0B16HeWyczlJA9/WW3u3c4z/NiWDsO3DOU5D7nhTLE9CF0yXv/QZFY7sEJmj24dK+Rrqw==}
    dev: false

  /tinybench@2.9.0:
    resolution: {integrity: sha512-0+DUvqWMValLmha6lr4kD8iAMK1HzV0/aKnCtWb9v9641TnP/MFb7Pc2bxoxQjTXAErryXVgUOfv2YqNllqGeg==}
    dev: true

  /tinyexec@0.3.2:
    resolution: {integrity: sha512-KQQR9yN7R5+OSwaK0XQoj22pwHoTlgYqmUscPYoknOoWCWfj/5/ABTMRi69FrKU5ffPVh5QcFikpWJI/P1ocHA==}

  /tinyglobby@0.2.13:
    resolution: {integrity: sha512-mEwzpUgrLySlveBwEVDMKk5B57bhLPYovRfPAXD5gA/98Opn0rCDj3GtLwFvCvH5RK9uPCExUROW5NjDwvqkxw==}
    engines: {node: '>=12.0.0'}
    dependencies:
      fdir: 6.4.4(picomatch@4.0.2)
      picomatch: 4.0.2

  /tinypool@1.0.2:
    resolution: {integrity: sha512-al6n+QEANGFOMf/dmUMsuS5/r9B06uwlyNjZZql/zv8J7ybHCgoihBNORZCY2mzUuAnomQa2JdhyHKzZxPCrFA==}
    engines: {node: ^18.0.0 || >=20.0.0}
    dev: true

  /tinyrainbow@2.0.0:
    resolution: {integrity: sha512-op4nsTR47R6p0vMUUoYl/a+ljLFVtlfaXkLQmqfLR1qHma1h/ysYk4hEXZ880bf2CYgTskvTa/e196Vd5dDQXw==}
    engines: {node: '>=14.0.0'}
    dev: true

  /tinyspy@3.0.2:
    resolution: {integrity: sha512-n1cw8k1k0x4pgA2+9XrOkFydTerNcJ1zWCO5Nn9scWHTD+5tp8dghT2x1uduQePZTZgd3Tupf+x9BxJjeJi77Q==}
    engines: {node: '>=14.0.0'}
    dev: true

  /to-regex-range@5.0.1:
    resolution: {integrity: sha512-65P7iz6X5yEr1cwcgvQxbbIw7Uk3gOy5dIdtZ4rDveLqhrdJP+Li/Hx6tyK0NEb+2GCyneCMJiGqrADCSNk8sQ==}
    engines: {node: '>=8.0'}
    dependencies:
      is-number: 7.0.0

  /tr46@0.0.3:
    resolution: {integrity: sha512-N3WMsuqV66lT30CrXNbEjx4GEwlow3v6rr4mCcv6prnfwhS01rkgyFdjPNBYd9br7LpXV1+Emh01fHnq2Gdgrw==}
    dev: false

  /trim-lines@3.0.1:
    resolution: {integrity: sha512-kRj8B+YHZCc9kQYdWfJB2/oUl9rA99qbowYYBtr4ui4mZyAQ2JpvVBd/6U2YloATfqBhBTSMhTpgBHtU0Mf3Rg==}
    dev: false

  /trough@2.2.0:
    resolution: {integrity: sha512-tmMpK00BjZiUyVyvrBK7knerNgmgvcV/KLVyuma/SC+TQN167GrMRciANTz09+k3zW8L8t60jWO1GpfkZdjTaw==}
    dev: false

  /tsconfck@3.1.5(typescript@5.8.3):
    resolution: {integrity: sha512-CLDfGgUp7XPswWnezWwsCRxNmgQjhYq3VXHM0/XIRxhVrKw0M1if9agzryh1QS3nxjCROvV+xWxoJO1YctzzWg==}
    engines: {node: ^18 || >=20}
    hasBin: true
    peerDependencies:
      typescript: ^5.0.0
    peerDependenciesMeta:
      typescript:
        optional: true
    dependencies:
      typescript: 5.8.3
    dev: false

  /tslib@2.6.2:
    resolution: {integrity: sha512-AEYxH93jGFPn/a2iVAwW87VuUIkR1FVUKB77NwMF7nBTDkDrrT/Hpt/IrCJ0QXhW27jTBDcf5ZY7w6RiqTMw2Q==}
    dev: true

  /tslib@2.8.1:
    resolution: {integrity: sha512-oJFu94HQb+KVduSUQL7wnpmqnfmLsOA/nAh6b6EH0wCEoK0/mPeXU6c3wKDV83MkOuHPRHtSXKKU99IBazS/2w==}
    dev: false

  /type-fest@0.20.2:
    resolution: {integrity: sha512-Ne+eE4r0/iWnpAxD852z3A+N0Bt5RN//NjJwRd2VFHEmrywxf5vsZlh4R6lixl6B+wz/8d+maTSAkN1FIkI3LQ==}
    engines: {node: '>=10'}
    dev: true

  /type-fest@4.41.0:
    resolution: {integrity: sha512-TeTSQ6H5YHvpqVwBRcnLDCBnDOHWYu7IvGbHT6N8AOymcr9PJGjc1GTtiWZTYg0NCgYwvnYWEkVChQAr9bjfwA==}
    engines: {node: '>=16'}
    dev: false

  /typesafe-path@0.2.2:
    resolution: {integrity: sha512-OJabfkAg1WLZSqJAJ0Z6Sdt3utnbzr/jh+NAHoyWHJe8CMSy79Gm085094M9nvTPy22KzTVn5Zq5mbapCI/hPA==}
    dev: false

  /typescript-auto-import-cache@0.3.5:
    resolution: {integrity: sha512-fAIveQKsoYj55CozUiBoj4b/7WpN0i4o74wiGY5JVUEoD0XiqDk1tJqTEjgzL2/AizKQrXxyRosSebyDzBZKjw==}
    dependencies:
      semver: 7.7.2
    dev: false

  /typescript@5.8.3:
    resolution: {integrity: sha512-p1diW6TqL9L07nNxvRMM7hMMw4c5XOo/1ibL4aAIGmSAt9slTE1Xgw5KWuof2uTOvCg9BY7ZRi+GaF+7sfgPeQ==}
    engines: {node: '>=14.17'}
    hasBin: true

  /ufo@1.6.1:
    resolution: {integrity: sha512-9a4/uxlTWJ4+a5i0ooc1rU7C7YOw3wT+UGqdeNNHWnOF9qcMBgLRS+4IYUqbczewFx4mLEig6gawh7X6mFlEkA==}
    dev: false

  /ultrahtml@1.6.0:
    resolution: {integrity: sha512-R9fBn90VTJrqqLDwyMph+HGne8eqY1iPfYhPzZrvKpIfwkWZbcYlfpsb8B9dTvBfpy1/hqAD7Wi8EKfP9e8zdw==}
    dev: false

  /uncrypto@0.1.3:
    resolution: {integrity: sha512-Ql87qFHB3s/De2ClA9e0gsnS6zXG27SkTiSJwjCc9MebbfapQfuPzumMIUMi38ezPZVNFcHI9sUIepeQfw8J8Q==}
    dev: false

  /undici-types@6.13.0:
    resolution: {integrity: sha512-xtFJHudx8S2DSoujjMd1WeWvn7KKWFRESZTMeL1RptAYERu29D6jphMjjY+vn96jvN3kVPDNxU/E13VTaXj6jg==}

  /unicode-properties@1.4.1:
    resolution: {integrity: sha512-CLjCCLQ6UuMxWnbIylkisbRj31qxHPAurvena/0iwSVbQ2G1VY5/HjV0IRabOEbDHlzZlRdCrD4NhB0JtU40Pg==}
    dependencies:
      base64-js: 1.5.1
      unicode-trie: 2.0.0
    dev: false

  /unicode-trie@2.0.0:
    resolution: {integrity: sha512-x7bc76x0bm4prf1VLg79uhAzKw8DVboClSN5VxJuQ+LKDOVEW9CdH+VY7SP+vX7xCYQqzzgQpFqz15zeLvAtZQ==}
    dependencies:
      pako: 0.2.9
      tiny-inflate: 1.0.3
    dev: false

  /unified@11.0.5:
    resolution: {integrity: sha512-xKvGhPWw3k84Qjh8bI3ZeJjqnyadK+GEFtazSfZv/rKeTkTjOJho6mFqh2SM96iIcZokxiOpg78GazTSg8+KHA==}
    dependencies:
      '@types/unist': 3.0.3
      bail: 2.0.2
      devlop: 1.1.0
      extend: 3.0.2
      is-plain-obj: 4.1.0
      trough: 2.2.0
      vfile: 6.0.3
    dev: false

  /unifont@0.5.0:
    resolution: {integrity: sha512-4DueXMP5Hy4n607sh+vJ+rajoLu778aU3GzqeTCqsD/EaUcvqZT9wPC8kgK6Vjh22ZskrxyRCR71FwNOaYn6jA==}
    dependencies:
      css-tree: 3.1.0
      ohash: 2.0.11
    dev: false

  /unist-util-find-after@5.0.0:
    resolution: {integrity: sha512-amQa0Ep2m6hE2g72AugUItjbuM8X8cGQnFoHk0pGfrFeT9GZhzN5SW8nRsiGKK7Aif4CrACPENkA6P/Lw6fHGQ==}
    dependencies:
      '@types/unist': 3.0.3
      unist-util-is: 6.0.0
    dev: false

  /unist-util-is@6.0.0:
    resolution: {integrity: sha512-2qCTHimwdxLfz+YzdGfkqNlH0tLi9xjTnHddPmJwtIG9MGsdbutfTc4P+haPD7l7Cjxf/WZj+we5qfVPvvxfYw==}
    dependencies:
      '@types/unist': 3.0.3
    dev: false

  /unist-util-modify-children@4.0.0:
    resolution: {integrity: sha512-+tdN5fGNddvsQdIzUF3Xx82CU9sMM+fA0dLgR9vOmT0oPT2jH+P1nd5lSqfCfXAw+93NhcXNY2qqvTUtE4cQkw==}
    dependencies:
      '@types/unist': 3.0.3
      array-iterate: 2.0.1
    dev: false

  /unist-util-position-from-estree@2.0.0:
    resolution: {integrity: sha512-KaFVRjoqLyF6YXCbVLNad/eS4+OfPQQn2yOd7zF/h5T/CSL2v8NpN6a5TPvtbXthAGw5nG+PuTtq+DdIZr+cRQ==}
    dependencies:
      '@types/unist': 3.0.3
    dev: false

  /unist-util-position@5.0.0:
    resolution: {integrity: sha512-fucsC7HjXvkB5R3kTCO7kUjRdrS0BJt3M/FPxmHMBOm8JQi2BsHAHFsy27E0EolP8rp0NzXsJ+jNPyDWvOJZPA==}
    dependencies:
      '@types/unist': 3.0.3
    dev: false

  /unist-util-remove-position@5.0.0:
    resolution: {integrity: sha512-Hp5Kh3wLxv0PHj9m2yZhhLt58KzPtEYKQQ4yxfYFEO7EvHwzyDYnduhHnY1mDxoqr7VUwVuHXk9RXKIiYS1N8Q==}
    dependencies:
      '@types/unist': 3.0.3
      unist-util-visit: 5.0.0
    dev: false

  /unist-util-stringify-position@4.0.0:
    resolution: {integrity: sha512-0ASV06AAoKCDkS2+xw5RXJywruurpbC4JZSm7nr7MOt1ojAzvyyaO+UxZf18j8FCF6kmzCZKcAgN/yu2gm2XgQ==}
    dependencies:
      '@types/unist': 3.0.3
    dev: false

  /unist-util-visit-children@3.0.0:
    resolution: {integrity: sha512-RgmdTfSBOg04sdPcpTSD1jzoNBjt9a80/ZCzp5cI9n1qPzLZWF9YdvWGN2zmTumP1HWhXKdUWexjy/Wy/lJ7tA==}
    dependencies:
      '@types/unist': 3.0.3
    dev: false

  /unist-util-visit-parents@6.0.1:
    resolution: {integrity: sha512-L/PqWzfTP9lzzEa6CKs0k2nARxTdZduw3zyh8d2NVBnsyvHjSX4TWse388YrrQKbvI8w20fGjGlhgT96WwKykw==}
    dependencies:
      '@types/unist': 3.0.3
      unist-util-is: 6.0.0
    dev: false

  /unist-util-visit@5.0.0:
    resolution: {integrity: sha512-MR04uvD+07cwl/yhVuVWAtw+3GOR/knlL55Nd/wAdblk27GCVt3lqpTivy/tkJcZoNPzTwS1Y+KMojlLDhoTzg==}
    dependencies:
      '@types/unist': 3.0.3
      unist-util-is: 6.0.0
      unist-util-visit-parents: 6.0.1
    dev: false

  /unstorage@1.16.0:
    resolution: {integrity: sha512-WQ37/H5A7LcRPWfYOrDa1Ys02xAbpPJq6q5GkO88FBXVSQzHd7+BjEwfRqyaSWCv9MbsJy058GWjjPjcJ16GGA==}
    peerDependencies:
      '@azure/app-configuration': ^1.8.0
      '@azure/cosmos': ^4.2.0
      '@azure/data-tables': ^13.3.0
      '@azure/identity': ^4.6.0
      '@azure/keyvault-secrets': ^4.9.0
      '@azure/storage-blob': ^12.26.0
      '@capacitor/preferences': ^6.0.3 || ^7.0.0
      '@deno/kv': '>=0.9.0'
      '@netlify/blobs': ^6.5.0 || ^7.0.0 || ^8.1.0
      '@planetscale/database': ^1.19.0
      '@upstash/redis': ^1.34.3
      '@vercel/blob': '>=0.27.1'
      '@vercel/kv': ^1.0.1
      aws4fetch: ^1.0.20
      db0: '>=0.2.1'
      idb-keyval: ^6.2.1
      ioredis: ^5.4.2
      uploadthing: ^7.4.4
    peerDependenciesMeta:
      '@azure/app-configuration':
        optional: true
      '@azure/cosmos':
        optional: true
      '@azure/data-tables':
        optional: true
      '@azure/identity':
        optional: true
      '@azure/keyvault-secrets':
        optional: true
      '@azure/storage-blob':
        optional: true
      '@capacitor/preferences':
        optional: true
      '@deno/kv':
        optional: true
      '@netlify/blobs':
        optional: true
      '@planetscale/database':
        optional: true
      '@upstash/redis':
        optional: true
      '@vercel/blob':
        optional: true
      '@vercel/kv':
        optional: true
      aws4fetch:
        optional: true
      db0:
        optional: true
      idb-keyval:
        optional: true
      ioredis:
        optional: true
      uploadthing:
        optional: true
    dependencies:
      anymatch: 3.1.3
      chokidar: 4.0.3
      destr: 2.0.5
      h3: 1.15.3
      lru-cache: 10.4.3
      node-fetch-native: 1.6.6
      ofetch: 1.4.1
      ufo: 1.6.1
    dev: false

  /unzipit@1.4.3:
    resolution: {integrity: sha512-gsq2PdJIWWGhx5kcdWStvNWit9FVdTewm4SEG7gFskWs+XCVaULt9+BwuoBtJiRE8eo3L1IPAOrbByNLtLtIlg==}
    engines: {node: '>=12'}
    dependencies:
      uzip-module: 1.0.3
    dev: false

  /update-browserslist-db@1.1.3(browserslist@4.24.4):
    resolution: {integrity: sha512-UxhIZQ+QInVdunkDAaiazvvT/+fXL5Osr0JZlJulepYu6Jd7qJtDZjlur0emRlT71EN3ScPoE7gvsuIKKNavKw==}
    hasBin: true
    peerDependencies:
      browserslist: '>= 4.21.0'
    dependencies:
      browserslist: 4.24.4
      escalade: 3.2.0
      picocolors: 1.1.1

  /util-deprecate@1.0.2:
    resolution: {integrity: sha512-EPD5q1uXyFxJpCrLnCc1nHnq3gOa6DZBocAIiI2TaSCA7VCJ1UJDMagCzIkXNsUYfD1daK//LTEQ8xiIbrHtcw==}
    dev: false

  /utility-types@3.11.0:
    resolution: {integrity: sha512-6Z7Ma2aVEWisaL6TvBCy7P8rm2LQoPv6dJ7ecIaIixHcwfbJ0x7mWdbcwlIM5IGQxPZSFYeqRCqlOOeKoJYMkw==}
    engines: {node: '>= 4'}
    dev: true

  /uzip-module@1.0.3:
    resolution: {integrity: sha512-AMqwWZaknLM77G+VPYNZLEruMGWGzyigPK3/Whg99B3S6vGHuqsyl5ZrOv1UUF3paGK1U6PM0cnayioaryg/fA==}
    dev: false

  /vfile-location@5.0.3:
    resolution: {integrity: sha512-5yXvWDEgqeiYiBe1lbxYF7UMAIm/IcopxMHrMQDq3nvKcjPKIhZklUKL+AE7J7uApI4kwe2snsK+eI6UTj9EHg==}
    dependencies:
      '@types/unist': 3.0.3
      vfile: 6.0.3
    dev: false

  /vfile-message@4.0.2:
    resolution: {integrity: sha512-jRDZ1IMLttGj41KcZvlrYAaI3CfqpLpfpf+Mfig13viT6NKvRzWZ+lXz0Y5D60w6uJIBAOGq9mSHf0gktF0duw==}
    dependencies:
      '@types/unist': 3.0.3
      unist-util-stringify-position: 4.0.0
    dev: false

  /vfile@6.0.3:
    resolution: {integrity: sha512-KzIbH/9tXat2u30jf+smMwFCsno4wHVdNmzFyL+T/L3UGqqk6JKfVqOFOZEpZSHADH1k40ab6NUIXZq422ov3Q==}
    dependencies:
      '@types/unist': 3.0.3
      vfile-message: 4.0.2
    dev: false

<<<<<<< HEAD
  /vite-node@3.1.2:
    resolution: {integrity: sha512-/8iMryv46J3aK13iUXsei5G/A3CUlW4665THCPS+K8xAaqrVWiGB4RfXMQXCLjpK9P2eK//BczrVkn5JLAk6DA==}
    engines: {node: ^18.0.0 || ^20.0.0 || >=22.0.0}
    hasBin: true
=======
  vite-node@3.1.2(@types/node@22.1.0)(lightningcss@1.24.0)(yaml@2.7.1):
>>>>>>> b0d58180
    dependencies:
      cac: 6.7.14
      debug: 4.4.0
      es-module-lexer: 1.6.0
      pathe: 2.0.3
<<<<<<< HEAD
      vite: 5.3.5
=======
      vite: 6.3.5(@types/node@22.1.0)(lightningcss@1.24.0)(yaml@2.7.1)
>>>>>>> b0d58180
    transitivePeerDependencies:
      - '@types/node'
      - jiti
      - less
      - lightningcss
      - sass
      - sass-embedded
      - stylus
      - sugarss
      - supports-color
      - terser
<<<<<<< HEAD
    dev: true
=======
      - tsx
      - yaml
>>>>>>> b0d58180

  /vite@5.3.5:
    resolution: {integrity: sha512-MdjglKR6AQXQb9JGiS7Rc2wC6uMjcm7Go/NHNO63EwiJXfuk9PgqiP/n5IDJCziMkfw9n4Ubp7lttNwz+8ZVKA==}
    engines: {node: ^18.0.0 || >=20.0.0}
    hasBin: true
    peerDependencies:
      '@types/node': ^18.0.0 || >=20.0.0
      less: '*'
      lightningcss: ^1.21.0
      sass: '*'
      stylus: '*'
      sugarss: '*'
      terser: ^5.4.0
    peerDependenciesMeta:
      '@types/node':
        optional: true
      less:
        optional: true
      lightningcss:
        optional: true
      sass:
        optional: true
      stylus:
        optional: true
      sugarss:
        optional: true
      terser:
        optional: true
    dependencies:
      esbuild: 0.21.5
      postcss: 8.4.41
      rollup: 4.14.1
    optionalDependencies:
      fsevents: 2.3.3
    dev: true

  /vite@6.3.5(@types/node@22.1.0):
    resolution: {integrity: sha512-cZn6NDFE7wdTpINgs++ZJ4N49W2vRp8LCKrn3Ob1kYNtOo21vfDoaV5GzBfLU4MovSAB8uNRm4jgzVQZ+mBzPQ==}
    engines: {node: ^18.0.0 || ^20.0.0 || >=22.0.0}
    hasBin: true
    peerDependencies:
      '@types/node': ^18.0.0 || ^20.0.0 || >=22.0.0
      jiti: '>=1.21.0'
      less: '*'
      lightningcss: ^1.21.0
      sass: '*'
      sass-embedded: '*'
      stylus: '*'
      sugarss: '*'
      terser: ^5.16.0
      tsx: ^4.8.1
      yaml: ^2.4.2
    peerDependenciesMeta:
      '@types/node':
        optional: true
      jiti:
        optional: true
      less:
        optional: true
      lightningcss:
        optional: true
      sass:
        optional: true
      sass-embedded:
        optional: true
      stylus:
        optional: true
      sugarss:
        optional: true
      terser:
        optional: true
      tsx:
        optional: true
      yaml:
        optional: true
    dependencies:
      '@types/node': 22.1.0
      esbuild: 0.25.4
      fdir: 6.4.4(picomatch@4.0.2)
      picomatch: 4.0.2
      postcss: 8.5.3
      rollup: 4.40.2
      tinyglobby: 0.2.13
    optionalDependencies:
      fsevents: 2.3.3
    dev: false

  /vitefu@1.0.6(vite@6.3.5):
    resolution: {integrity: sha512-+Rex1GlappUyNN6UfwbVZne/9cYC4+R2XDk9xkNXBKMw6HQagdX9PgZ8V2v1WUSK1wfBLp7qbI1+XSNIlB1xmA==}
    peerDependencies:
      vite: ^3.0.0 || ^4.0.0 || ^5.0.0 || ^6.0.0
    peerDependenciesMeta:
      vite:
        optional: true
    dependencies:
      vite: 6.3.5(@types/node@22.1.0)
    dev: false

<<<<<<< HEAD
  /vitest@3.1.2:
    resolution: {integrity: sha512-WaxpJe092ID1C0mr+LH9MmNrhfzi8I65EX/NRU/Ld016KqQNRgxSOlGNP1hHN+a/F8L15Mh8klwaF77zR3GeDQ==}
    engines: {node: ^18.0.0 || ^20.0.0 || >=22.0.0}
    hasBin: true
    peerDependencies:
      '@edge-runtime/vm': '*'
      '@types/debug': ^4.1.12
      '@types/node': ^18.0.0 || ^20.0.0 || >=22.0.0
      '@vitest/browser': 3.1.2
      '@vitest/ui': 3.1.2
      happy-dom: '*'
      jsdom: '*'
    peerDependenciesMeta:
      '@edge-runtime/vm':
        optional: true
      '@types/debug':
        optional: true
      '@types/node':
        optional: true
      '@vitest/browser':
        optional: true
      '@vitest/ui':
        optional: true
      happy-dom:
        optional: true
      jsdom:
        optional: true
=======
  vitest@3.1.2(@types/debug@4.1.12)(@types/node@22.1.0)(lightningcss@1.24.0)(yaml@2.7.1):
>>>>>>> b0d58180
    dependencies:
      '@vitest/expect': 3.1.2
      '@vitest/mocker': 3.1.2(vite@5.3.5)
      '@vitest/pretty-format': 3.1.3
      '@vitest/runner': 3.1.2
      '@vitest/snapshot': 3.1.2
      '@vitest/spy': 3.1.2
      '@vitest/utils': 3.1.2
      chai: 5.2.0
      debug: 4.4.0
      expect-type: 1.2.1
      magic-string: 0.30.17
      pathe: 2.0.3
      std-env: 3.9.0
      tinybench: 2.9.0
      tinyexec: 0.3.2
      tinyglobby: 0.2.13
      tinypool: 1.0.2
      tinyrainbow: 2.0.0
<<<<<<< HEAD
      vite: 5.3.5
      vite-node: 3.1.2
=======
      vite: 5.3.5(@types/node@22.1.0)(lightningcss@1.24.0)
      vite-node: 3.1.2(@types/node@22.1.0)(lightningcss@1.24.0)(yaml@2.7.1)
>>>>>>> b0d58180
      why-is-node-running: 2.3.0
    transitivePeerDependencies:
      - jiti
      - less
      - lightningcss
      - msw
      - sass
      - sass-embedded
      - stylus
      - sugarss
      - supports-color
      - terser
<<<<<<< HEAD
    dev: true
=======
      - tsx
      - yaml
>>>>>>> b0d58180

  /volar-service-css@0.0.62(@volar/language-service@2.4.13):
    resolution: {integrity: sha512-JwNyKsH3F8PuzZYuqPf+2e+4CTU8YoyUHEHVnoXNlrLe7wy9U3biomZ56llN69Ris7TTy/+DEX41yVxQpM4qvg==}
    peerDependencies:
      '@volar/language-service': ~2.4.0
    peerDependenciesMeta:
      '@volar/language-service':
        optional: true
    dependencies:
      '@volar/language-service': 2.4.13
      vscode-css-languageservice: 6.3.5
      vscode-languageserver-textdocument: 1.0.12
      vscode-uri: 3.1.0
    dev: false

  /volar-service-emmet@0.0.62(@volar/language-service@2.4.13):
    resolution: {integrity: sha512-U4dxWDBWz7Pi4plpbXf4J4Z/ss6kBO3TYrACxWNsE29abu75QzVS0paxDDhI6bhqpbDFXlpsDhZ9aXVFpnfGRQ==}
    peerDependencies:
      '@volar/language-service': ~2.4.0
    peerDependenciesMeta:
      '@volar/language-service':
        optional: true
    dependencies:
      '@emmetio/css-parser': 0.4.0
      '@emmetio/html-matcher': 1.3.0
      '@volar/language-service': 2.4.13
      '@vscode/emmet-helper': 2.11.0
      vscode-uri: 3.1.0
    dev: false

  /volar-service-html@0.0.62(@volar/language-service@2.4.13):
    resolution: {integrity: sha512-Zw01aJsZRh4GTGUjveyfEzEqpULQUdQH79KNEiKVYHZyuGtdBRYCHlrus1sueSNMxwwkuF5WnOHfvBzafs8yyQ==}
    peerDependencies:
      '@volar/language-service': ~2.4.0
    peerDependenciesMeta:
      '@volar/language-service':
        optional: true
    dependencies:
      '@volar/language-service': 2.4.13
      vscode-html-languageservice: 5.4.0
      vscode-languageserver-textdocument: 1.0.12
      vscode-uri: 3.1.0
    dev: false

  /volar-service-prettier@0.0.62(@volar/language-service@2.4.13):
    resolution: {integrity: sha512-h2yk1RqRTE+vkYZaI9KYuwpDfOQRrTEMvoHol0yW4GFKc75wWQRrb5n/5abDrzMPrkQbSip8JH2AXbvrRtYh4w==}
    peerDependencies:
      '@volar/language-service': ~2.4.0
      prettier: ^2.2 || ^3.0
    peerDependenciesMeta:
      '@volar/language-service':
        optional: true
      prettier:
        optional: true
    dependencies:
      '@volar/language-service': 2.4.13
      vscode-uri: 3.1.0
    dev: false

  /volar-service-typescript-twoslash-queries@0.0.62(@volar/language-service@2.4.13):
    resolution: {integrity: sha512-KxFt4zydyJYYI0kFAcWPTh4u0Ha36TASPZkAnNY784GtgajerUqM80nX/W1d0wVhmcOFfAxkVsf/Ed+tiYU7ng==}
    peerDependencies:
      '@volar/language-service': ~2.4.0
    peerDependenciesMeta:
      '@volar/language-service':
        optional: true
    dependencies:
      '@volar/language-service': 2.4.13
      vscode-uri: 3.1.0
    dev: false

  /volar-service-typescript@0.0.62(@volar/language-service@2.4.13):
    resolution: {integrity: sha512-p7MPi71q7KOsH0eAbZwPBiKPp9B2+qrdHAd6VY5oTo9BUXatsOAdakTm9Yf0DUj6uWBAaOT01BSeVOPwucMV1g==}
    peerDependencies:
      '@volar/language-service': ~2.4.0
    peerDependenciesMeta:
      '@volar/language-service':
        optional: true
    dependencies:
      '@volar/language-service': 2.4.13
      path-browserify: 1.0.1
      semver: 7.7.2
      typescript-auto-import-cache: 0.3.5
      vscode-languageserver-textdocument: 1.0.12
      vscode-nls: 5.2.0
      vscode-uri: 3.1.0
    dev: false

  /volar-service-yaml@0.0.62(@volar/language-service@2.4.13):
    resolution: {integrity: sha512-k7gvv7sk3wa+nGll3MaSKyjwQsJjIGCHFjVkl3wjaSP2nouKyn9aokGmqjrl39mi88Oy49giog2GkZH526wjig==}
    peerDependencies:
      '@volar/language-service': ~2.4.0
    peerDependenciesMeta:
      '@volar/language-service':
        optional: true
    dependencies:
      '@volar/language-service': 2.4.13
      vscode-uri: 3.1.0
      yaml-language-server: 1.15.0
    dev: false

  /vscode-css-languageservice@6.3.5:
    resolution: {integrity: sha512-ehEIMXYPYEz/5Svi2raL9OKLpBt5dSAdoCFoLpo0TVFKrVpDemyuQwS3c3D552z/qQCg3pMp8oOLMObY6M3ajQ==}
    dependencies:
      '@vscode/l10n': 0.0.18
      vscode-languageserver-textdocument: 1.0.12
      vscode-languageserver-types: 3.17.5
      vscode-uri: 3.1.0
    dev: false

  /vscode-html-languageservice@5.4.0:
    resolution: {integrity: sha512-9/cbc90BSYCghmHI7/VbWettHZdC7WYpz2g5gBK6UDUI1MkZbM773Q12uAYJx9jzAiNHPpyo6KzcwmcnugncAQ==}
    dependencies:
      '@vscode/l10n': 0.0.18
      vscode-languageserver-textdocument: 1.0.12
      vscode-languageserver-types: 3.17.5
      vscode-uri: 3.1.0
    dev: false

  /vscode-json-languageservice@4.1.8:
    resolution: {integrity: sha512-0vSpg6Xd9hfV+eZAaYN63xVVMOTmJ4GgHxXnkLCh+9RsQBkWKIghzLhW2B9ebfG+LQQg8uLtsQ2aUKjTgE+QOg==}
    engines: {npm: '>=7.0.0'}
    dependencies:
      jsonc-parser: 3.3.1
      vscode-languageserver-textdocument: 1.0.12
      vscode-languageserver-types: 3.17.5
      vscode-nls: 5.2.0
      vscode-uri: 3.1.0
    dev: false

  /vscode-jsonrpc@6.0.0:
    resolution: {integrity: sha512-wnJA4BnEjOSyFMvjZdpiOwhSq9uDoK8e/kpRJDTaMYzwlkrhG1fwDIZI94CLsLzlCK5cIbMMtFlJlfR57Lavmg==}
    engines: {node: '>=8.0.0 || >=10.0.0'}
    dev: false

  /vscode-jsonrpc@8.2.0:
    resolution: {integrity: sha512-C+r0eKJUIfiDIfwJhria30+TYWPtuHJXHtI7J0YlOmKAo7ogxP20T0zxB7HZQIFhIyvoBPwWskjxrvAtfjyZfA==}
    engines: {node: '>=14.0.0'}
    dev: false

  /vscode-languageserver-protocol@3.16.0:
    resolution: {integrity: sha512-sdeUoAawceQdgIfTI+sdcwkiK2KU+2cbEYA0agzM2uqaUy2UpnnGHtWTHVEtS0ES4zHU0eMFRGN+oQgDxlD66A==}
    dependencies:
      vscode-jsonrpc: 6.0.0
      vscode-languageserver-types: 3.16.0
    dev: false

  /vscode-languageserver-protocol@3.17.5:
    resolution: {integrity: sha512-mb1bvRJN8SVznADSGWM9u/b07H7Ecg0I3OgXDuLdn307rl/J3A9YD6/eYOssqhecL27hK1IPZAsaqh00i/Jljg==}
    dependencies:
      vscode-jsonrpc: 8.2.0
      vscode-languageserver-types: 3.17.5
    dev: false

  /vscode-languageserver-textdocument@1.0.12:
    resolution: {integrity: sha512-cxWNPesCnQCcMPeenjKKsOCKQZ/L6Tv19DTRIGuLWe32lyzWhihGVJ/rcckZXJxfdKCFvRLS3fpBIsV/ZGX4zA==}
    dev: false

  /vscode-languageserver-types@3.16.0:
    resolution: {integrity: sha512-k8luDIWJWyenLc5ToFQQMaSrqCHiLwyKPHKPQZ5zz21vM+vIVUSvsRpcbiECH4WR88K2XZqc4ScRcZ7nk/jbeA==}
    dev: false

  /vscode-languageserver-types@3.17.5:
    resolution: {integrity: sha512-Ld1VelNuX9pdF39h2Hgaeb5hEZM2Z3jUrrMgWQAu82jMtZp7p3vJT3BzToKtZI7NgQssZje5o0zryOrhQvzQAg==}
    dev: false

  /vscode-languageserver@7.0.0:
    resolution: {integrity: sha512-60HTx5ID+fLRcgdHfmz0LDZAXYEV68fzwG0JWwEPBode9NuMYTIxuYXPg4ngO8i8+Ou0lM7y6GzaYWbiDL0drw==}
    hasBin: true
    dependencies:
      vscode-languageserver-protocol: 3.16.0
    dev: false

  /vscode-languageserver@9.0.1:
    resolution: {integrity: sha512-woByF3PDpkHFUreUa7Hos7+pUWdeWMXRd26+ZX2A8cFx6v/JPTtd4/uN0/jB6XQHYaOlHbio03NTHCqrgG5n7g==}
    hasBin: true
    dependencies:
      vscode-languageserver-protocol: 3.17.5
    dev: false

  /vscode-nls@5.2.0:
    resolution: {integrity: sha512-RAaHx7B14ZU04EU31pT+rKz2/zSl7xMsfIZuo8pd+KZO6PXtQmpevpq3vxvWNcrGbdmhM/rr5Uw5Mz+NBfhVng==}
    dev: false

  /vscode-uri@3.1.0:
    resolution: {integrity: sha512-/BpdSx+yCQGnCvecbyXdxHDkuk55/G3xwnC0GqY4gmQ3j+A+g8kzzgB4Nk/SINjqn6+waqw3EgbVF2QKExkRxQ==}
    dev: false

  /weak-lru-cache@1.2.2:
    resolution: {integrity: sha512-DEAoo25RfSYMuTGc9vPJzZcZullwIqRDSI9LOy+fkCJPi6hykCnfKaXTuPBDuXAUcqHXyOgFtHNp/kB2FjYHbw==}
    dev: true

  /web-namespaces@2.0.1:
    resolution: {integrity: sha512-bKr1DkiNa2krS7qxNtdrtHAmzuYGFQLiQ13TsorsdT6ULTkPLKuu5+GsFpDlg6JFjUTwX2DyhMPG2be8uPrqsQ==}
    dev: false

  /webidl-conversions@3.0.1:
    resolution: {integrity: sha512-2JAn3z8AR6rjK8Sm8orRC0h/bcl/DqL7tRPdGZ4I1CjdF+EaMLmYxBHyXuKL849eucPFhvBoxMsflfOb8kxaeQ==}
    dev: false

  /whatwg-url@5.0.0:
    resolution: {integrity: sha512-saE57nupxk6v3HY35+jzBwYa0rKSy0XR8JSxZPwgLr7ys0IBzhGviA1/TUGJLmSVqs8pb9AnvICXEuOHLprYTw==}
    dependencies:
      tr46: 0.0.3
      webidl-conversions: 3.0.1
    dev: false

  /which-pm-runs@1.1.0:
    resolution: {integrity: sha512-n1brCuqClxfFfq/Rb0ICg9giSZqCS+pLtccdag6C2HyufBrh3fBOiy9nb6ggRMvWOVH5GrdJskj5iGTZNxd7SA==}
    engines: {node: '>=4'}
    dev: false

  /which@2.0.2:
    resolution: {integrity: sha512-BLI3Tl1TW3Pvl70l3yq3Y64i+awpwXqsGBYWkkqMtnbXgrMD+yj7rhW0kuEDxzJaYXGjEW5ogapKNMEKNMjibA==}
    engines: {node: '>= 8'}
    hasBin: true
    dependencies:
      isexe: 2.0.0
    dev: true

  /why-is-node-running@2.3.0:
    resolution: {integrity: sha512-hUrmaWBdVDcxvYqnyh09zunKzROWjbZTiNy8dBEjkS7ehEDQibXJ7XvlmtbwuTclUiIyN+CyXQD4Vmko8fNm8w==}
    engines: {node: '>=8'}
    hasBin: true
    dependencies:
      siginfo: 2.0.0
      stackback: 0.0.2
    dev: true

  /widest-line@5.0.0:
    resolution: {integrity: sha512-c9bZp7b5YtRj2wOe6dlj32MK+Bx/M/d+9VB2SHM1OtsUHR0aV0tdP6DWh/iMt0kWi1t5g1Iudu6hQRNd1A4PVA==}
    engines: {node: '>=18'}
    dependencies:
      string-width: 7.2.0
    dev: false

  /wrap-ansi@7.0.0:
    resolution: {integrity: sha512-YVGIj2kamLSTxw6NsZjoBxfSwsn0ycdesmc4p+Q21c5zPuZ1pl+NfxVdxPtdHvmNVOQ6XSYG4AUtyt/Fi7D16Q==}
    engines: {node: '>=10'}
    dependencies:
      ansi-styles: 4.3.0
      string-width: 4.2.3
      strip-ansi: 6.0.1

  /wrap-ansi@8.1.0:
    resolution: {integrity: sha512-si7QWI6zUMq56bESFvagtmzMdGOtoxfR+Sez11Mobfc7tm+VkUckk9bW2UeffTGVUbOksxmSw0AA2gs8g71NCQ==}
    engines: {node: '>=12'}
    dependencies:
      ansi-styles: 6.2.1
      string-width: 5.1.2
      strip-ansi: 7.1.0
    dev: true

  /wrap-ansi@9.0.0:
    resolution: {integrity: sha512-G8ura3S+3Z2G+mkgNRq8dqaFZAuxfsxpBB8OCTGRTCtp+l/v9nbFNmCUP1BZMts3G1142MsZfn6eeUKrr4PD1Q==}
    engines: {node: '>=18'}
    dependencies:
      ansi-styles: 6.2.1
      string-width: 7.2.0
      strip-ansi: 7.1.0
    dev: false

  /xxhash-wasm@1.1.0:
    resolution: {integrity: sha512-147y/6YNh+tlp6nd/2pWq38i9h6mz/EuQ6njIrmW8D1BS5nCqs0P6DG+m6zTGnNz5I+uhZ0SHxBs9BsPrwcKDA==}
    dev: false

  /y18n@5.0.8:
    resolution: {integrity: sha512-0pfFzegeDWJHJIAmTLRP2DwHjdF5s7jo9tuztdQxAhINCdvS+3nGINqPd00AphqJR/0LhANUS6/+7SCb98YOfA==}
    engines: {node: '>=10'}
    dev: false

  /yallist@3.1.1:
    resolution: {integrity: sha512-a4UGQaWPH59mOXUYnAG2ewncQS4i4F43Tv3JoAM+s2VDAmS9NsK8GpDMLrCHPksFT7h3K6TOoUNn2pb7RoXx4g==}

<<<<<<< HEAD
  /yallist@4.0.0:
    resolution: {integrity: sha512-3wdGidZyq5PB084XLES5TpOSRA3wjXAlIWMhum2kRcv/41Sn2emQ0dycQW4uZXLejwKvg6EsvbdlVL+FYEct7A==}
    dev: true

  /yaml-language-server@1.15.0:
    resolution: {integrity: sha512-N47AqBDCMQmh6mBLmI6oqxryHRzi33aPFPsJhYy3VTUGCdLHYjGh4FZzpUjRlphaADBBkDmnkM/++KNIOHi5Rw==}
    hasBin: true
=======
  yaml-language-server@1.15.0:
>>>>>>> b0d58180
    dependencies:
      ajv: 8.17.1
      lodash: 4.17.21
      request-light: 0.5.8
      vscode-json-languageservice: 4.1.8
      vscode-languageserver: 7.0.0
      vscode-languageserver-textdocument: 1.0.12
      vscode-languageserver-types: 3.17.5
      vscode-nls: 5.2.0
      vscode-uri: 3.1.0
      yaml: 2.2.2
    optionalDependencies:
      prettier: 2.8.7
    dev: false

  /yaml@1.10.2:
    resolution: {integrity: sha512-r3vXyErRCYJ7wg28yvBY5VSoAF8ZvlcW9/BwUzEtUsjvX/DKs24dIkuwjtuprwJJHsbyUbLApepYTR1BN4uHrg==}
    engines: {node: '>= 6'}
    dev: false

  /yaml@2.2.2:
    resolution: {integrity: sha512-CBKFWExMn46Foo4cldiChEzn7S7SRV+wqiluAb6xmueD/fGyRHIhX8m14vVGgeFWjN540nKCNVj6P21eQjgTuA==}
    engines: {node: '>= 14'}
    dev: false

  /yaml@2.8.0:
    resolution: {integrity: sha512-4lLa/EcQCB0cJkyts+FpIRx5G/llPxfP6VQU5KByHEhLxY3IJCH0f0Hy1MHI8sClTvsIb8qwRJ6R/ZdlDJ/leQ==}
    engines: {node: '>= 14.6'}
    hasBin: true
    dev: false

  /yargs-parser@21.1.1:
    resolution: {integrity: sha512-tVpsJW7DdjecAiFpbIB1e3qxIQsE6NoPc5/eTdrbbIC4h0LVsWhnoa3g+m2HclBIujHzsxZ4VJVA+GUuc2/LBw==}
    engines: {node: '>=12'}
    dev: false

  /yargs@17.7.2:
    resolution: {integrity: sha512-7dSzzRQ++CKnNI/krKnYRV7JKKPUXMEh61soaHKg9mrWEhzFWhFnxPxGl+69cD1Ou63C13NUPCnmIcrvqCuM6w==}
    engines: {node: '>=12'}
    dependencies:
      cliui: 8.0.1
      escalade: 3.2.0
      get-caller-file: 2.0.5
      require-directory: 2.1.1
      string-width: 4.2.3
      y18n: 5.0.8
      yargs-parser: 21.1.1
    dev: false

  /yocto-queue@1.2.1:
    resolution: {integrity: sha512-AyeEbWOu/TAXdxlV9wmGcR0+yh2j3vYPGOECcIj2S7MkrLyC7ne+oye2BKTItt0ii2PHk4cDy+95+LshzbXnGg==}
    engines: {node: '>=12.20'}
    dev: false

  /yocto-spinner@0.2.2:
    resolution: {integrity: sha512-21rPcM3e4vCpOXThiFRByX8amU5By1R0wNS8Oex+DP3YgC8xdU0vEJ/K8cbPLiIJVosSSysgcFof6s6MSD5/Vw==}
    engines: {node: '>=18.19'}
    dependencies:
      yoctocolors: 2.1.1
    dev: false

  /yoctocolors@2.1.1:
    resolution: {integrity: sha512-GQHQqAopRhwU8Kt1DDM8NjibDXHC8eoh1erhGAJPEyveY9qqVeXvVikNKrDz69sHowPMorbPUrH/mx8c50eiBQ==}
    engines: {node: '>=18'}
    dev: false

  /zarrita@0.5.1:
    resolution: {integrity: sha512-cyujP70BOl5DiXuLtM+0j9nq/pAov4SKXRYIQQOVnk2TfBg/jopX+FXLbqkq3ULOxFLB5AwkPbSp5KvZXoJrbQ==}
    dependencies:
      '@zarrita/storage': 0.1.1
      numcodecs: 0.3.2
    dev: false

  /zod-to-json-schema@3.24.5(zod@3.24.3):
    resolution: {integrity: sha512-/AuWwMP+YqiPbsJx5D6TfgRTc4kTLjsh5SOcd4bLsfUg2RcEXrFMJl1DGgdHy2aCfsIA/cr/1JM0xcB2GZji8g==}
    peerDependencies:
      zod: ^3.24.1
    dependencies:
      zod: 3.24.3
    dev: false

  /zod-to-ts@1.2.0(typescript@5.8.3)(zod@3.24.3):
    resolution: {integrity: sha512-x30XE43V+InwGpvTySRNz9kB7qFU8DlyEy7BsSTCHPH1R0QasMmHWZDCzYm6bVXtj/9NNJAZF3jW8rzFvH5OFA==}
    peerDependencies:
      typescript: ^4.9.4 || ^5.0.2
      zod: ^3
    dependencies:
      typescript: 5.8.3
      zod: 3.24.3
    dev: false

  /zod@3.24.3:
    resolution: {integrity: sha512-HhY1oqzWCQWuUqvBFnsyrtZRhyPeR7SUGv+C4+MsisMuVfSPx8HpwWqH8tRahSlt6M3PiFAcoeFhZAqIXTxoSg==}
    dev: false

  /zwitch@2.0.4:
    resolution: {integrity: sha512-bXE4cR/kVZhKZX/RjPEflHaKVhUVl85noU3v6b8apfQEc1x4A+zBxjZ4lN8LqGd6WZ3dl98pY4o717VFmoPp+A==}
    dev: false<|MERGE_RESOLUTION|>--- conflicted
+++ resolved
@@ -19,11 +19,7 @@
         version: 2.14.4(@parcel/core@2.14.4)(typescript@5.8.3)
       '@vitest/coverage-istanbul':
         specifier: 3.1.2
-<<<<<<< HEAD
         version: 3.1.2(vitest@3.1.2)
-=======
-        version: 3.1.2(vitest@3.1.2(@types/debug@4.1.12)(@types/node@22.1.0)(lightningcss@1.24.0)(yaml@2.7.1))
->>>>>>> b0d58180
       buffer:
         specifier: 6.0.0
         version: 6.0.0
@@ -38,11 +34,7 @@
         version: 5.8.3
       vitest:
         specifier: 3.1.2
-<<<<<<< HEAD
         version: 3.1.2
-=======
-        version: 3.1.2(@types/debug@4.1.12)(@types/node@22.1.0)(lightningcss@1.24.0)(yaml@2.7.1)
->>>>>>> b0d58180
 
   packages/core:
     dependencies:
@@ -110,25 +102,14 @@
         specifier: 0.9.4
         version: 0.9.4(typescript@5.8.3)
       '@astrojs/mdx':
-<<<<<<< HEAD
-        specifier: 4.2.6
-        version: 4.2.6(astro@5.7.12)
+        specifier: 4.3.0
+        version: 4.3.0(astro@5.8.0)
       '@astrojs/react':
-        specifier: 4.2.7
-        version: 4.2.7(@types/node@22.1.0)(@types/react-dom@19.1.5)(@types/react@19.1.4)(react-dom@19.1.0)(react@19.1.0)
+        specifier: 4.3.0
+        version: 4.3.0(@types/node@22.1.0)(@types/react-dom@19.1.5)(@types/react@19.1.4)(react-dom@19.1.0)(react@19.1.0)
       '@astrojs/starlight':
         specifier: 0.34.3
-        version: 0.34.3(astro@5.7.12)
-=======
-        specifier: 4.3.0
-        version: 4.3.0(astro@5.8.0(@types/node@22.1.0)(lightningcss@1.24.0)(rollup@4.40.2)(typescript@5.8.3)(yaml@2.7.1))
-      '@astrojs/react':
-        specifier: 4.3.0
-        version: 4.3.0(@types/node@22.1.0)(@types/react-dom@19.1.3(@types/react@19.1.3))(@types/react@19.1.3)(lightningcss@1.24.0)(react-dom@19.1.0(react@19.1.0))(react@19.1.0)(yaml@2.7.1)
-      '@astrojs/starlight':
-        specifier: 0.34.3
-        version: 0.34.3(astro@5.8.0(@types/node@22.1.0)(lightningcss@1.24.0)(rollup@4.40.2)(typescript@5.8.3)(yaml@2.7.1))
->>>>>>> b0d58180
+        version: 0.34.3(astro@5.8.0)
       '@czi-sds/components':
         specifier: 20.0.1
         version: 20.0.1(@emotion/core@11.0.0)(@emotion/css@11.11.2)(@emotion/react@11.11.4)(@emotion/styled@11.11.5)(@mui/base@5.0.0-beta.40)(@mui/icons-material@5.15.15)(@mui/lab@5.0.0-alpha.175)(@mui/material@5.15.15)(react-dom@19.1.0)(react@19.1.0)
@@ -163,13 +144,8 @@
         specifier: ^19.1.3
         version: 19.1.5(@types/react@19.1.4)
       astro:
-<<<<<<< HEAD
-        specifier: 5.7.12
-        version: 5.7.12(@types/node@22.1.0)(typescript@5.8.3)
-=======
         specifier: 5.8.0
-        version: 5.8.0(@types/node@22.1.0)(lightningcss@1.24.0)(rollup@4.40.2)(typescript@5.8.3)(yaml@2.7.1)
->>>>>>> b0d58180
+        version: 5.8.0(@types/node@22.1.0)(typescript@5.8.3)
       file-saver:
         specifier: 2.0.5
         version: 2.0.5
@@ -213,4067 +189,6 @@
   /@ampproject/remapping@2.3.0:
     resolution: {integrity: sha512-30iZtAPgz+LTIYoeivqYo853f02jBYSd5uGnGpkFV0M3xOt9aN73erkgYAmZU43x4VfqcnLxW9Kpg3R5LC4YYw==}
     engines: {node: '>=6.0.0'}
-<<<<<<< HEAD
-=======
-
-  '@astrojs/check@0.9.4':
-    resolution: {integrity: sha512-IOheHwCtpUfvogHHsvu0AbeRZEnjJg3MopdLddkJE70mULItS/Vh37BHcI00mcOJcH1vhD3odbpvWokpxam7xA==}
-    hasBin: true
-    peerDependencies:
-      typescript: ^5.0.0
-
-  '@astrojs/compiler@2.12.0':
-    resolution: {integrity: sha512-7bCjW6tVDpUurQLeKBUN9tZ5kSv5qYrGmcn0sG0IwacL7isR2ZbyyA3AdZ4uxsuUFOS2SlgReTH7wkxO6zpqWA==}
-
-  '@astrojs/internal-helpers@0.6.1':
-    resolution: {integrity: sha512-l5Pqf6uZu31aG+3Lv8nl/3s4DbUzdlxTWDof4pEpto6GUJNhhCbelVi9dEyurOVyqaelwmS9oSyOWOENSfgo9A==}
-
-  '@astrojs/language-server@2.15.4':
-    resolution: {integrity: sha512-JivzASqTPR2bao9BWsSc/woPHH7OGSGc9aMxXL4U6egVTqBycB3ZHdBJPuOCVtcGLrzdWTosAqVPz1BVoxE0+A==}
-    hasBin: true
-    peerDependencies:
-      prettier: ^3.0.0
-      prettier-plugin-astro: '>=0.11.0'
-    peerDependenciesMeta:
-      prettier:
-        optional: true
-      prettier-plugin-astro:
-        optional: true
-
-  '@astrojs/markdown-remark@6.3.1':
-    resolution: {integrity: sha512-c5F5gGrkczUaTVgmMW9g1YMJGzOtRvjjhw6IfGuxarM6ct09MpwysP10US729dy07gg8y+ofVifezvP3BNsWZg==}
-
-  '@astrojs/markdown-remark@6.3.2':
-    resolution: {integrity: sha512-bO35JbWpVvyKRl7cmSJD822e8YA8ThR/YbUsciWNA7yTcqpIAL2hJDToWP5KcZBWxGT6IOdOkHSXARSNZc4l/Q==}
-
-  '@astrojs/mdx@4.3.0':
-    resolution: {integrity: sha512-OGX2KvPeBzjSSKhkCqrUoDMyzFcjKt5nTE5SFw3RdoLf0nrhyCXBQcCyclzWy1+P+XpOamn+p+hm1EhpCRyPxw==}
-    engines: {node: 18.20.8 || ^20.3.0 || >=22.0.0}
-    peerDependencies:
-      astro: ^5.0.0
-
-  '@astrojs/prism@3.2.0':
-    resolution: {integrity: sha512-GilTHKGCW6HMq7y3BUv9Ac7GMe/MO9gi9GW62GzKtth0SwukCu/qp2wLiGpEujhY+VVhaG9v7kv/5vFzvf4NYw==}
-    engines: {node: ^18.17.1 || ^20.3.0 || >=22.0.0}
-
-  '@astrojs/prism@3.3.0':
-    resolution: {integrity: sha512-q8VwfU/fDZNoDOf+r7jUnMC2//H2l0TuQ6FkGJL8vD8nw/q5KiL3DS1KKBI3QhI9UQhpJ5dc7AtqfbXWuOgLCQ==}
-    engines: {node: 18.20.8 || ^20.3.0 || >=22.0.0}
-
-  '@astrojs/react@4.3.0':
-    resolution: {integrity: sha512-N02aj52Iezn69qHyx5+XvPqgsPMEnel9mI5JMbGiRMTzzLMuNaxRVoQTaq2024Dpr7BLsxCjqMkNvelqMDhaHA==}
-    engines: {node: 18.20.8 || ^20.3.0 || >=22.0.0}
-    peerDependencies:
-      '@types/react': ^17.0.50 || ^18.0.21 || ^19.0.0
-      '@types/react-dom': ^17.0.17 || ^18.0.6 || ^19.0.0
-      react: ^17.0.2 || ^18.0.0 || ^19.0.0
-      react-dom: ^17.0.2 || ^18.0.0 || ^19.0.0
-
-  '@astrojs/sitemap@3.3.1':
-    resolution: {integrity: sha512-GRnDUCTviBSNfXJ0Jmur+1/C+z3g36jy79VyYggfe1uNyEYSTcmAfTTCmbytrRvJRNyJJnSfB/77Gnm9PiXRRg==}
-
-  '@astrojs/starlight@0.34.3':
-    resolution: {integrity: sha512-MAuD3NF+E+QXJJuVKofoR6xcPTP4BJmYWeOBd03udVdubNGVnPnSWVZAi+ZtnTofES4+mJdp8BNGf+ubUxkiiA==}
-    peerDependencies:
-      astro: ^5.5.0
-
-  '@astrojs/telemetry@3.3.0':
-    resolution: {integrity: sha512-UFBgfeldP06qu6khs/yY+q1cDAaArM2/7AEIqQ9Cuvf7B1hNLq0xDrZkct+QoIGyjq56y8IaE2I3CTvG99mlhQ==}
-    engines: {node: 18.20.8 || ^20.3.0 || >=22.0.0}
-
-  '@astrojs/yaml2ts@0.2.2':
-    resolution: {integrity: sha512-GOfvSr5Nqy2z5XiwqTouBBpy5FyI6DEe+/g/Mk5am9SjILN1S5fOEvYK0GuWHg98yS/dobP4m8qyqw/URW35fQ==}
-
-  '@babel/code-frame@7.27.1':
-    resolution: {integrity: sha512-cjQ7ZlQ0Mv3b47hABuTevyTuYN4i+loJKGeV9flcCgIK37cCXRh+L1bd3iBHlynerhQ7BhCkn2BPbQUL+rGqFg==}
-    engines: {node: '>=6.9.0'}
-
-  '@babel/compat-data@7.27.1':
-    resolution: {integrity: sha512-Q+E+rd/yBzNQhXkG+zQnF58e4zoZfBedaxwzPmicKsiK3nt8iJYrSrDbjwFFDGC4f+rPafqRaPH6TsDoSvMf7A==}
-    engines: {node: '>=6.9.0'}
-
-  '@babel/core@7.27.1':
-    resolution: {integrity: sha512-IaaGWsQqfsQWVLqMn9OB92MNN7zukfVA4s7KKAI0KfrrDsZ0yhi5uV4baBuLuN7n3vsZpwP8asPPcVwApxvjBQ==}
-    engines: {node: '>=6.9.0'}
-
-  '@babel/generator@7.27.1':
-    resolution: {integrity: sha512-UnJfnIpc/+JO0/+KRVQNGU+y5taA5vCbwN8+azkX6beii/ZF+enZJSOKo11ZSzGJjlNfJHfQtmQT8H+9TXPG2w==}
-    engines: {node: '>=6.9.0'}
-
-  '@babel/helper-compilation-targets@7.27.1':
-    resolution: {integrity: sha512-2YaDd/Rd9E598B5+WIc8wJPmWETiiJXFYVE60oX8FDohv7rAUU3CQj+A1MgeEmcsk2+dQuEjIe/GDvig0SqL4g==}
-    engines: {node: '>=6.9.0'}
-
-  '@babel/helper-module-imports@7.27.1':
-    resolution: {integrity: sha512-0gSFWUPNXNopqtIPQvlD5WgXYI5GY2kP2cCvoT8kczjbfcfuIljTbcWrulD1CIPIX2gt1wghbDy08yE1p+/r3w==}
-    engines: {node: '>=6.9.0'}
-
-  '@babel/helper-module-transforms@7.27.1':
-    resolution: {integrity: sha512-9yHn519/8KvTU5BjTVEEeIM3w9/2yXNKoD82JifINImhpKkARMJKPP59kLo+BafpdN5zgNeIcS4jsGDmd3l58g==}
-    engines: {node: '>=6.9.0'}
-    peerDependencies:
-      '@babel/core': ^7.0.0
-
-  '@babel/helper-plugin-utils@7.27.1':
-    resolution: {integrity: sha512-1gn1Up5YXka3YYAHGKpbideQ5Yjf1tDa9qYcgysz+cNCXukyLl6DjPXhD3VRwSb8c0J9tA4b2+rHEZtc6R0tlw==}
-    engines: {node: '>=6.9.0'}
-
-  '@babel/helper-string-parser@7.27.1':
-    resolution: {integrity: sha512-qMlSxKbpRlAridDExk92nSobyDdpPijUq2DW6oDnUqd0iOGxmQjyqhMIihI9+zv4LPyZdRje2cavWPbCbWm3eA==}
-    engines: {node: '>=6.9.0'}
-
-  '@babel/helper-validator-identifier@7.27.1':
-    resolution: {integrity: sha512-D2hP9eA+Sqx1kBZgzxZh0y1trbuU+JoDkiEwqhQ36nodYqJwyEIhPSdMNd7lOm/4io72luTPWH20Yda0xOuUow==}
-    engines: {node: '>=6.9.0'}
-
-  '@babel/helper-validator-option@7.27.1':
-    resolution: {integrity: sha512-YvjJow9FxbhFFKDSuFnVCe2WxXk1zWc22fFePVNEaWJEu8IrZVlda6N0uHwzZrUM1il7NC9Mlp4MaJYbYd9JSg==}
-    engines: {node: '>=6.9.0'}
-
-  '@babel/helpers@7.27.1':
-    resolution: {integrity: sha512-FCvFTm0sWV8Fxhpp2McP5/W53GPllQ9QeQ7SiqGWjMf/LVG07lFa5+pgK05IRhVwtvafT22KF+ZSnM9I545CvQ==}
-    engines: {node: '>=6.9.0'}
-
-  '@babel/parser@7.27.1':
-    resolution: {integrity: sha512-I0dZ3ZpCrJ1c04OqlNsQcKiZlsrXf/kkE4FXzID9rIOYICsAbA8mMDzhW/luRNAHdCNt7os/u8wenklZDlUVUQ==}
-    engines: {node: '>=6.0.0'}
-    hasBin: true
-
-  '@babel/plugin-transform-react-jsx-self@7.27.1':
-    resolution: {integrity: sha512-6UzkCs+ejGdZ5mFFC/OCUrv028ab2fp1znZmCZjAOBKiBK2jXD1O+BPSfX8X2qjJ75fZBMSnQn3Rq2mrBJK2mw==}
-    engines: {node: '>=6.9.0'}
-    peerDependencies:
-      '@babel/core': ^7.0.0-0
-
-  '@babel/plugin-transform-react-jsx-source@7.27.1':
-    resolution: {integrity: sha512-zbwoTsBruTeKB9hSq73ha66iFeJHuaFkUbwvqElnygoNbj/jHRsSeokowZFN3CZ64IvEqcmmkVe89OPXc7ldAw==}
-    engines: {node: '>=6.9.0'}
-    peerDependencies:
-      '@babel/core': ^7.0.0-0
-
-  '@babel/runtime@7.27.0':
-    resolution: {integrity: sha512-VtPOkrdPHZsKc/clNqyi9WUA8TINkZ4cGk63UUE3u4pmB2k+ZMQRDuIOagv8UVd6j7k0T3+RRIb7beKTebNbcw==}
-    engines: {node: '>=6.9.0'}
-
-  '@babel/template@7.27.1':
-    resolution: {integrity: sha512-Fyo3ghWMqkHHpHQCoBs2VnYjR4iWFFjguTDEqA5WgZDOrFesVjMhMM2FSqTKSoUSDO1VQtavj8NFpdRBEvJTtg==}
-    engines: {node: '>=6.9.0'}
-
-  '@babel/traverse@7.27.1':
-    resolution: {integrity: sha512-ZCYtZciz1IWJB4U61UPu4KEaqyfj+r5T1Q5mqPo+IBpcG9kHv30Z0aD8LXPgC1trYa6rK0orRyAhqUgk4MjmEg==}
-    engines: {node: '>=6.9.0'}
-
-  '@babel/types@7.27.1':
-    resolution: {integrity: sha512-+EzkxvLNfiUeKMgy/3luqfsCWFRXLb7U6wNQTk60tovuckwB15B191tJWvpp4HjiQWdJkCxO3Wbvc6jlk3Xb2Q==}
-    engines: {node: '>=6.9.0'}
-
-  '@biomejs/biome@1.9.4':
-    resolution: {integrity: sha512-1rkd7G70+o9KkTn5KLmDYXihGoTaIGO9PIIN2ZB7UJxFrWw04CZHPYiMRjYsaDvVV7hP1dYNRLxSANLaBFGpog==}
-    engines: {node: '>=14.21.3'}
-    hasBin: true
-
-  '@biomejs/cli-darwin-arm64@1.9.4':
-    resolution: {integrity: sha512-bFBsPWrNvkdKrNCYeAp+xo2HecOGPAy9WyNyB/jKnnedgzl4W4Hb9ZMzYNbf8dMCGmUdSavlYHiR01QaYR58cw==}
-    engines: {node: '>=14.21.3'}
-    cpu: [arm64]
-    os: [darwin]
-
-  '@biomejs/cli-darwin-x64@1.9.4':
-    resolution: {integrity: sha512-ngYBh/+bEedqkSevPVhLP4QfVPCpb+4BBe2p7Xs32dBgs7rh9nY2AIYUL6BgLw1JVXV8GlpKmb/hNiuIxfPfZg==}
-    engines: {node: '>=14.21.3'}
-    cpu: [x64]
-    os: [darwin]
-
-  '@biomejs/cli-linux-arm64-musl@1.9.4':
-    resolution: {integrity: sha512-v665Ct9WCRjGa8+kTr0CzApU0+XXtRgwmzIf1SeKSGAv+2scAlW6JR5PMFo6FzqqZ64Po79cKODKf3/AAmECqA==}
-    engines: {node: '>=14.21.3'}
-    cpu: [arm64]
-    os: [linux]
-
-  '@biomejs/cli-linux-arm64@1.9.4':
-    resolution: {integrity: sha512-fJIW0+LYujdjUgJJuwesP4EjIBl/N/TcOX3IvIHJQNsAqvV2CHIogsmA94BPG6jZATS4Hi+xv4SkBBQSt1N4/g==}
-    engines: {node: '>=14.21.3'}
-    cpu: [arm64]
-    os: [linux]
-
-  '@biomejs/cli-linux-x64-musl@1.9.4':
-    resolution: {integrity: sha512-gEhi/jSBhZ2m6wjV530Yy8+fNqG8PAinM3oV7CyO+6c3CEh16Eizm21uHVsyVBEB6RIM8JHIl6AGYCv6Q6Q9Tg==}
-    engines: {node: '>=14.21.3'}
-    cpu: [x64]
-    os: [linux]
-
-  '@biomejs/cli-linux-x64@1.9.4':
-    resolution: {integrity: sha512-lRCJv/Vi3Vlwmbd6K+oQ0KhLHMAysN8lXoCI7XeHlxaajk06u7G+UsFSO01NAs5iYuWKmVZjmiOzJ0OJmGsMwg==}
-    engines: {node: '>=14.21.3'}
-    cpu: [x64]
-    os: [linux]
-
-  '@biomejs/cli-win32-arm64@1.9.4':
-    resolution: {integrity: sha512-tlbhLk+WXZmgwoIKwHIHEBZUwxml7bRJgk0X2sPyNR3S93cdRq6XulAZRQJ17FYGGzWne0fgrXBKpl7l4M87Hg==}
-    engines: {node: '>=14.21.3'}
-    cpu: [arm64]
-    os: [win32]
-
-  '@biomejs/cli-win32-x64@1.9.4':
-    resolution: {integrity: sha512-8Y5wMhVIPaWe6jw2H+KlEm4wP/f7EW3810ZLmDlrEEy5KvBsb9ECEfu/kMWD484ijfQ8+nIi0giMgu9g1UAuuA==}
-    engines: {node: '>=14.21.3'}
-    cpu: [x64]
-    os: [win32]
-
-  '@capsizecss/unpack@2.4.0':
-    resolution: {integrity: sha512-GrSU71meACqcmIUxPYOJvGKF0yryjN/L1aCuE9DViCTJI7bfkjgYDPD1zbNDcINJwSSP6UaBZY9GAbYDO7re0Q==}
-
-  '@ctrl/tinycolor@4.1.0':
-    resolution: {integrity: sha512-WyOx8cJQ+FQus4Mm4uPIZA64gbk3Wxh0so5Lcii0aJifqwoVOlfFtorjLE0Hen4OYyHZMXDWqMmaQemBhgxFRQ==}
-    engines: {node: '>=14'}
-
-  '@czi-sds/components@20.0.1':
-    resolution: {integrity: sha512-vB3gGl+tzxDmV00J8ioLr/LIj1WU26448Pot9orgyGeZy+AaJM7WMT/qsSpPSCGEKLN5ykcIUBIDIGK1E/JZmQ==}
-    peerDependencies:
-      '@emotion/core': ^11.0.0
-      '@emotion/css': ^11.11.2
-      '@emotion/react': ^11.11.3
-      '@emotion/styled': ^11.11.0
-      '@mui/base': ^5.0.0-beta.30
-      '@mui/icons-material': ^5.15.3
-      '@mui/lab': ^5.0.0-alpha.159
-      '@mui/material': ^5.15.3
-      react: '>=17.0.1'
-      react-dom: '>=17.0.1'
-
-  '@emmetio/abbreviation@2.3.3':
-    resolution: {integrity: sha512-mgv58UrU3rh4YgbE/TzgLQwJ3pFsHHhCLqY20aJq+9comytTXUDNGG/SMtSeMJdkpxgXSXunBGLD8Boka3JyVA==}
-
-  '@emmetio/css-abbreviation@2.1.8':
-    resolution: {integrity: sha512-s9yjhJ6saOO/uk1V74eifykk2CBYi01STTK3WlXWGOepyKa23ymJ053+DNQjpFcy1ingpaO7AxCcwLvHFY9tuw==}
-
-  '@emmetio/css-parser@0.4.0':
-    resolution: {integrity: sha512-z7wkxRSZgrQHXVzObGkXG+Vmj3uRlpM11oCZ9pbaz0nFejvCDmAiNDpY75+wgXOcffKpj4rzGtwGaZxfJKsJxw==}
-
-  '@emmetio/html-matcher@1.3.0':
-    resolution: {integrity: sha512-NTbsvppE5eVyBMuyGfVu2CRrLvo7J4YHb6t9sBFLyY03WYhXET37qA4zOYUjBWFCRHO7pS1B9khERtY0f5JXPQ==}
-
-  '@emmetio/scanner@1.0.4':
-    resolution: {integrity: sha512-IqRuJtQff7YHHBk4G8YZ45uB9BaAGcwQeVzgj/zj8/UdOhtQpEIupUhSk8dys6spFIWVZVeK20CzGEnqR5SbqA==}
-
-  '@emmetio/stream-reader-utils@0.1.0':
-    resolution: {integrity: sha512-ZsZ2I9Vzso3Ho/pjZFsmmZ++FWeEd/txqybHTm4OgaZzdS8V9V/YYWQwg5TC38Z7uLWUV1vavpLLbjJtKubR1A==}
-
-  '@emmetio/stream-reader@2.2.0':
-    resolution: {integrity: sha512-fXVXEyFA5Yv3M3n8sUGT7+fvecGrZP4k6FnWWMSZVQf69kAq0LLpaBQLGcPR30m3zMmKYhECP4k/ZkzvhEW5kw==}
-
-  '@emnapi/runtime@1.4.3':
-    resolution: {integrity: sha512-pBPWdu6MLKROBX05wSNKcNb++m5Er+KQ9QkB+WVM+pW2Kx9hoSrVTnu3BdkI5eBLZoKu/J6mW/B6i6bJB2ytXQ==}
-
-  '@emotion/babel-plugin@11.11.0':
-    resolution: {integrity: sha512-m4HEDZleaaCH+XgDDsPF15Ht6wTLsgDTeR3WYj9Q/k76JtWhrJjcP4+/XlG8LGT/Rol9qUfOIztXeA84ATpqPQ==}
-
-  '@emotion/cache@11.14.0':
-    resolution: {integrity: sha512-L/B1lc/TViYk4DcpGxtAVbx0ZyiKM5ktoIyafGkH6zg/tj+mA+NE//aPYKG0k8kCHSHVJrpLpcAlOBEXQ3SavA==}
-
-  '@emotion/core@11.0.0':
-    resolution: {integrity: sha512-w4sE3AmHmyG6RDKf6mIbtHpgJUSJ2uGvPQb8VXFL7hFjMPibE8IiehG8cMX3Ztm4svfCQV6KqusQbeIOkurBcA==}
-
-  '@emotion/css@11.11.2':
-    resolution: {integrity: sha512-VJxe1ucoMYMS7DkiMdC2T7PWNbrEI0a39YRiyDvK2qq4lXwjRbVP/z4lpG+odCsRzadlR+1ywwrTzhdm5HNdew==}
-
-  '@emotion/hash@0.9.1':
-    resolution: {integrity: sha512-gJB6HLm5rYwSLI6PQa+X1t5CFGrv1J1TWG+sOyMCeKz2ojaj6Fnl/rZEspogG+cvqbt4AE/2eIyD2QfLKTBNlQ==}
-
-  '@emotion/is-prop-valid@1.2.2':
-    resolution: {integrity: sha512-uNsoYd37AFmaCdXlg6EYD1KaPOaRWRByMCYzbKUX4+hhMfrxdVSelShywL4JVaAeM/eHUOSprYBQls+/neX3pw==}
-
-  '@emotion/memoize@0.8.1':
-    resolution: {integrity: sha512-W2P2c/VRW1/1tLox0mVUalvnWXxavmv/Oum2aPsRcoDJuob75FC3Y8FbpfLwUegRcxINtGUMPq0tFCvYNTBXNA==}
-
-  '@emotion/memoize@0.9.0':
-    resolution: {integrity: sha512-30FAj7/EoJ5mwVPOWhAyCX+FPfMDrVecJAM+Iw9NRoSl4BBAQeqj4cApHHUXOVvIPgLVDsCFoz/hGD+5QQD1GQ==}
-
-  '@emotion/react@11.11.4':
-    resolution: {integrity: sha512-t8AjMlF0gHpvvxk5mAtCqR4vmxiGHCeJBaQO6gncUSdklELOgtwjerNY2yuJNfwnc6vi16U/+uMF+afIawJ9iw==}
-    peerDependencies:
-      '@types/react': '*'
-      react: '>=16.8.0'
-    peerDependenciesMeta:
-      '@types/react':
-        optional: true
-
-  '@emotion/serialize@1.1.4':
-    resolution: {integrity: sha512-RIN04MBT8g+FnDwgvIUi8czvr1LU1alUMI05LekWB5DGyTm8cCBMCRpq3GqaiyEDRptEXOyXnvZ58GZYu4kBxQ==}
-
-  '@emotion/sheet@1.4.0':
-    resolution: {integrity: sha512-fTBW9/8r2w3dXWYM4HCB1Rdp8NLibOw2+XELH5m5+AkWiL/KqYX6dc0kKYlaYyKjrQ6ds33MCdMPEwgs2z1rqg==}
-
-  '@emotion/styled@11.11.5':
-    resolution: {integrity: sha512-/ZjjnaNKvuMPxcIiUkf/9SHoG4Q196DRl1w82hQ3WCsjo1IUR8uaGWrC6a87CrYAW0Kb/pK7hk8BnLgLRi9KoQ==}
-    peerDependencies:
-      '@emotion/react': ^11.0.0-rc.0
-      '@types/react': '*'
-      react: '>=16.8.0'
-    peerDependenciesMeta:
-      '@types/react':
-        optional: true
-
-  '@emotion/unitless@0.8.1':
-    resolution: {integrity: sha512-KOEGMu6dmJZtpadb476IsZBclKvILjopjUii3V+7MnXIQCYh8W3NgNcgwo21n9LXZX6EDIKvqfjYxXebDwxKmQ==}
-
-  '@emotion/use-insertion-effect-with-fallbacks@1.0.1':
-    resolution: {integrity: sha512-jT/qyKZ9rzLErtrjGgdkMBn2OP8wl0G3sQlBb3YPryvKHsjvINUhVaPFfP+fpBcOkmrVOVEEHQFJ7nbj2TH2gw==}
-    peerDependencies:
-      react: '>=16.8.0'
-
-  '@emotion/utils@1.4.2':
-    resolution: {integrity: sha512-3vLclRofFziIa3J2wDh9jjbkUz9qk5Vi3IZ/FSTKViB0k+ef0fPV7dYrUIugbgupYDx7v9ud/SjrtEP8Y4xLoA==}
-
-  '@emotion/weak-memoize@0.3.1':
-    resolution: {integrity: sha512-EsBwpc7hBUJWAsNPBmJy4hxWx12v6bshQsldrVmjxJoc3isbxhOrF2IcCpaXxfvq03NwkI7sbsOLXbYuqF/8Ww==}
-
-  '@emotion/weak-memoize@0.4.0':
-    resolution: {integrity: sha512-snKqtPW01tN0ui7yu9rGv69aJXr/a/Ywvl11sUjNtEcRc+ng/mQriFL0wLXMef74iHa/EkftbDzU9F8iFbH+zg==}
-
-  '@esbuild/aix-ppc64@0.21.5':
-    resolution: {integrity: sha512-1SDgH6ZSPTlggy1yI6+Dbkiz8xzpHJEVAlF/AM1tHPLsf5STom9rwtjE4hKAF20FfXXNTFqEYXyJNWh1GiZedQ==}
-    engines: {node: '>=12'}
-    cpu: [ppc64]
-    os: [aix]
-
-  '@esbuild/aix-ppc64@0.25.4':
-    resolution: {integrity: sha512-1VCICWypeQKhVbE9oW/sJaAmjLxhVqacdkvPLEjwlttjfwENRSClS8EjBz0KzRyFSCPDIkuXW34Je/vk7zdB7Q==}
-    engines: {node: '>=18'}
-    cpu: [ppc64]
-    os: [aix]
-
-  '@esbuild/android-arm64@0.21.5':
-    resolution: {integrity: sha512-c0uX9VAUBQ7dTDCjq+wdyGLowMdtR/GoC2U5IYk/7D1H1JYC0qseD7+11iMP2mRLN9RcCMRcjC4YMclCzGwS/A==}
-    engines: {node: '>=12'}
-    cpu: [arm64]
-    os: [android]
-
-  '@esbuild/android-arm64@0.25.4':
-    resolution: {integrity: sha512-bBy69pgfhMGtCnwpC/x5QhfxAz/cBgQ9enbtwjf6V9lnPI/hMyT9iWpR1arm0l3kttTr4L0KSLpKmLp/ilKS9A==}
-    engines: {node: '>=18'}
-    cpu: [arm64]
-    os: [android]
-
-  '@esbuild/android-arm@0.21.5':
-    resolution: {integrity: sha512-vCPvzSjpPHEi1siZdlvAlsPxXl7WbOVUBBAowWug4rJHb68Ox8KualB+1ocNvT5fjv6wpkX6o/iEpbDrf68zcg==}
-    engines: {node: '>=12'}
-    cpu: [arm]
-    os: [android]
-
-  '@esbuild/android-arm@0.25.4':
-    resolution: {integrity: sha512-QNdQEps7DfFwE3hXiU4BZeOV68HHzYwGd0Nthhd3uCkkEKK7/R6MTgM0P7H7FAs5pU/DIWsviMmEGxEoxIZ+ZQ==}
-    engines: {node: '>=18'}
-    cpu: [arm]
-    os: [android]
-
-  '@esbuild/android-x64@0.21.5':
-    resolution: {integrity: sha512-D7aPRUUNHRBwHxzxRvp856rjUHRFW1SdQATKXH2hqA0kAZb1hKmi02OpYRacl0TxIGz/ZmXWlbZgjwWYaCakTA==}
-    engines: {node: '>=12'}
-    cpu: [x64]
-    os: [android]
-
-  '@esbuild/android-x64@0.25.4':
-    resolution: {integrity: sha512-TVhdVtQIFuVpIIR282btcGC2oGQoSfZfmBdTip2anCaVYcqWlZXGcdcKIUklfX2wj0JklNYgz39OBqh2cqXvcQ==}
-    engines: {node: '>=18'}
-    cpu: [x64]
-    os: [android]
-
-  '@esbuild/darwin-arm64@0.21.5':
-    resolution: {integrity: sha512-DwqXqZyuk5AiWWf3UfLiRDJ5EDd49zg6O9wclZ7kUMv2WRFr4HKjXp/5t8JZ11QbQfUS6/cRCKGwYhtNAY88kQ==}
-    engines: {node: '>=12'}
-    cpu: [arm64]
-    os: [darwin]
-
-  '@esbuild/darwin-arm64@0.25.4':
-    resolution: {integrity: sha512-Y1giCfM4nlHDWEfSckMzeWNdQS31BQGs9/rouw6Ub91tkK79aIMTH3q9xHvzH8d0wDru5Ci0kWB8b3up/nl16g==}
-    engines: {node: '>=18'}
-    cpu: [arm64]
-    os: [darwin]
-
-  '@esbuild/darwin-x64@0.21.5':
-    resolution: {integrity: sha512-se/JjF8NlmKVG4kNIuyWMV/22ZaerB+qaSi5MdrXtd6R08kvs2qCN4C09miupktDitvh8jRFflwGFBQcxZRjbw==}
-    engines: {node: '>=12'}
-    cpu: [x64]
-    os: [darwin]
-
-  '@esbuild/darwin-x64@0.25.4':
-    resolution: {integrity: sha512-CJsry8ZGM5VFVeyUYB3cdKpd/H69PYez4eJh1W/t38vzutdjEjtP7hB6eLKBoOdxcAlCtEYHzQ/PJ/oU9I4u0A==}
-    engines: {node: '>=18'}
-    cpu: [x64]
-    os: [darwin]
-
-  '@esbuild/freebsd-arm64@0.21.5':
-    resolution: {integrity: sha512-5JcRxxRDUJLX8JXp/wcBCy3pENnCgBR9bN6JsY4OmhfUtIHe3ZW0mawA7+RDAcMLrMIZaf03NlQiX9DGyB8h4g==}
-    engines: {node: '>=12'}
-    cpu: [arm64]
-    os: [freebsd]
-
-  '@esbuild/freebsd-arm64@0.25.4':
-    resolution: {integrity: sha512-yYq+39NlTRzU2XmoPW4l5Ifpl9fqSk0nAJYM/V/WUGPEFfek1epLHJIkTQM6bBs1swApjO5nWgvr843g6TjxuQ==}
-    engines: {node: '>=18'}
-    cpu: [arm64]
-    os: [freebsd]
-
-  '@esbuild/freebsd-x64@0.21.5':
-    resolution: {integrity: sha512-J95kNBj1zkbMXtHVH29bBriQygMXqoVQOQYA+ISs0/2l3T9/kj42ow2mpqerRBxDJnmkUDCaQT/dfNXWX/ZZCQ==}
-    engines: {node: '>=12'}
-    cpu: [x64]
-    os: [freebsd]
-
-  '@esbuild/freebsd-x64@0.25.4':
-    resolution: {integrity: sha512-0FgvOJ6UUMflsHSPLzdfDnnBBVoCDtBTVyn/MrWloUNvq/5SFmh13l3dvgRPkDihRxb77Y17MbqbCAa2strMQQ==}
-    engines: {node: '>=18'}
-    cpu: [x64]
-    os: [freebsd]
-
-  '@esbuild/linux-arm64@0.21.5':
-    resolution: {integrity: sha512-ibKvmyYzKsBeX8d8I7MH/TMfWDXBF3db4qM6sy+7re0YXya+K1cem3on9XgdT2EQGMu4hQyZhan7TeQ8XkGp4Q==}
-    engines: {node: '>=12'}
-    cpu: [arm64]
-    os: [linux]
-
-  '@esbuild/linux-arm64@0.25.4':
-    resolution: {integrity: sha512-+89UsQTfXdmjIvZS6nUnOOLoXnkUTB9hR5QAeLrQdzOSWZvNSAXAtcRDHWtqAUtAmv7ZM1WPOOeSxDzzzMogiQ==}
-    engines: {node: '>=18'}
-    cpu: [arm64]
-    os: [linux]
-
-  '@esbuild/linux-arm@0.21.5':
-    resolution: {integrity: sha512-bPb5AHZtbeNGjCKVZ9UGqGwo8EUu4cLq68E95A53KlxAPRmUyYv2D6F0uUI65XisGOL1hBP5mTronbgo+0bFcA==}
-    engines: {node: '>=12'}
-    cpu: [arm]
-    os: [linux]
-
-  '@esbuild/linux-arm@0.25.4':
-    resolution: {integrity: sha512-kro4c0P85GMfFYqW4TWOpvmF8rFShbWGnrLqlzp4X1TNWjRY3JMYUfDCtOxPKOIY8B0WC8HN51hGP4I4hz4AaQ==}
-    engines: {node: '>=18'}
-    cpu: [arm]
-    os: [linux]
-
-  '@esbuild/linux-ia32@0.21.5':
-    resolution: {integrity: sha512-YvjXDqLRqPDl2dvRODYmmhz4rPeVKYvppfGYKSNGdyZkA01046pLWyRKKI3ax8fbJoK5QbxblURkwK/MWY18Tg==}
-    engines: {node: '>=12'}
-    cpu: [ia32]
-    os: [linux]
-
-  '@esbuild/linux-ia32@0.25.4':
-    resolution: {integrity: sha512-yTEjoapy8UP3rv8dB0ip3AfMpRbyhSN3+hY8mo/i4QXFeDxmiYbEKp3ZRjBKcOP862Ua4b1PDfwlvbuwY7hIGQ==}
-    engines: {node: '>=18'}
-    cpu: [ia32]
-    os: [linux]
-
-  '@esbuild/linux-loong64@0.21.5':
-    resolution: {integrity: sha512-uHf1BmMG8qEvzdrzAqg2SIG/02+4/DHB6a9Kbya0XDvwDEKCoC8ZRWI5JJvNdUjtciBGFQ5PuBlpEOXQj+JQSg==}
-    engines: {node: '>=12'}
-    cpu: [loong64]
-    os: [linux]
-
-  '@esbuild/linux-loong64@0.25.4':
-    resolution: {integrity: sha512-NeqqYkrcGzFwi6CGRGNMOjWGGSYOpqwCjS9fvaUlX5s3zwOtn1qwg1s2iE2svBe4Q/YOG1q6875lcAoQK/F4VA==}
-    engines: {node: '>=18'}
-    cpu: [loong64]
-    os: [linux]
-
-  '@esbuild/linux-mips64el@0.21.5':
-    resolution: {integrity: sha512-IajOmO+KJK23bj52dFSNCMsz1QP1DqM6cwLUv3W1QwyxkyIWecfafnI555fvSGqEKwjMXVLokcV5ygHW5b3Jbg==}
-    engines: {node: '>=12'}
-    cpu: [mips64el]
-    os: [linux]
-
-  '@esbuild/linux-mips64el@0.25.4':
-    resolution: {integrity: sha512-IcvTlF9dtLrfL/M8WgNI/qJYBENP3ekgsHbYUIzEzq5XJzzVEV/fXY9WFPfEEXmu3ck2qJP8LG/p3Q8f7Zc2Xg==}
-    engines: {node: '>=18'}
-    cpu: [mips64el]
-    os: [linux]
-
-  '@esbuild/linux-ppc64@0.21.5':
-    resolution: {integrity: sha512-1hHV/Z4OEfMwpLO8rp7CvlhBDnjsC3CttJXIhBi+5Aj5r+MBvy4egg7wCbe//hSsT+RvDAG7s81tAvpL2XAE4w==}
-    engines: {node: '>=12'}
-    cpu: [ppc64]
-    os: [linux]
-
-  '@esbuild/linux-ppc64@0.25.4':
-    resolution: {integrity: sha512-HOy0aLTJTVtoTeGZh4HSXaO6M95qu4k5lJcH4gxv56iaycfz1S8GO/5Jh6X4Y1YiI0h7cRyLi+HixMR+88swag==}
-    engines: {node: '>=18'}
-    cpu: [ppc64]
-    os: [linux]
-
-  '@esbuild/linux-riscv64@0.21.5':
-    resolution: {integrity: sha512-2HdXDMd9GMgTGrPWnJzP2ALSokE/0O5HhTUvWIbD3YdjME8JwvSCnNGBnTThKGEB91OZhzrJ4qIIxk/SBmyDDA==}
-    engines: {node: '>=12'}
-    cpu: [riscv64]
-    os: [linux]
-
-  '@esbuild/linux-riscv64@0.25.4':
-    resolution: {integrity: sha512-i8JUDAufpz9jOzo4yIShCTcXzS07vEgWzyX3NH2G7LEFVgrLEhjwL3ajFE4fZI3I4ZgiM7JH3GQ7ReObROvSUA==}
-    engines: {node: '>=18'}
-    cpu: [riscv64]
-    os: [linux]
-
-  '@esbuild/linux-s390x@0.21.5':
-    resolution: {integrity: sha512-zus5sxzqBJD3eXxwvjN1yQkRepANgxE9lgOW2qLnmr8ikMTphkjgXu1HR01K4FJg8h1kEEDAqDcZQtbrRnB41A==}
-    engines: {node: '>=12'}
-    cpu: [s390x]
-    os: [linux]
-
-  '@esbuild/linux-s390x@0.25.4':
-    resolution: {integrity: sha512-jFnu+6UbLlzIjPQpWCNh5QtrcNfMLjgIavnwPQAfoGx4q17ocOU9MsQ2QVvFxwQoWpZT8DvTLooTvmOQXkO51g==}
-    engines: {node: '>=18'}
-    cpu: [s390x]
-    os: [linux]
-
-  '@esbuild/linux-x64@0.21.5':
-    resolution: {integrity: sha512-1rYdTpyv03iycF1+BhzrzQJCdOuAOtaqHTWJZCWvijKD2N5Xu0TtVC8/+1faWqcP9iBCWOmjmhoH94dH82BxPQ==}
-    engines: {node: '>=12'}
-    cpu: [x64]
-    os: [linux]
-
-  '@esbuild/linux-x64@0.25.4':
-    resolution: {integrity: sha512-6e0cvXwzOnVWJHq+mskP8DNSrKBr1bULBvnFLpc1KY+d+irZSgZ02TGse5FsafKS5jg2e4pbvK6TPXaF/A6+CA==}
-    engines: {node: '>=18'}
-    cpu: [x64]
-    os: [linux]
-
-  '@esbuild/netbsd-arm64@0.25.4':
-    resolution: {integrity: sha512-vUnkBYxZW4hL/ie91hSqaSNjulOnYXE1VSLusnvHg2u3jewJBz3YzB9+oCw8DABeVqZGg94t9tyZFoHma8gWZQ==}
-    engines: {node: '>=18'}
-    cpu: [arm64]
-    os: [netbsd]
-
-  '@esbuild/netbsd-x64@0.21.5':
-    resolution: {integrity: sha512-Woi2MXzXjMULccIwMnLciyZH4nCIMpWQAs049KEeMvOcNADVxo0UBIQPfSmxB3CWKedngg7sWZdLvLczpe0tLg==}
-    engines: {node: '>=12'}
-    cpu: [x64]
-    os: [netbsd]
-
-  '@esbuild/netbsd-x64@0.25.4':
-    resolution: {integrity: sha512-XAg8pIQn5CzhOB8odIcAm42QsOfa98SBeKUdo4xa8OvX8LbMZqEtgeWE9P/Wxt7MlG2QqvjGths+nq48TrUiKw==}
-    engines: {node: '>=18'}
-    cpu: [x64]
-    os: [netbsd]
-
-  '@esbuild/openbsd-arm64@0.25.4':
-    resolution: {integrity: sha512-Ct2WcFEANlFDtp1nVAXSNBPDxyU+j7+tId//iHXU2f/lN5AmO4zLyhDcpR5Cz1r08mVxzt3Jpyt4PmXQ1O6+7A==}
-    engines: {node: '>=18'}
-    cpu: [arm64]
-    os: [openbsd]
-
-  '@esbuild/openbsd-x64@0.21.5':
-    resolution: {integrity: sha512-HLNNw99xsvx12lFBUwoT8EVCsSvRNDVxNpjZ7bPn947b8gJPzeHWyNVhFsaerc0n3TsbOINvRP2byTZ5LKezow==}
-    engines: {node: '>=12'}
-    cpu: [x64]
-    os: [openbsd]
-
-  '@esbuild/openbsd-x64@0.25.4':
-    resolution: {integrity: sha512-xAGGhyOQ9Otm1Xu8NT1ifGLnA6M3sJxZ6ixylb+vIUVzvvd6GOALpwQrYrtlPouMqd/vSbgehz6HaVk4+7Afhw==}
-    engines: {node: '>=18'}
-    cpu: [x64]
-    os: [openbsd]
-
-  '@esbuild/sunos-x64@0.21.5':
-    resolution: {integrity: sha512-6+gjmFpfy0BHU5Tpptkuh8+uw3mnrvgs+dSPQXQOv3ekbordwnzTVEb4qnIvQcYXq6gzkyTnoZ9dZG+D4garKg==}
-    engines: {node: '>=12'}
-    cpu: [x64]
-    os: [sunos]
-
-  '@esbuild/sunos-x64@0.25.4':
-    resolution: {integrity: sha512-Mw+tzy4pp6wZEK0+Lwr76pWLjrtjmJyUB23tHKqEDP74R3q95luY/bXqXZeYl4NYlvwOqoRKlInQialgCKy67Q==}
-    engines: {node: '>=18'}
-    cpu: [x64]
-    os: [sunos]
-
-  '@esbuild/win32-arm64@0.21.5':
-    resolution: {integrity: sha512-Z0gOTd75VvXqyq7nsl93zwahcTROgqvuAcYDUr+vOv8uHhNSKROyU961kgtCD1e95IqPKSQKH7tBTslnS3tA8A==}
-    engines: {node: '>=12'}
-    cpu: [arm64]
-    os: [win32]
-
-  '@esbuild/win32-arm64@0.25.4':
-    resolution: {integrity: sha512-AVUP428VQTSddguz9dO9ngb+E5aScyg7nOeJDrF1HPYu555gmza3bDGMPhmVXL8svDSoqPCsCPjb265yG/kLKQ==}
-    engines: {node: '>=18'}
-    cpu: [arm64]
-    os: [win32]
-
-  '@esbuild/win32-ia32@0.21.5':
-    resolution: {integrity: sha512-SWXFF1CL2RVNMaVs+BBClwtfZSvDgtL//G/smwAc5oVK/UPu2Gu9tIaRgFmYFFKrmg3SyAjSrElf0TiJ1v8fYA==}
-    engines: {node: '>=12'}
-    cpu: [ia32]
-    os: [win32]
-
-  '@esbuild/win32-ia32@0.25.4':
-    resolution: {integrity: sha512-i1sW+1i+oWvQzSgfRcxxG2k4I9n3O9NRqy8U+uugaT2Dy7kLO9Y7wI72haOahxceMX8hZAzgGou1FhndRldxRg==}
-    engines: {node: '>=18'}
-    cpu: [ia32]
-    os: [win32]
-
-  '@esbuild/win32-x64@0.21.5':
-    resolution: {integrity: sha512-tQd/1efJuzPC6rCFwEvLtci/xNFcTZknmXs98FYDfGE4wP9ClFV98nyKrzJKVPMhdDnjzLhdUyMX4PsQAPjwIw==}
-    engines: {node: '>=12'}
-    cpu: [x64]
-    os: [win32]
-
-  '@esbuild/win32-x64@0.25.4':
-    resolution: {integrity: sha512-nOT2vZNw6hJ+z43oP1SPea/G/6AbN6X+bGNhNuq8NtRHy4wsMhw765IKLNmnjek7GvjWBYQ8Q5VBoYTFg9y1UQ==}
-    engines: {node: '>=18'}
-    cpu: [x64]
-    os: [win32]
-
-  '@expressive-code/core@0.41.2':
-    resolution: {integrity: sha512-AJW5Tp9czbLqKMzwudL9Rv4js9afXBxkSGLmCNPq1iRgAYcx9NkTPJiSNCesjKRWoVC328AdSu6fqrD22zDgDg==}
-
-  '@expressive-code/plugin-frames@0.41.2':
-    resolution: {integrity: sha512-pfy0hkJI4nbaONjmksFDcuHmIuyPTFmi1JpABe4q2ajskiJtfBf+WDAL2pg595R9JNoPrrH5+aT9lbkx2noicw==}
-
-  '@expressive-code/plugin-shiki@0.41.2':
-    resolution: {integrity: sha512-xD4zwqAkDccXqye+235BH5bN038jYiSMLfUrCOmMlzxPDGWdxJDk5z4uUB/aLfivEF2tXyO2zyaarL3Oqht0fQ==}
-
-  '@expressive-code/plugin-text-markers@0.41.2':
-    resolution: {integrity: sha512-JFWBz2qYxxJOJkkWf96LpeolbnOqJY95TvwYc0hXIHf9oSWV0h0SY268w/5N3EtQaD9KktzDE+VIVwb9jdb3nw==}
-
-  '@floating-ui/core@1.6.1':
-    resolution: {integrity: sha512-42UH54oPZHPdRHdw6BgoBD6cg/eVTmVrFcgeRDM3jbO7uxSoipVcmcIGFcA5jmOHO5apcyvBhkSKES3fQJnu7A==}
-
-  '@floating-ui/dom@1.6.4':
-    resolution: {integrity: sha512-0G8R+zOvQsAG1pg2Q99P21jiqxqGBW1iRe/iXHsBRBxnpXKFI8QwbB4x5KmYLggNO5m34IQgOIu9SCRfR/WWiQ==}
-
-  '@floating-ui/react-dom@2.0.9':
-    resolution: {integrity: sha512-q0umO0+LQK4+p6aGyvzASqKbKOJcAHJ7ycE9CuUvfx3s9zTHWmGJTPOIlM/hmSBfUfg/XfY5YhLBLR/LHwShQQ==}
-    peerDependencies:
-      react: '>=16.8.0'
-      react-dom: '>=16.8.0'
-
-  '@floating-ui/utils@0.2.2':
-    resolution: {integrity: sha512-J4yDIIthosAsRZ5CPYP/jQvUAQtlZTTD/4suA08/FEnlxqW3sKS9iAhgsa9VYLZ6vDHn/ixJgIqRQPotoBjxIw==}
-
-  '@img/sharp-darwin-arm64@0.33.5':
-    resolution: {integrity: sha512-UT4p+iz/2H4twwAoLCqfA9UH5pI6DggwKEGuaPy7nCVQ8ZsiY5PIcrRvD1DzuY3qYL07NtIQcWnBSY/heikIFQ==}
-    engines: {node: ^18.17.0 || ^20.3.0 || >=21.0.0}
-    cpu: [arm64]
-    os: [darwin]
-
-  '@img/sharp-darwin-arm64@0.34.1':
-    resolution: {integrity: sha512-pn44xgBtgpEbZsu+lWf2KNb6OAf70X68k+yk69Ic2Xz11zHR/w24/U49XT7AeRwJ0Px+mhALhU5LPci1Aymk7A==}
-    engines: {node: ^18.17.0 || ^20.3.0 || >=21.0.0}
-    cpu: [arm64]
-    os: [darwin]
-
-  '@img/sharp-darwin-x64@0.33.5':
-    resolution: {integrity: sha512-fyHac4jIc1ANYGRDxtiqelIbdWkIuQaI84Mv45KvGRRxSAa7o7d1ZKAOBaYbnepLC1WqxfpimdeWfvqqSGwR2Q==}
-    engines: {node: ^18.17.0 || ^20.3.0 || >=21.0.0}
-    cpu: [x64]
-    os: [darwin]
-
-  '@img/sharp-darwin-x64@0.34.1':
-    resolution: {integrity: sha512-VfuYgG2r8BpYiOUN+BfYeFo69nP/MIwAtSJ7/Zpxc5QF3KS22z8Pvg3FkrSFJBPNQ7mmcUcYQFBmEQp7eu1F8Q==}
-    engines: {node: ^18.17.0 || ^20.3.0 || >=21.0.0}
-    cpu: [x64]
-    os: [darwin]
-
-  '@img/sharp-libvips-darwin-arm64@1.0.4':
-    resolution: {integrity: sha512-XblONe153h0O2zuFfTAbQYAX2JhYmDHeWikp1LM9Hul9gVPjFY427k6dFEcOL72O01QxQsWi761svJ/ev9xEDg==}
-    cpu: [arm64]
-    os: [darwin]
-
-  '@img/sharp-libvips-darwin-arm64@1.1.0':
-    resolution: {integrity: sha512-HZ/JUmPwrJSoM4DIQPv/BfNh9yrOA8tlBbqbLz4JZ5uew2+o22Ik+tHQJcih7QJuSa0zo5coHTfD5J8inqj9DA==}
-    cpu: [arm64]
-    os: [darwin]
-
-  '@img/sharp-libvips-darwin-x64@1.0.4':
-    resolution: {integrity: sha512-xnGR8YuZYfJGmWPvmlunFaWJsb9T/AO2ykoP3Fz/0X5XV2aoYBPkX6xqCQvUTKKiLddarLaxpzNe+b1hjeWHAQ==}
-    cpu: [x64]
-    os: [darwin]
-
-  '@img/sharp-libvips-darwin-x64@1.1.0':
-    resolution: {integrity: sha512-Xzc2ToEmHN+hfvsl9wja0RlnXEgpKNmftriQp6XzY/RaSfwD9th+MSh0WQKzUreLKKINb3afirxW7A0fz2YWuQ==}
-    cpu: [x64]
-    os: [darwin]
-
-  '@img/sharp-libvips-linux-arm64@1.0.4':
-    resolution: {integrity: sha512-9B+taZ8DlyyqzZQnoeIvDVR/2F4EbMepXMc/NdVbkzsJbzkUjhXv/70GQJ7tdLA4YJgNP25zukcxpX2/SueNrA==}
-    cpu: [arm64]
-    os: [linux]
-
-  '@img/sharp-libvips-linux-arm64@1.1.0':
-    resolution: {integrity: sha512-IVfGJa7gjChDET1dK9SekxFFdflarnUB8PwW8aGwEoF3oAsSDuNUTYS+SKDOyOJxQyDC1aPFMuRYLoDInyV9Ew==}
-    cpu: [arm64]
-    os: [linux]
-
-  '@img/sharp-libvips-linux-arm@1.0.5':
-    resolution: {integrity: sha512-gvcC4ACAOPRNATg/ov8/MnbxFDJqf/pDePbBnuBDcjsI8PssmjoKMAz4LtLaVi+OnSb5FK/yIOamqDwGmXW32g==}
-    cpu: [arm]
-    os: [linux]
-
-  '@img/sharp-libvips-linux-arm@1.1.0':
-    resolution: {integrity: sha512-s8BAd0lwUIvYCJyRdFqvsj+BJIpDBSxs6ivrOPm/R7piTs5UIwY5OjXrP2bqXC9/moGsyRa37eYWYCOGVXxVrA==}
-    cpu: [arm]
-    os: [linux]
-
-  '@img/sharp-libvips-linux-ppc64@1.1.0':
-    resolution: {integrity: sha512-tiXxFZFbhnkWE2LA8oQj7KYR+bWBkiV2nilRldT7bqoEZ4HiDOcePr9wVDAZPi/Id5fT1oY9iGnDq20cwUz8lQ==}
-    cpu: [ppc64]
-    os: [linux]
-
-  '@img/sharp-libvips-linux-s390x@1.0.4':
-    resolution: {integrity: sha512-u7Wz6ntiSSgGSGcjZ55im6uvTrOxSIS8/dgoVMoiGE9I6JAfU50yH5BoDlYA1tcuGS7g/QNtetJnxA6QEsCVTA==}
-    cpu: [s390x]
-    os: [linux]
-
-  '@img/sharp-libvips-linux-s390x@1.1.0':
-    resolution: {integrity: sha512-xukSwvhguw7COyzvmjydRb3x/09+21HykyapcZchiCUkTThEQEOMtBj9UhkaBRLuBrgLFzQ2wbxdeCCJW/jgJA==}
-    cpu: [s390x]
-    os: [linux]
-
-  '@img/sharp-libvips-linux-x64@1.0.4':
-    resolution: {integrity: sha512-MmWmQ3iPFZr0Iev+BAgVMb3ZyC4KeFc3jFxnNbEPas60e1cIfevbtuyf9nDGIzOaW9PdnDciJm+wFFaTlj5xYw==}
-    cpu: [x64]
-    os: [linux]
-
-  '@img/sharp-libvips-linux-x64@1.1.0':
-    resolution: {integrity: sha512-yRj2+reB8iMg9W5sULM3S74jVS7zqSzHG3Ol/twnAAkAhnGQnpjj6e4ayUz7V+FpKypwgs82xbRdYtchTTUB+Q==}
-    cpu: [x64]
-    os: [linux]
-
-  '@img/sharp-libvips-linuxmusl-arm64@1.0.4':
-    resolution: {integrity: sha512-9Ti+BbTYDcsbp4wfYib8Ctm1ilkugkA/uscUn6UXK1ldpC1JjiXbLfFZtRlBhjPZ5o1NCLiDbg8fhUPKStHoTA==}
-    cpu: [arm64]
-    os: [linux]
-
-  '@img/sharp-libvips-linuxmusl-arm64@1.1.0':
-    resolution: {integrity: sha512-jYZdG+whg0MDK+q2COKbYidaqW/WTz0cc1E+tMAusiDygrM4ypmSCjOJPmFTvHHJ8j/6cAGyeDWZOsK06tP33w==}
-    cpu: [arm64]
-    os: [linux]
-
-  '@img/sharp-libvips-linuxmusl-x64@1.0.4':
-    resolution: {integrity: sha512-viYN1KX9m+/hGkJtvYYp+CCLgnJXwiQB39damAO7WMdKWlIhmYTfHjwSbQeUK/20vY154mwezd9HflVFM1wVSw==}
-    cpu: [x64]
-    os: [linux]
-
-  '@img/sharp-libvips-linuxmusl-x64@1.1.0':
-    resolution: {integrity: sha512-wK7SBdwrAiycjXdkPnGCPLjYb9lD4l6Ze2gSdAGVZrEL05AOUJESWU2lhlC+Ffn5/G+VKuSm6zzbQSzFX/P65A==}
-    cpu: [x64]
-    os: [linux]
-
-  '@img/sharp-linux-arm64@0.33.5':
-    resolution: {integrity: sha512-JMVv+AMRyGOHtO1RFBiJy/MBsgz0x4AWrT6QoEVVTyh1E39TrCUpTRI7mx9VksGX4awWASxqCYLCV4wBZHAYxA==}
-    engines: {node: ^18.17.0 || ^20.3.0 || >=21.0.0}
-    cpu: [arm64]
-    os: [linux]
-
-  '@img/sharp-linux-arm64@0.34.1':
-    resolution: {integrity: sha512-kX2c+vbvaXC6vly1RDf/IWNXxrlxLNpBVWkdpRq5Ka7OOKj6nr66etKy2IENf6FtOgklkg9ZdGpEu9kwdlcwOQ==}
-    engines: {node: ^18.17.0 || ^20.3.0 || >=21.0.0}
-    cpu: [arm64]
-    os: [linux]
-
-  '@img/sharp-linux-arm@0.33.5':
-    resolution: {integrity: sha512-JTS1eldqZbJxjvKaAkxhZmBqPRGmxgu+qFKSInv8moZ2AmT5Yib3EQ1c6gp493HvrvV8QgdOXdyaIBrhvFhBMQ==}
-    engines: {node: ^18.17.0 || ^20.3.0 || >=21.0.0}
-    cpu: [arm]
-    os: [linux]
-
-  '@img/sharp-linux-arm@0.34.1':
-    resolution: {integrity: sha512-anKiszvACti2sGy9CirTlNyk7BjjZPiML1jt2ZkTdcvpLU1YH6CXwRAZCA2UmRXnhiIftXQ7+Oh62Ji25W72jA==}
-    engines: {node: ^18.17.0 || ^20.3.0 || >=21.0.0}
-    cpu: [arm]
-    os: [linux]
-
-  '@img/sharp-linux-s390x@0.33.5':
-    resolution: {integrity: sha512-y/5PCd+mP4CA/sPDKl2961b+C9d+vPAveS33s6Z3zfASk2j5upL6fXVPZi7ztePZ5CuH+1kW8JtvxgbuXHRa4Q==}
-    engines: {node: ^18.17.0 || ^20.3.0 || >=21.0.0}
-    cpu: [s390x]
-    os: [linux]
-
-  '@img/sharp-linux-s390x@0.34.1':
-    resolution: {integrity: sha512-7s0KX2tI9mZI2buRipKIw2X1ufdTeaRgwmRabt5bi9chYfhur+/C1OXg3TKg/eag1W+6CCWLVmSauV1owmRPxA==}
-    engines: {node: ^18.17.0 || ^20.3.0 || >=21.0.0}
-    cpu: [s390x]
-    os: [linux]
-
-  '@img/sharp-linux-x64@0.33.5':
-    resolution: {integrity: sha512-opC+Ok5pRNAzuvq1AG0ar+1owsu842/Ab+4qvU879ippJBHvyY5n2mxF1izXqkPYlGuP/M556uh53jRLJmzTWA==}
-    engines: {node: ^18.17.0 || ^20.3.0 || >=21.0.0}
-    cpu: [x64]
-    os: [linux]
-
-  '@img/sharp-linux-x64@0.34.1':
-    resolution: {integrity: sha512-wExv7SH9nmoBW3Wr2gvQopX1k8q2g5V5Iag8Zk6AVENsjwd+3adjwxtp3Dcu2QhOXr8W9NusBU6XcQUohBZ5MA==}
-    engines: {node: ^18.17.0 || ^20.3.0 || >=21.0.0}
-    cpu: [x64]
-    os: [linux]
-
-  '@img/sharp-linuxmusl-arm64@0.33.5':
-    resolution: {integrity: sha512-XrHMZwGQGvJg2V/oRSUfSAfjfPxO+4DkiRh6p2AFjLQztWUuY/o8Mq0eMQVIY7HJ1CDQUJlxGGZRw1a5bqmd1g==}
-    engines: {node: ^18.17.0 || ^20.3.0 || >=21.0.0}
-    cpu: [arm64]
-    os: [linux]
-
-  '@img/sharp-linuxmusl-arm64@0.34.1':
-    resolution: {integrity: sha512-DfvyxzHxw4WGdPiTF0SOHnm11Xv4aQexvqhRDAoD00MzHekAj9a/jADXeXYCDFH/DzYruwHbXU7uz+H+nWmSOQ==}
-    engines: {node: ^18.17.0 || ^20.3.0 || >=21.0.0}
-    cpu: [arm64]
-    os: [linux]
-
-  '@img/sharp-linuxmusl-x64@0.33.5':
-    resolution: {integrity: sha512-WT+d/cgqKkkKySYmqoZ8y3pxx7lx9vVejxW/W4DOFMYVSkErR+w7mf2u8m/y4+xHe7yY9DAXQMWQhpnMuFfScw==}
-    engines: {node: ^18.17.0 || ^20.3.0 || >=21.0.0}
-    cpu: [x64]
-    os: [linux]
-
-  '@img/sharp-linuxmusl-x64@0.34.1':
-    resolution: {integrity: sha512-pax/kTR407vNb9qaSIiWVnQplPcGU8LRIJpDT5o8PdAx5aAA7AS3X9PS8Isw1/WfqgQorPotjrZL3Pqh6C5EBg==}
-    engines: {node: ^18.17.0 || ^20.3.0 || >=21.0.0}
-    cpu: [x64]
-    os: [linux]
-
-  '@img/sharp-wasm32@0.33.5':
-    resolution: {integrity: sha512-ykUW4LVGaMcU9lu9thv85CbRMAwfeadCJHRsg2GmeRa/cJxsVY9Rbd57JcMxBkKHag5U/x7TSBpScF4U8ElVzg==}
-    engines: {node: ^18.17.0 || ^20.3.0 || >=21.0.0}
-    cpu: [wasm32]
-
-  '@img/sharp-wasm32@0.34.1':
-    resolution: {integrity: sha512-YDybQnYrLQfEpzGOQe7OKcyLUCML4YOXl428gOOzBgN6Gw0rv8dpsJ7PqTHxBnXnwXr8S1mYFSLSa727tpz0xg==}
-    engines: {node: ^18.17.0 || ^20.3.0 || >=21.0.0}
-    cpu: [wasm32]
-
-  '@img/sharp-win32-ia32@0.33.5':
-    resolution: {integrity: sha512-T36PblLaTwuVJ/zw/LaH0PdZkRz5rd3SmMHX8GSmR7vtNSP5Z6bQkExdSK7xGWyxLw4sUknBuugTelgw2faBbQ==}
-    engines: {node: ^18.17.0 || ^20.3.0 || >=21.0.0}
-    cpu: [ia32]
-    os: [win32]
-
-  '@img/sharp-win32-ia32@0.34.1':
-    resolution: {integrity: sha512-WKf/NAZITnonBf3U1LfdjoMgNO5JYRSlhovhRhMxXVdvWYveM4kM3L8m35onYIdh75cOMCo1BexgVQcCDzyoWw==}
-    engines: {node: ^18.17.0 || ^20.3.0 || >=21.0.0}
-    cpu: [ia32]
-    os: [win32]
-
-  '@img/sharp-win32-x64@0.33.5':
-    resolution: {integrity: sha512-MpY/o8/8kj+EcnxwvrP4aTJSWw/aZ7JIGR4aBeZkZw5B7/Jn+tY9/VNwtcoGmdT7GfggGIU4kygOMSbYnOrAbg==}
-    engines: {node: ^18.17.0 || ^20.3.0 || >=21.0.0}
-    cpu: [x64]
-    os: [win32]
-
-  '@img/sharp-win32-x64@0.34.1':
-    resolution: {integrity: sha512-hw1iIAHpNE8q3uMIRCgGOeDoz9KtFNarFLQclLxr/LK1VBkj8nby18RjFvr6aP7USRYAjTZW6yisnBWMX571Tw==}
-    engines: {node: ^18.17.0 || ^20.3.0 || >=21.0.0}
-    cpu: [x64]
-    os: [win32]
-
-  '@isaacs/cliui@8.0.2':
-    resolution: {integrity: sha512-O8jcjabXaleOG9DQ0+ARXWZBTfnP4WNAqzuiJK7ll44AmxGKv/J2M4TPjxjY3znBCfvBXFzucm1twdyFybFqEA==}
-    engines: {node: '>=12'}
-
-  '@istanbuljs/schema@0.1.3':
-    resolution: {integrity: sha512-ZXRY4jNvVgSVQ8DL3LTcakaAtXwTVUxE81hslsyD2AtoXW/wVob10HkOJ1X/pAlcI7D+2YoZKg5do8G/w6RYgA==}
-    engines: {node: '>=8'}
-
-  '@jridgewell/gen-mapping@0.3.8':
-    resolution: {integrity: sha512-imAbBGkb+ebQyxKgzv5Hu2nmROxoDOXHh80evxdoXNOrvAnVx7zimzc1Oo5h9RlfV4vPXaE2iM5pOFbvOCClWA==}
-    engines: {node: '>=6.0.0'}
-
-  '@jridgewell/resolve-uri@3.1.2':
-    resolution: {integrity: sha512-bRISgCIjP20/tbWSPWMEi54QVPRZExkuD9lJL+UIxUKtwVJA8wW1Trb1jMs1RFXo1CBTNZ/5hpC9QvmKWdopKw==}
-    engines: {node: '>=6.0.0'}
-
-  '@jridgewell/set-array@1.2.1':
-    resolution: {integrity: sha512-R8gLRTZeyp03ymzP/6Lil/28tGeGEzhx1q2k703KGWRAI1VdvPIXdG70VJc2pAMw3NA6JKL5hhFu1sJX0Mnn/A==}
-    engines: {node: '>=6.0.0'}
-
-  '@jridgewell/sourcemap-codec@1.5.0':
-    resolution: {integrity: sha512-gv3ZRaISU3fjPAgNsriBRqGWQL6quFx04YMPW/zD8XMLsU32mhCCbfbO6KZFLjvYpCZ8zyDEgqsgf+PwPaM7GQ==}
-
-  '@jridgewell/trace-mapping@0.3.25':
-    resolution: {integrity: sha512-vNk6aEwybGtawWmy/PzwnGDOjCkLWSD2wqvjGGAgOAwCGWySYXfYoxt00IJkTF+8Lb57DwOb3Aa0o9CApepiYQ==}
-
-  '@lezer/common@1.2.1':
-    resolution: {integrity: sha512-yemX0ZD2xS/73llMZIK6KplkjIjf2EvAHcinDi/TfJ9hS25G0388+ClHt6/3but0oOxinTcQHJLDXh6w1crzFQ==}
-
-  '@lezer/lr@1.4.0':
-    resolution: {integrity: sha512-Wst46p51km8gH0ZUmeNrtpRYmdlRHUpN1DQd3GFAyKANi8WVz8c2jHYTf1CVScFaCjQw1iO3ZZdqGDxQPRErTg==}
-
-  '@lmdb/lmdb-darwin-arm64@2.8.5':
-    resolution: {integrity: sha512-KPDeVScZgA1oq0CiPBcOa3kHIqU+pTOwRFDIhxvmf8CTNvqdZQYp5cCKW0bUk69VygB2PuTiINFWbY78aR2pQw==}
-    cpu: [arm64]
-    os: [darwin]
-
-  '@lmdb/lmdb-darwin-x64@2.8.5':
-    resolution: {integrity: sha512-w/sLhN4T7MW1nB3R/U8WK5BgQLz904wh+/SmA2jD8NnF7BLLoUgflCNxOeSPOWp8geP6nP/+VjWzZVip7rZ1ug==}
-    cpu: [x64]
-    os: [darwin]
-
-  '@lmdb/lmdb-linux-arm64@2.8.5':
-    resolution: {integrity: sha512-vtbZRHH5UDlL01TT5jB576Zox3+hdyogvpcbvVJlmU5PdL3c5V7cj1EODdh1CHPksRl+cws/58ugEHi8bcj4Ww==}
-    cpu: [arm64]
-    os: [linux]
-
-  '@lmdb/lmdb-linux-arm@2.8.5':
-    resolution: {integrity: sha512-c0TGMbm2M55pwTDIfkDLB6BpIsgxV4PjYck2HiOX+cy/JWiBXz32lYbarPqejKs9Flm7YVAKSILUducU9g2RVg==}
-    cpu: [arm]
-    os: [linux]
-
-  '@lmdb/lmdb-linux-x64@2.8.5':
-    resolution: {integrity: sha512-Xkc8IUx9aEhP0zvgeKy7IQ3ReX2N8N1L0WPcQwnZweWmOuKfwpS3GRIYqLtK5za/w3E60zhFfNdS+3pBZPytqQ==}
-    cpu: [x64]
-    os: [linux]
-
-  '@lmdb/lmdb-win32-x64@2.8.5':
-    resolution: {integrity: sha512-4wvrf5BgnR8RpogHhtpCPJMKBmvyZPhhUtEwMJbXh0ni2BucpfF07jlmyM11zRqQ2XIq6PbC2j7W7UCCcm1rRQ==}
-    cpu: [x64]
-    os: [win32]
-
-  '@mdx-js/mdx@3.1.0':
-    resolution: {integrity: sha512-/QxEhPAvGwbQmy1Px8F899L5Uc2KZ6JtXwlCgJmjSTBedwOZkByYcBG4GceIGPXRDsmfxhHazuS+hlOShRLeDw==}
-
-  '@mischnic/json-sourcemap@0.1.1':
-    resolution: {integrity: sha512-iA7+tyVqfrATAIsIRWQG+a7ZLLD0VaOCKV2Wd/v4mqIU3J9c4jx9p7S0nw1XH3gJCKNBOOwACOPYYSUu9pgT+w==}
-    engines: {node: '>=12.0.0'}
-
-  '@msgpackr-extract/msgpackr-extract-darwin-arm64@3.0.2':
-    resolution: {integrity: sha512-9bfjwDxIDWmmOKusUcqdS4Rw+SETlp9Dy39Xui9BEGEk19dDwH0jhipwFzEff/pFg95NKymc6TOTbRKcWeRqyQ==}
-    cpu: [arm64]
-    os: [darwin]
-
-  '@msgpackr-extract/msgpackr-extract-darwin-x64@3.0.2':
-    resolution: {integrity: sha512-lwriRAHm1Yg4iDf23Oxm9n/t5Zpw1lVnxYU3HnJPTi2lJRkKTrps1KVgvL6m7WvmhYVt/FIsssWay+k45QHeuw==}
-    cpu: [x64]
-    os: [darwin]
-
-  '@msgpackr-extract/msgpackr-extract-linux-arm64@3.0.2':
-    resolution: {integrity: sha512-FU20Bo66/f7He9Fp9sP2zaJ1Q8L9uLPZQDub/WlUip78JlPeMbVL8546HbZfcW9LNciEXc8d+tThSJjSC+tmsg==}
-    cpu: [arm64]
-    os: [linux]
-
-  '@msgpackr-extract/msgpackr-extract-linux-arm@3.0.2':
-    resolution: {integrity: sha512-MOI9Dlfrpi2Cuc7i5dXdxPbFIgbDBGgKR5F2yWEa6FVEtSWncfVNKW5AKjImAQ6CZlBK9tympdsZJ2xThBiWWA==}
-    cpu: [arm]
-    os: [linux]
-
-  '@msgpackr-extract/msgpackr-extract-linux-x64@3.0.2':
-    resolution: {integrity: sha512-gsWNDCklNy7Ajk0vBBf9jEx04RUxuDQfBse918Ww+Qb9HCPoGzS+XJTLe96iN3BVK7grnLiYghP/M4L8VsaHeA==}
-    cpu: [x64]
-    os: [linux]
-
-  '@msgpackr-extract/msgpackr-extract-win32-x64@3.0.2':
-    resolution: {integrity: sha512-O+6Gs8UeDbyFpbSh2CPEz/UOrrdWPTBYNblZK5CxxLisYt4kGX3Sc+czffFonyjiGSq3jWLwJS/CCJc7tBr4sQ==}
-    cpu: [x64]
-    os: [win32]
-
-  '@mui/base@5.0.0-beta.40':
-    resolution: {integrity: sha512-I/lGHztkCzvwlXpjD2+SNmvNQvB4227xBXhISPjEaJUXGImOQ9f3D2Yj/T3KasSI/h0MLWy74X0J6clhPmsRbQ==}
-    engines: {node: '>=12.0.0'}
-    deprecated: This package has been replaced by @base-ui-components/react
-    peerDependencies:
-      '@types/react': ^17.0.0 || ^18.0.0
-      react: ^17.0.0 || ^18.0.0
-      react-dom: ^17.0.0 || ^18.0.0
-    peerDependenciesMeta:
-      '@types/react':
-        optional: true
-
-  '@mui/base@5.0.0-beta.40-0':
-    resolution: {integrity: sha512-hG3atoDUxlvEy+0mqdMpWd04wca8HKr2IHjW/fAjlkCHQolSLazhZM46vnHjOf15M4ESu25mV/3PgjczyjVM4w==}
-    engines: {node: '>=12.0.0'}
-    deprecated: This package has been replaced by @base-ui-components/react
-    peerDependencies:
-      '@types/react': ^17.0.0 || ^18.0.0 || ^19.0.0
-      react: ^17.0.0 || ^18.0.0 || ^19.0.0
-      react-dom: ^17.0.0 || ^18.0.0 || ^19.0.0
-    peerDependenciesMeta:
-      '@types/react':
-        optional: true
-
-  '@mui/core-downloads-tracker@5.15.15':
-    resolution: {integrity: sha512-aXnw29OWQ6I5A47iuWEI6qSSUfH6G/aCsW9KmW3LiFqr7uXZBK4Ks+z8G+qeIub8k0T5CMqlT2q0L+ZJTMrqpg==}
-
-  '@mui/icons-material@5.15.15':
-    resolution: {integrity: sha512-kkeU/pe+hABcYDH6Uqy8RmIsr2S/y5bP2rp+Gat4CcRjCcVne6KudS1NrZQhUCRysrTDCAhcbcf9gt+/+pGO2g==}
-    engines: {node: '>=12.0.0'}
-    peerDependencies:
-      '@mui/material': ^5.0.0
-      '@types/react': ^17.0.0 || ^18.0.0
-      react: ^17.0.0 || ^18.0.0
-    peerDependenciesMeta:
-      '@types/react':
-        optional: true
-
-  '@mui/lab@5.0.0-alpha.175':
-    resolution: {integrity: sha512-AvM0Nvnnj7vHc9+pkkQkoE1i+dEbr6gsMdnSfy7X4w3Ljgcj1yrjZhIt3jGTCLzyKVLa6uve5eLluOcGkvMqUA==}
-    engines: {node: '>=12.0.0'}
-    peerDependencies:
-      '@emotion/react': ^11.5.0
-      '@emotion/styled': ^11.3.0
-      '@mui/material': '>=5.15.0'
-      '@types/react': ^17.0.0 || ^18.0.0 || ^19.0.0
-      react: ^17.0.0 || ^18.0.0 || ^19.0.0
-      react-dom: ^17.0.0 || ^18.0.0 || ^19.0.0
-    peerDependenciesMeta:
-      '@emotion/react':
-        optional: true
-      '@emotion/styled':
-        optional: true
-      '@types/react':
-        optional: true
-
-  '@mui/material@5.15.15':
-    resolution: {integrity: sha512-3zvWayJ+E1kzoIsvwyEvkTUKVKt1AjchFFns+JtluHCuvxgKcLSRJTADw37k0doaRtVAsyh8bz9Afqzv+KYrIA==}
-    engines: {node: '>=12.0.0'}
-    peerDependencies:
-      '@emotion/react': ^11.5.0
-      '@emotion/styled': ^11.3.0
-      '@types/react': ^17.0.0 || ^18.0.0
-      react: ^17.0.0 || ^18.0.0
-      react-dom: ^17.0.0 || ^18.0.0
-    peerDependenciesMeta:
-      '@emotion/react':
-        optional: true
-      '@emotion/styled':
-        optional: true
-      '@types/react':
-        optional: true
-
-  '@mui/private-theming@5.17.1':
-    resolution: {integrity: sha512-XMxU0NTYcKqdsG8LRmSoxERPXwMbp16sIXPcLVgLGII/bVNagX0xaheWAwFv8+zDK7tI3ajllkuD3GZZE++ICQ==}
-    engines: {node: '>=12.0.0'}
-    peerDependencies:
-      '@types/react': ^17.0.0 || ^18.0.0 || ^19.0.0
-      react: ^17.0.0 || ^18.0.0 || ^19.0.0
-    peerDependenciesMeta:
-      '@types/react':
-        optional: true
-
-  '@mui/styled-engine@5.16.14':
-    resolution: {integrity: sha512-UAiMPZABZ7p8mUW4akDV6O7N3+4DatStpXMZwPlt+H/dA0lt67qawN021MNND+4QTpjaiMYxbhKZeQcyWCbuKw==}
-    engines: {node: '>=12.0.0'}
-    peerDependencies:
-      '@emotion/react': ^11.4.1
-      '@emotion/styled': ^11.3.0
-      react: ^17.0.0 || ^18.0.0 || ^19.0.0
-    peerDependenciesMeta:
-      '@emotion/react':
-        optional: true
-      '@emotion/styled':
-        optional: true
-
-  '@mui/system@5.17.1':
-    resolution: {integrity: sha512-aJrmGfQpyF0U4D4xYwA6ueVtQcEMebET43CUmKMP7e7iFh3sMIF3sBR0l8Urb4pqx1CBjHAaWgB0ojpND4Q3Jg==}
-    engines: {node: '>=12.0.0'}
-    peerDependencies:
-      '@emotion/react': ^11.5.0
-      '@emotion/styled': ^11.3.0
-      '@types/react': ^17.0.0 || ^18.0.0 || ^19.0.0
-      react: ^17.0.0 || ^18.0.0 || ^19.0.0
-    peerDependenciesMeta:
-      '@emotion/react':
-        optional: true
-      '@emotion/styled':
-        optional: true
-      '@types/react':
-        optional: true
-
-  '@mui/types@7.2.24':
-    resolution: {integrity: sha512-3c8tRt/CbWZ+pEg7QpSwbdxOk36EfmhbKf6AGZsD1EcLDLTSZoxxJ86FVtcjxvjuhdyBiWKSTGZFaXCnidO2kw==}
-    peerDependencies:
-      '@types/react': ^17.0.0 || ^18.0.0 || ^19.0.0
-    peerDependenciesMeta:
-      '@types/react':
-        optional: true
-
-  '@mui/types@7.4.1':
-    resolution: {integrity: sha512-gUL8IIAI52CRXP/MixT1tJKt3SI6tVv4U/9soFsTtAsHzaJQptZ42ffdHZV3niX1ei0aUgMvOxBBN0KYqdG39g==}
-    peerDependencies:
-      '@types/react': ^17.0.0 || ^18.0.0 || ^19.0.0
-    peerDependenciesMeta:
-      '@types/react':
-        optional: true
-
-  '@mui/utils@5.17.1':
-    resolution: {integrity: sha512-jEZ8FTqInt2WzxDV8bhImWBqeQRD99c/id/fq83H0ER9tFl+sfZlaAoCdznGvbSQQ9ividMxqSV2c7cC1vBcQg==}
-    engines: {node: '>=12.0.0'}
-    peerDependencies:
-      '@types/react': ^17.0.0 || ^18.0.0 || ^19.0.0
-      react: ^17.0.0 || ^18.0.0 || ^19.0.0
-    peerDependenciesMeta:
-      '@types/react':
-        optional: true
-
-  '@nodelib/fs.scandir@2.1.5':
-    resolution: {integrity: sha512-vq24Bq3ym5HEQm2NKCr3yXDwjc7vTsEThRDnkp2DK9p1uqLR+DHurm/NOTo0KG7HYHU7eppKZj3MyqYuMBf62g==}
-    engines: {node: '>= 8'}
-
-  '@nodelib/fs.stat@2.0.5':
-    resolution: {integrity: sha512-RkhPPp2zrqDAQA/2jNhnztcPAlv64XdhIp7a7454A5ovI7Bukxgt7MX7udwAu3zg1DcpPU0rz3VV1SeaqvY4+A==}
-    engines: {node: '>= 8'}
-
-  '@nodelib/fs.walk@1.2.8':
-    resolution: {integrity: sha512-oGB+UxlgWcgQkgwo8GcEGwemoTFt3FIO9ababBmaGwXIoBKZ+GTy0pP185beGg7Llih/NSHSV2XAs1lnznocSg==}
-    engines: {node: '>= 8'}
-
-  '@oslojs/encoding@1.1.0':
-    resolution: {integrity: sha512-70wQhgYmndg4GCPxPPxPGevRKqTIJ2Nh4OkiMWmDAVYsTQ+Ta7Sq+rPevXyXGdzr30/qZBnyOalCszoMxlyldQ==}
-
-  '@pagefind/darwin-arm64@1.3.0':
-    resolution: {integrity: sha512-365BEGl6ChOsauRjyVpBjXybflXAOvoMROw3TucAROHIcdBvXk9/2AmEvGFU0r75+vdQI4LJdJdpH4Y6Yqaj4A==}
-    cpu: [arm64]
-    os: [darwin]
-
-  '@pagefind/darwin-x64@1.3.0':
-    resolution: {integrity: sha512-zlGHA23uuXmS8z3XxEGmbHpWDxXfPZ47QS06tGUq0HDcZjXjXHeLG+cboOy828QIV5FXsm9MjfkP5e4ZNbOkow==}
-    cpu: [x64]
-    os: [darwin]
-
-  '@pagefind/default-ui@1.3.0':
-    resolution: {integrity: sha512-CGKT9ccd3+oRK6STXGgfH+m0DbOKayX6QGlq38TfE1ZfUcPc5+ulTuzDbZUnMo+bubsEOIypm4Pl2iEyzZ1cNg==}
-
-  '@pagefind/linux-arm64@1.3.0':
-    resolution: {integrity: sha512-8lsxNAiBRUk72JvetSBXs4WRpYrQrVJXjlRRnOL6UCdBN9Nlsz0t7hWstRk36+JqHpGWOKYiuHLzGYqYAqoOnQ==}
-    cpu: [arm64]
-    os: [linux]
-
-  '@pagefind/linux-x64@1.3.0':
-    resolution: {integrity: sha512-hAvqdPJv7A20Ucb6FQGE6jhjqy+vZ6pf+s2tFMNtMBG+fzcdc91uTw7aP/1Vo5plD0dAOHwdxfkyw0ugal4kcQ==}
-    cpu: [x64]
-    os: [linux]
-
-  '@pagefind/windows-x64@1.3.0':
-    resolution: {integrity: sha512-BR1bIRWOMqkf8IoU576YDhij1Wd/Zf2kX/kCI0b2qzCKC8wcc2GQJaaRMCpzvCCrmliO4vtJ6RITp/AnoYUUmQ==}
-    cpu: [x64]
-    os: [win32]
-
-  '@parcel/bundler-default@2.14.4':
-    resolution: {integrity: sha512-JVqi5Sb7wv2KCTJFAAjHbnl6KC61jKNVYw/GtZm5s/Wxqvxx2tcp93rmRoBFo9X3gSgkg8jp4HkNAUHTxnsPnQ==}
-    engines: {node: '>= 16.0.0', parcel: ^2.14.4}
-
-  '@parcel/cache@2.14.4':
-    resolution: {integrity: sha512-CTTMySgNSgcSwbNWL4gODU1h9hMjBRyiC8/gcKDFqzw0wC/T+ZwX7wc5zNc/S9aJRTmmgvndcYKoVlds7YV2sg==}
-    engines: {node: '>= 16.0.0'}
-    peerDependencies:
-      '@parcel/core': ^2.14.4
-
-  '@parcel/codeframe@2.14.4':
-    resolution: {integrity: sha512-fRKkmFGnQIa/X+Kr8csTWjOwRRh2JfJfTpNS8JhbjBSWvOoKsDG9T2U5Ky8akIG7c9WDGwB3ngONauI1vtaInA==}
-    engines: {node: '>= 16.0.0'}
-
-  '@parcel/compressor-raw@2.14.4':
-    resolution: {integrity: sha512-wYRdokznP1iI3n6M6leQ0nI65tCIWhZaD0vW3G3qodDFi+qsdpvZymCpNUkh6AYkFFr3Lur+r/+xkWDoqNoMWA==}
-    engines: {node: '>= 16.0.0', parcel: ^2.14.4}
-
-  '@parcel/config-default@2.14.4':
-    resolution: {integrity: sha512-bHtr8yT2IZDv5w44/VKoNz07goidO99c6hsp9s0hjSVC1G6krdE+nriryPVfUFbw044LeQThSvA8EwTas72QZg==}
-    peerDependencies:
-      '@parcel/core': ^2.14.4
-
-  '@parcel/core@2.14.4':
-    resolution: {integrity: sha512-dtUMmPDXd7CRAWwMlOc6jh6yLRL4wMi/vNMNdX9J/fafCLFgFBmPqWBhQ9tlX015Q8DEcIRWYPumHIn5dzqEbg==}
-    engines: {node: '>= 16.0.0'}
-
-  '@parcel/diagnostic@2.14.4':
-    resolution: {integrity: sha512-+pElcMMlTnpEIm9MrrSEOh38ylKYYdTYMgv2iZQU7799yzD9sSac9dkGSbbKGDYWhALCuzWQOgdaGG9ExJZw6w==}
-    engines: {node: '>= 16.0.0'}
-
-  '@parcel/error-overlay@2.14.4':
-    resolution: {integrity: sha512-GZ6Z1XO/VYqIFNwa3iAYWX7Pskwd+xw9tPw9kjF7tG8wdL9VipkcILJ4APj/G5CKw8XrXH/6NsC7HndNbR7EqA==}
-    engines: {node: '>= 16.0.0'}
-
-  '@parcel/events@2.14.4':
-    resolution: {integrity: sha512-QzZr291JuENw7BsehKc3z29ukLMApPdjRFcOYXFuMWaHkpC7lzFK/KAY4Mi9HCa3aQe90zCcuxZg+bBsNF9XxQ==}
-    engines: {node: '>= 16.0.0'}
-
-  '@parcel/feature-flags@2.14.4':
-    resolution: {integrity: sha512-T2HE+lOmlU6PZOUnuXn6UZPXV4higCPgF2c2YXhrzTlSFcLMiAXATyzrylbYY/i/WjiYAlqvmEcaBX5fSaW95g==}
-    engines: {node: '>= 16.0.0'}
-
-  '@parcel/fs@2.14.4':
-    resolution: {integrity: sha512-SQbuW6v1URv871FVj23HoC8+UUwpgkQ7iWmG7EITpp6AV42ojRr/jZ93hLjzkQQfYlRI64jUExn6AQAZDN3bqQ==}
-    engines: {node: '>= 16.0.0'}
-    peerDependencies:
-      '@parcel/core': ^2.14.4
-
-  '@parcel/graph@3.4.4':
-    resolution: {integrity: sha512-AIbJ8d8aCPcKAkqc45LENjAMIrp8nRGlmky5LyY5244qqnR1B+tsvU47XoGymM3OaXLdVjv8knJ4K0ci9/l/4w==}
-    engines: {node: '>= 16.0.0'}
-
-  '@parcel/logger@2.14.4':
-    resolution: {integrity: sha512-uqSGeCqraWpbe8gqbb1k9ePrlzdKoOwkdQPcRIv8TTTWZfCt6Qcl08w8didO4iAOz4H5C4Ng82wbVO/ieaMoKg==}
-    engines: {node: '>= 16.0.0'}
-
-  '@parcel/markdown-ansi@2.14.4':
-    resolution: {integrity: sha512-B4787HHXHi0wcuYbV4qBibws/yaX4RXoNel5xWdwzn1ZFmeLAXluNjMO2Q6FmII/Lej9OIQEaTppl7/DxJGifg==}
-    engines: {node: '>= 16.0.0'}
-
-  '@parcel/namer-default@2.14.4':
-    resolution: {integrity: sha512-3FvZhkRgYlipj0NGRmw/rZ9ZiuM+a9ZcNW/MHRpytiNNBgcGCpR00XKhhvn0O5//MH13nLpiQXUf+J279CuN2A==}
-    engines: {node: '>= 16.0.0', parcel: ^2.14.4}
-
-  '@parcel/node-resolver-core@3.5.4':
-    resolution: {integrity: sha512-KmmsVD8Ym+19DIbe0Y2SUbdcB+iUfgstR4dBpaogV36DlxV4d0uiia4GCpOO3kG9zlRYMVsfZEwy/NNZHELx3w==}
-    engines: {node: '>= 16.0.0'}
-
-  '@parcel/optimizer-css@2.14.4':
-    resolution: {integrity: sha512-5rwwnsP8pnTqis5fs2YyNUvke6YprWlU8Y9pD55hK1Y1MbYmvCqaIyQv9lcpHJQiqrwsZ2pl5B3Ph5buDSQehQ==}
-    engines: {node: '>= 16.0.0', parcel: ^2.14.4}
-
-  '@parcel/optimizer-htmlnano@2.14.4':
-    resolution: {integrity: sha512-hLVaN7ResQcgKRo9uDm7oddC4DwR7qoTFsYn4Ftj8qGbgqB2nRpCCK0R66PA/9U98LyTOlAl1J6TEvxWR+IlKw==}
-    engines: {node: '>= 16.0.0', parcel: ^2.14.4}
-
-  '@parcel/optimizer-image@2.14.4':
-    resolution: {integrity: sha512-F5xw6ayFWOxu2XP5MI8g9khOCKNkVj4nGoXrBcgLoCKW4o07buCUKY4Sy04P3u7Leip6TOk7qpt3Q1179h6KTQ==}
-    engines: {node: '>= 16.0.0', parcel: ^2.14.4}
-    peerDependencies:
-      '@parcel/core': ^2.14.4
-
-  '@parcel/optimizer-svgo@2.14.4':
-    resolution: {integrity: sha512-bjZ2VHhzclBQ99SC2ZXsFKJ6zi0hXTPbGdaVblMu0iheeXcATdoNzey0eizaoSmLe9IyFJoN6gvnLdQqGfZLZg==}
-    engines: {node: '>= 16.0.0', parcel: ^2.14.4}
-
-  '@parcel/optimizer-swc@2.14.4':
-    resolution: {integrity: sha512-7+p5ILEj2S02Rs6YzwF74g0kpAZzF9idDP9zjLVZWo9JYvoRvH0LW90bI7yKXWpKB8QOtwziqgWkcgItSIWBnA==}
-    engines: {node: '>= 16.0.0', parcel: ^2.14.4}
-
-  '@parcel/package-manager@2.14.4':
-    resolution: {integrity: sha512-chF2rBmLtLPZe0qtbqJtq6hNGCRu0+1wFs2j5sqxr1ZttvvhRpATu/7pD+gKTFmfL7iJkOpGTU485SYmyO1xjg==}
-    engines: {node: '>= 16.0.0'}
-    peerDependencies:
-      '@parcel/core': ^2.14.4
-
-  '@parcel/packager-css@2.14.4':
-    resolution: {integrity: sha512-AvJhE1AQ4OcuOUtKoifhE1Y8KgYitzKMvmgsgQlwySdrkk6dz+XGHfZ9goTzIUaz9xZzwbJH7h/pvaIP8jQ9yQ==}
-    engines: {node: '>= 16.0.0', parcel: ^2.14.4}
-
-  '@parcel/packager-html@2.14.4':
-    resolution: {integrity: sha512-rsYz3NDaKRCuQOAWGc3eYJ2GHesm62iRCQTMGlZ7Oplp748vu2c1Uee/mP43WlslvDxHtV7rzVNyo88MS6sc5w==}
-    engines: {node: '>= 16.0.0', parcel: ^2.14.4}
-
-  '@parcel/packager-js@2.14.4':
-    resolution: {integrity: sha512-Fz98TzYFcd9xCj6jqMtyd7c3n65GRmuoG7u0S/2g4sJrR5Zen70n1zlBGX7mEoOvB5lKRijzoNqBtB+7bWqS5A==}
-    engines: {node: '>= 16.0.0', parcel: ^2.14.4}
-
-  '@parcel/packager-raw@2.14.4':
-    resolution: {integrity: sha512-7yDcPGsSSz4WiCWj2KoC2pNBXNislulI1RXaWyBAMzQhevQ+9D2ga/ZPgpcNjcWr8Y1tRb3QITETkTmZVHmPXQ==}
-    engines: {node: '>= 16.0.0', parcel: ^2.14.4}
-
-  '@parcel/packager-svg@2.14.4':
-    resolution: {integrity: sha512-ja5P9PXp+v/mh+UXUXdQ1O35yr2kRqdRlytYrzmAaeILuS1ko2n3ZJoeUYYprYOh/UmLmkgbXh/DyzrhEH7TZw==}
-    engines: {node: '>= 16.0.0', parcel: ^2.14.4}
-
-  '@parcel/packager-ts@2.14.4':
-    resolution: {integrity: sha512-fWidTKSdqOISK4FrszXA8TAWzsF2Wq6Z3ElvCWeyQHPKIf1PHuv74uxiTSF+UKSjf64deCXrnhilhwRn6gdaiQ==}
-    engines: {node: '>= 16.0.0', parcel: ^2.14.4}
-
-  '@parcel/packager-wasm@2.14.4':
-    resolution: {integrity: sha512-sgGCitPjl80Ku+xZIu3wCIAjOYXVEGJ00uXeexR8hgMx/PMhiHXLWUG8eLYAvxXx/CcLmHDOEBNrl6G3JxsP9g==}
-    engines: {node: '>=16.0.0', parcel: ^2.14.4}
-
-  '@parcel/plugin@2.14.4':
-    resolution: {integrity: sha512-EcehbthkBtQ9S2jWAzIiSlodbIMZ0bSsN3PC1q9jVaCM16ueObjZohKkzMjzR6Qot91qL0EJoMLzuNvtryvpHA==}
-    engines: {node: '>= 16.0.0'}
-
-  '@parcel/profiler@2.14.4':
-    resolution: {integrity: sha512-oZAdCDW3bYRpBOuL4coq4OQDN6HXADaSd4X8xJCeGsEsbVfJt0Qg5RgxdWC1L86mukyZMQ9ZrQUpC8aU9CAmFg==}
-    engines: {node: '>= 16.0.0'}
-
-  '@parcel/reporter-cli@2.14.4':
-    resolution: {integrity: sha512-KgBXBiwGb9hqf3A6vw6eIqX1uYaMRjSqYXUUybGTOxonc+yB6J5q+skv1Wuty6IYuBfjNlV/zdvgggVZMl0ZxA==}
-    engines: {node: '>= 16.0.0', parcel: ^2.14.4}
-
-  '@parcel/reporter-dev-server@2.14.4':
-    resolution: {integrity: sha512-Ezg24vHftV0El0tWcxnsGAxwSdNTMs9M+l9Nbm1k4rydx1lCoKBAhpa2Icv8vKZY8K075giww8TOkjk6zVkAmQ==}
-    engines: {node: '>= 16.0.0', parcel: ^2.14.4}
-
-  '@parcel/reporter-tracer@2.14.4':
-    resolution: {integrity: sha512-EN+rzdEnoMuC5qbYIcuP6v1vTb/dDPrrnIEtDFEsSyuBuDfQevtOech8oHzjGEBOlC8svm+OzW/wIj2L2rmF2A==}
-    engines: {node: '>= 16.0.0', parcel: ^2.14.4}
-
-  '@parcel/resolver-default@2.14.4':
-    resolution: {integrity: sha512-s4XKnfScF/cwqGyYG/sB4WpktIJ55dvpu64ZiglHkkPvY5wT4p7A61mTIp6ck0ZPYmeG/zfd+P0B3qPpNF5mUw==}
-    engines: {node: '>= 16.0.0', parcel: ^2.14.4}
-
-  '@parcel/runtime-browser-hmr@2.14.4':
-    resolution: {integrity: sha512-7o3XHOkuNy2jUH8xdKJSzIfatdAqvr/PHg9vQN0Cz4r80XCXDh1ovfz/x0Q9gpBv+LMBs+ufZ4tP+RfgJ/jKpQ==}
-    engines: {node: '>= 16.0.0', parcel: ^2.14.4}
-
-  '@parcel/runtime-js@2.14.4':
-    resolution: {integrity: sha512-F9RvDELU/0fyV2/rHkjpPcLeKF/ZU3gnHIQnkh2Q5/41XhymyNAvMmYGPM6VpbOAnDlYeVjwfyJ41x8FOL6u4Q==}
-    engines: {node: '>= 16.0.0', parcel: ^2.14.4}
-
-  '@parcel/runtime-rsc@2.14.4':
-    resolution: {integrity: sha512-FXoO1GWvC/yQOUYX+0rTUQVku91DSJnjegqJaiJSUOEGeJWF9mBmY/3QDkksvhwB25vJkLYsu/M5Fx83OA2u6w==}
-    engines: {node: '>= 12.0.0', parcel: ^2.14.4}
-
-  '@parcel/runtime-service-worker@2.14.4':
-    resolution: {integrity: sha512-6+vz2DYP9tK+GHRPwW/qfUNvGOHvFpsN/Thk+tSIZ+PHT1DTWfpf02eo7fzpImdZAzllSz3m1IXgrOH00LdOKA==}
-    engines: {node: '>= 16.0.0', parcel: ^2.14.4}
-
-  '@parcel/rust@2.14.4':
-    resolution: {integrity: sha512-Ti+ZVr8mMTgrSA7UHcFXxG98anD0C8dGzYfP1+DTgxkcU16nywTv5F/VsPqpV2qiDWrHbm06CEWQbOrowjzvVw==}
-    engines: {node: '>= 16.0.0'}
-    peerDependencies:
-      napi-wasm: ^1.1.2
-    peerDependenciesMeta:
-      napi-wasm:
-        optional: true
-
-  '@parcel/source-map@2.1.1':
-    resolution: {integrity: sha512-Ejx1P/mj+kMjQb8/y5XxDUn4reGdr+WyKYloBljpppUy8gs42T+BNoEOuRYqDVdgPc6NxduzIDoJS9pOFfV5Ew==}
-    engines: {node: ^12.18.3 || >=14}
-
-  '@parcel/transformer-babel@2.14.4':
-    resolution: {integrity: sha512-9yMnlFuKQYgXJY8OWpcR2vSigpMm5MCEJJl6r+g3KkXHFwK1Gket2sC4Wd5JbHv98SNzJ9rdD4Xrre/eXJu6pw==}
-    engines: {node: '>= 16.0.0', parcel: ^2.14.4}
-
-  '@parcel/transformer-css@2.14.4':
-    resolution: {integrity: sha512-sf0NuzPH4kSpL4VgV94xY5kPxoAndoNouUFPaHmN3hW6QiTHShRubfDsginSOHl5QhghSfr4qtP7t7HxCSDq6A==}
-    engines: {node: '>= 16.0.0', parcel: ^2.14.4}
-
-  '@parcel/transformer-html@2.14.4':
-    resolution: {integrity: sha512-h0iCfU2SN+gh5LTfZTRiXHavl3CdJ2i3F9jzVrRjdH8pfLqy5eOy1tQ8vyqMsshk+VdlZ1+vUiZ7uaKkkBq/fg==}
-    engines: {node: '>= 16.0.0', parcel: ^2.14.4}
-
-  '@parcel/transformer-image@2.14.4':
-    resolution: {integrity: sha512-QVGAdQ16YxNo7PTzBazUabmrn4dss1EDeMrh0bFUeRTZdYaYu5z/+gnRc5R4oHcHK6oxnECi808TquMQcQxDEA==}
-    engines: {node: '>= 16.0.0', parcel: ^2.14.4}
-    peerDependencies:
-      '@parcel/core': ^2.14.4
-
-  '@parcel/transformer-js@2.14.4':
-    resolution: {integrity: sha512-fBC8NVM8xXxjGQY5r88Z46akSErFO5hRVA4kuRI0tkXorjov3Mu4hu6MLq974TEQluSvGXUYGT5Mq2iXZ75M7w==}
-    engines: {node: '>= 16.0.0', parcel: ^2.14.4}
-    peerDependencies:
-      '@parcel/core': ^2.14.4
-
-  '@parcel/transformer-json@2.14.4':
-    resolution: {integrity: sha512-+28n3/qhc2q6Zoqhufk1YKU442a2JyyE0ILFsT17Of+lcNX+QtXYPOYcky7TNENnoUz9TpOAFev64P99UN7huA==}
-    engines: {node: '>= 16.0.0', parcel: ^2.14.4}
-
-  '@parcel/transformer-node@2.14.4':
-    resolution: {integrity: sha512-K5k/GkGN4SwGdil8g10AcPPJn+hV0vzcv4l2qYoCqaxxIPCrpjmMnoA8a3kRgxvD8s54KciFYYjmU5Cj5NjvbA==}
-    engines: {node: '>= 16.0.0', parcel: ^2.14.4}
-
-  '@parcel/transformer-postcss@2.14.4':
-    resolution: {integrity: sha512-GxkXkcgG2XGt6ivoUF5yD1tmQPV+d71gUxyBGv1i1jg4x65R12Gc/npzWk9TCH2dShSdHOA90OJpNL4k0JlLtg==}
-    engines: {node: '>= 16.0.0', parcel: ^2.14.4}
-
-  '@parcel/transformer-posthtml@2.14.4':
-    resolution: {integrity: sha512-V9dnsA5+t7uF/hWc9HwJcaKkmP8K2go6yAQOpxu+knyszfz3t2jw/k4L/VFjqCATf90agal/iRTPVkHvWDCzZw==}
-    engines: {node: '>= 16.0.0', parcel: ^2.14.4}
-
-  '@parcel/transformer-raw@2.14.4':
-    resolution: {integrity: sha512-GCuUWKAb9YHB/krmzBeQbtHKKZopT3c3AzoPTq/4woV4Ti1zUZ83oFyTX1tBKQ+MMB1BW+HrPkFld0iY4gp/Ng==}
-    engines: {node: '>= 16.0.0', parcel: ^2.14.4}
-
-  '@parcel/transformer-react-refresh-wrap@2.14.4':
-    resolution: {integrity: sha512-nb70CAvjDizAIQ1naZ39P/PxYWtPllWvvxrkpldNnk8AF74OcHodrsuHKwhyPZHMmnMdexFonsenf+VeN4l/aQ==}
-    engines: {node: '>= 16.0.0', parcel: ^2.14.4}
-
-  '@parcel/transformer-svg@2.14.4':
-    resolution: {integrity: sha512-iqnyvgGmwu4wNh+khEBkMEu1hAGZWnc7/xQnhiuQBAcoy5qGNEjyVUv6PbMLWWAVK/0PjqV4FaB2deXBYKeW0A==}
-    engines: {node: '>= 16.0.0', parcel: ^2.14.4}
-
-  '@parcel/transformer-typescript-types@2.14.4':
-    resolution: {integrity: sha512-tq1KBD45SX1bQ2aP3MKoDA3EFX0dus8w/GTUOt03rIR+qDCLg4Y7MSR8J7QG26uic44+XX/IfwM6Gy8I3Rf3pQ==}
-    engines: {node: '>= 16.0.0', parcel: ^2.14.4}
-    peerDependencies:
-      typescript: '>=3.0.0'
-
-  '@parcel/ts-utils@2.14.4':
-    resolution: {integrity: sha512-HKBd1Nardh2S7IJxdpxel+w6Yp/6e/q3Bl3eFejye0tZpkb4wZeypfzIG1OSTniPDdlYPQwbzCSxBa5quQMOqw==}
-    engines: {node: '>= 16.0.0'}
-    peerDependencies:
-      typescript: '>=3.0.0'
-
-  '@parcel/types-internal@2.14.4':
-    resolution: {integrity: sha512-Y2JnljFG7KcxLrCiYNCqBfjDo12alhRVpNugm0jwz1EQ3OQNO3HYiB0f3djq6pv2clZ5ndpgkNgYsn6L7KR9Nw==}
-
-  '@parcel/types@2.14.4':
-    resolution: {integrity: sha512-NL4N9M6IPwBquAo1DKOPqy66nwJLXMX3KPalzAA7ktt3HYr5YNG5h3GeVXPOLNIVVMrSIiodYGPEeEBYy6kyYA==}
-
-  '@parcel/utils@2.14.4':
-    resolution: {integrity: sha512-icK6QgKjis+UZLyaHJcsKXYOSKYeYr41m8ZB9j20/yEcvrMqj/LMVsNjLz3iWVhLwfgussG2ODxycCdu3M5cvQ==}
-    engines: {node: '>= 16.0.0'}
-
-  '@parcel/watcher-android-arm64@2.4.1':
-    resolution: {integrity: sha512-LOi/WTbbh3aTn2RYddrO8pnapixAziFl6SMxHM69r3tvdSm94JtCenaKgk1GRg5FJ5wpMCpHeW+7yqPlvZv7kg==}
-    engines: {node: '>= 10.0.0'}
-    cpu: [arm64]
-    os: [android]
-
-  '@parcel/watcher-darwin-arm64@2.4.1':
-    resolution: {integrity: sha512-ln41eihm5YXIY043vBrrHfn94SIBlqOWmoROhsMVTSXGh0QahKGy77tfEywQ7v3NywyxBBkGIfrWRHm0hsKtzA==}
-    engines: {node: '>= 10.0.0'}
-    cpu: [arm64]
-    os: [darwin]
-
-  '@parcel/watcher-darwin-x64@2.4.1':
-    resolution: {integrity: sha512-yrw81BRLjjtHyDu7J61oPuSoeYWR3lDElcPGJyOvIXmor6DEo7/G2u1o7I38cwlcoBHQFULqF6nesIX3tsEXMg==}
-    engines: {node: '>= 10.0.0'}
-    cpu: [x64]
-    os: [darwin]
-
-  '@parcel/watcher-freebsd-x64@2.4.1':
-    resolution: {integrity: sha512-TJa3Pex/gX3CWIx/Co8k+ykNdDCLx+TuZj3f3h7eOjgpdKM+Mnix37RYsYU4LHhiYJz3DK5nFCCra81p6g050w==}
-    engines: {node: '>= 10.0.0'}
-    cpu: [x64]
-    os: [freebsd]
-
-  '@parcel/watcher-linux-arm-glibc@2.4.1':
-    resolution: {integrity: sha512-4rVYDlsMEYfa537BRXxJ5UF4ddNwnr2/1O4MHM5PjI9cvV2qymvhwZSFgXqbS8YoTk5i/JR0L0JDs69BUn45YA==}
-    engines: {node: '>= 10.0.0'}
-    cpu: [arm]
-    os: [linux]
-
-  '@parcel/watcher-linux-arm64-glibc@2.4.1':
-    resolution: {integrity: sha512-BJ7mH985OADVLpbrzCLgrJ3TOpiZggE9FMblfO65PlOCdG++xJpKUJ0Aol74ZUIYfb8WsRlUdgrZxKkz3zXWYA==}
-    engines: {node: '>= 10.0.0'}
-    cpu: [arm64]
-    os: [linux]
-
-  '@parcel/watcher-linux-arm64-musl@2.4.1':
-    resolution: {integrity: sha512-p4Xb7JGq3MLgAfYhslU2SjoV9G0kI0Xry0kuxeG/41UfpjHGOhv7UoUDAz/jb1u2elbhazy4rRBL8PegPJFBhA==}
-    engines: {node: '>= 10.0.0'}
-    cpu: [arm64]
-    os: [linux]
-
-  '@parcel/watcher-linux-x64-glibc@2.4.1':
-    resolution: {integrity: sha512-s9O3fByZ/2pyYDPoLM6zt92yu6P4E39a03zvO0qCHOTjxmt3GHRMLuRZEWhWLASTMSrrnVNWdVI/+pUElJBBBg==}
-    engines: {node: '>= 10.0.0'}
-    cpu: [x64]
-    os: [linux]
-
-  '@parcel/watcher-linux-x64-musl@2.4.1':
-    resolution: {integrity: sha512-L2nZTYR1myLNST0O632g0Dx9LyMNHrn6TOt76sYxWLdff3cB22/GZX2UPtJnaqQPdCRoszoY5rcOj4oMTtp5fQ==}
-    engines: {node: '>= 10.0.0'}
-    cpu: [x64]
-    os: [linux]
-
-  '@parcel/watcher-win32-arm64@2.4.1':
-    resolution: {integrity: sha512-Uq2BPp5GWhrq/lcuItCHoqxjULU1QYEcyjSO5jqqOK8RNFDBQnenMMx4gAl3v8GiWa59E9+uDM7yZ6LxwUIfRg==}
-    engines: {node: '>= 10.0.0'}
-    cpu: [arm64]
-    os: [win32]
-
-  '@parcel/watcher-win32-ia32@2.4.1':
-    resolution: {integrity: sha512-maNRit5QQV2kgHFSYwftmPBxiuK5u4DXjbXx7q6eKjq5dsLXZ4FJiVvlcw35QXzk0KrUecJmuVFbj4uV9oYrcw==}
-    engines: {node: '>= 10.0.0'}
-    cpu: [ia32]
-    os: [win32]
-
-  '@parcel/watcher-win32-x64@2.4.1':
-    resolution: {integrity: sha512-+DvS92F9ezicfswqrvIRM2njcYJbd5mb9CUgtrHCHmvn7pPPa+nMDRu1o1bYYz/l5IB2NVGNJWiH7h1E58IF2A==}
-    engines: {node: '>= 10.0.0'}
-    cpu: [x64]
-    os: [win32]
-
-  '@parcel/watcher@2.4.1':
-    resolution: {integrity: sha512-HNjmfLQEVRZmHRET336f20H/8kOozUGwk7yajvsonjNxbj2wBTK1WsQuHkD5yYh9RxFGL2EyDHryOihOwUoKDA==}
-    engines: {node: '>= 10.0.0'}
-
-  '@parcel/workers@2.14.4':
-    resolution: {integrity: sha512-OAjW2dJOaRKy4UD5YwnUi7mY+gt/QbjagjrKh2fQDnrvuK8dpr5GrjEOLOe6QsxEE0vpe3jshhGMJTYqLni3kQ==}
-    engines: {node: '>= 16.0.0'}
-    peerDependencies:
-      '@parcel/core': ^2.14.4
-
-  '@pkgjs/parseargs@0.11.0':
-    resolution: {integrity: sha512-+1VkjdD0QBLPodGrJUeqarH8VAIvQODIbwh9XpP5Syisf7YoQgsJKPNFoqqLQlu+VQ/tVSshMR6loPMn8U+dPg==}
-    engines: {node: '>=14'}
-
-  '@popperjs/core@2.11.8':
-    resolution: {integrity: sha512-P1st0aksCrn9sGZhp8GMYwBnQsbvAWsZAX44oXNNvLHGqAOcoVxmjZiohstwQ7SqKnbR47akdNi+uleWD8+g6A==}
-
-  '@rollup/pluginutils@5.1.4':
-    resolution: {integrity: sha512-USm05zrsFxYLPdWWq+K3STlWiT/3ELn3RcV5hJMghpeAIhxfsUIg6mt12CBJBInWMV4VneoV7SfGv8xIwo2qNQ==}
-    engines: {node: '>=14.0.0'}
-    peerDependencies:
-      rollup: ^1.20.0||^2.0.0||^3.0.0||^4.0.0
-    peerDependenciesMeta:
-      rollup:
-        optional: true
-
-  '@rollup/rollup-android-arm-eabi@4.40.2':
-    resolution: {integrity: sha512-JkdNEq+DFxZfUwxvB58tHMHBHVgX23ew41g1OQinthJ+ryhdRk67O31S7sYw8u2lTjHUPFxwar07BBt1KHp/hg==}
-    cpu: [arm]
-    os: [android]
-
-  '@rollup/rollup-android-arm64@4.40.2':
-    resolution: {integrity: sha512-13unNoZ8NzUmnndhPTkWPWbX3vtHodYmy+I9kuLxN+F+l+x3LdVF7UCu8TWVMt1POHLh6oDHhnOA04n8oJZhBw==}
-    cpu: [arm64]
-    os: [android]
-
-  '@rollup/rollup-darwin-arm64@4.40.2':
-    resolution: {integrity: sha512-Gzf1Hn2Aoe8VZzevHostPX23U7N5+4D36WJNHK88NZHCJr7aVMG4fadqkIf72eqVPGjGc0HJHNuUaUcxiR+N/w==}
-    cpu: [arm64]
-    os: [darwin]
-
-  '@rollup/rollup-darwin-x64@4.40.2':
-    resolution: {integrity: sha512-47N4hxa01a4x6XnJoskMKTS8XZ0CZMd8YTbINbi+w03A2w4j1RTlnGHOz/P0+Bg1LaVL6ufZyNprSg+fW5nYQQ==}
-    cpu: [x64]
-    os: [darwin]
-
-  '@rollup/rollup-freebsd-arm64@4.40.2':
-    resolution: {integrity: sha512-8t6aL4MD+rXSHHZUR1z19+9OFJ2rl1wGKvckN47XFRVO+QL/dUSpKA2SLRo4vMg7ELA8pzGpC+W9OEd1Z/ZqoQ==}
-    cpu: [arm64]
-    os: [freebsd]
-
-  '@rollup/rollup-freebsd-x64@4.40.2':
-    resolution: {integrity: sha512-C+AyHBzfpsOEYRFjztcYUFsH4S7UsE9cDtHCtma5BK8+ydOZYgMmWg1d/4KBytQspJCld8ZIujFMAdKG1xyr4Q==}
-    cpu: [x64]
-    os: [freebsd]
-
-  '@rollup/rollup-linux-arm-gnueabihf@4.40.2':
-    resolution: {integrity: sha512-de6TFZYIvJwRNjmW3+gaXiZ2DaWL5D5yGmSYzkdzjBDS3W+B9JQ48oZEsmMvemqjtAFzE16DIBLqd6IQQRuG9Q==}
-    cpu: [arm]
-    os: [linux]
-
-  '@rollup/rollup-linux-arm-musleabihf@4.40.2':
-    resolution: {integrity: sha512-urjaEZubdIkacKc930hUDOfQPysezKla/O9qV+O89enqsqUmQm8Xj8O/vh0gHg4LYfv7Y7UsE3QjzLQzDYN1qg==}
-    cpu: [arm]
-    os: [linux]
-
-  '@rollup/rollup-linux-arm64-gnu@4.40.2':
-    resolution: {integrity: sha512-KlE8IC0HFOC33taNt1zR8qNlBYHj31qGT1UqWqtvR/+NuCVhfufAq9fxO8BMFC22Wu0rxOwGVWxtCMvZVLmhQg==}
-    cpu: [arm64]
-    os: [linux]
-
-  '@rollup/rollup-linux-arm64-musl@4.40.2':
-    resolution: {integrity: sha512-j8CgxvfM0kbnhu4XgjnCWJQyyBOeBI1Zq91Z850aUddUmPeQvuAy6OiMdPS46gNFgy8gN1xkYyLgwLYZG3rBOg==}
-    cpu: [arm64]
-    os: [linux]
-
-  '@rollup/rollup-linux-loongarch64-gnu@4.40.2':
-    resolution: {integrity: sha512-Ybc/1qUampKuRF4tQXc7G7QY9YRyeVSykfK36Y5Qc5dmrIxwFhrOzqaVTNoZygqZ1ZieSWTibfFhQ5qK8jpWxw==}
-    cpu: [loong64]
-    os: [linux]
-
-  '@rollup/rollup-linux-powerpc64le-gnu@4.40.2':
-    resolution: {integrity: sha512-3FCIrnrt03CCsZqSYAOW/k9n625pjpuMzVfeI+ZBUSDT3MVIFDSPfSUgIl9FqUftxcUXInvFah79hE1c9abD+Q==}
-    cpu: [ppc64]
-    os: [linux]
-
-  '@rollup/rollup-linux-riscv64-gnu@4.40.2':
-    resolution: {integrity: sha512-QNU7BFHEvHMp2ESSY3SozIkBPaPBDTsfVNGx3Xhv+TdvWXFGOSH2NJvhD1zKAT6AyuuErJgbdvaJhYVhVqrWTg==}
-    cpu: [riscv64]
-    os: [linux]
-
-  '@rollup/rollup-linux-riscv64-musl@4.40.2':
-    resolution: {integrity: sha512-5W6vNYkhgfh7URiXTO1E9a0cy4fSgfE4+Hl5agb/U1sa0kjOLMLC1wObxwKxecE17j0URxuTrYZZME4/VH57Hg==}
-    cpu: [riscv64]
-    os: [linux]
-
-  '@rollup/rollup-linux-s390x-gnu@4.40.2':
-    resolution: {integrity: sha512-B7LKIz+0+p348JoAL4X/YxGx9zOx3sR+o6Hj15Y3aaApNfAshK8+mWZEf759DXfRLeL2vg5LYJBB7DdcleYCoQ==}
-    cpu: [s390x]
-    os: [linux]
-
-  '@rollup/rollup-linux-x64-gnu@4.40.2':
-    resolution: {integrity: sha512-lG7Xa+BmBNwpjmVUbmyKxdQJ3Q6whHjMjzQplOs5Z+Gj7mxPtWakGHqzMqNER68G67kmCX9qX57aRsW5V0VOng==}
-    cpu: [x64]
-    os: [linux]
-
-  '@rollup/rollup-linux-x64-musl@4.40.2':
-    resolution: {integrity: sha512-tD46wKHd+KJvsmije4bUskNuvWKFcTOIM9tZ/RrmIvcXnbi0YK/cKS9FzFtAm7Oxi2EhV5N2OpfFB348vSQRXA==}
-    cpu: [x64]
-    os: [linux]
-
-  '@rollup/rollup-win32-arm64-msvc@4.40.2':
-    resolution: {integrity: sha512-Bjv/HG8RRWLNkXwQQemdsWw4Mg+IJ29LK+bJPW2SCzPKOUaMmPEppQlu/Fqk1d7+DX3V7JbFdbkh/NMmurT6Pg==}
-    cpu: [arm64]
-    os: [win32]
-
-  '@rollup/rollup-win32-ia32-msvc@4.40.2':
-    resolution: {integrity: sha512-dt1llVSGEsGKvzeIO76HToiYPNPYPkmjhMHhP00T9S4rDern8P2ZWvWAQUEJ+R1UdMWJ/42i/QqJ2WV765GZcA==}
-    cpu: [ia32]
-    os: [win32]
-
-  '@rollup/rollup-win32-x64-msvc@4.40.2':
-    resolution: {integrity: sha512-bwspbWB04XJpeElvsp+DCylKfF4trJDa2Y9Go8O6A7YLX2LIKGcNK/CYImJN6ZP4DcuOHB4Utl3iCbnR62DudA==}
-    cpu: [x64]
-    os: [win32]
-
-  '@shikijs/core@3.4.0':
-    resolution: {integrity: sha512-0YOzTSRDn/IAfQWtK791gs1u8v87HNGToU6IwcA3K7nPoVOrS2Dh6X6A6YfXgPTSkTwR5y6myk0MnI0htjnwrA==}
-
-  '@shikijs/engine-javascript@3.4.0':
-    resolution: {integrity: sha512-1ywDoe+z/TPQKj9Jw0eU61B003J9DqUFRfH+DVSzdwPUFhR7yOmfyLzUrFz0yw8JxFg/NgzXoQyyykXgO21n5Q==}
-
-  '@shikijs/engine-oniguruma@3.4.0':
-    resolution: {integrity: sha512-zwcWlZ4OQuJ/+1t32ClTtyTU1AiDkK1lhtviRWoq/hFqPjCNyLj22bIg9rB7BfoZKOEOfrsGz7No33BPCf+WlQ==}
-
-  '@shikijs/langs@3.4.0':
-    resolution: {integrity: sha512-bQkR+8LllaM2duU9BBRQU0GqFTx7TuF5kKlw/7uiGKoK140n1xlLAwCgXwSxAjJ7Htk9tXTFwnnsJTCU5nDPXQ==}
-
-  '@shikijs/themes@3.4.0':
-    resolution: {integrity: sha512-YPP4PKNFcFGLxItpbU0ZW1Osyuk8AyZ24YEFaq04CFsuCbcqydMvMUTi40V2dkc0qs1U2uZFrnU6s5zI6IH+uA==}
-
-  '@shikijs/types@3.4.0':
-    resolution: {integrity: sha512-EUT/0lGiE//7j5N/yTMNMT3eCWNcHJLrRKxT0NDXWIfdfSmFJKfPX7nMmRBrQnWboAzIsUziCThrYMMhjbMS1A==}
-
-  '@shikijs/vscode-textmate@10.0.2':
-    resolution: {integrity: sha512-83yeghZ2xxin3Nj8z1NMd/NCuca+gsYXswywDy5bHvwlWL8tpTQmzGeUuHd9FC3E/SBEMvzJRwWEOz5gGes9Qg==}
-
-  '@swc/core-darwin-arm64@1.11.21':
-    resolution: {integrity: sha512-v6gjw9YFWvKulCw3ZA1dY+LGMafYzJksm1mD4UZFZ9b36CyHFowYVYug1ajYRIRqEvvfIhHUNV660zTLoVFR8g==}
-    engines: {node: '>=10'}
-    cpu: [arm64]
-    os: [darwin]
-
-  '@swc/core-darwin-x64@1.11.21':
-    resolution: {integrity: sha512-CUiTiqKlzskwswrx9Ve5NhNoab30L1/ScOfQwr1duvNlFvarC8fvQSgdtpw2Zh3MfnfNPpyLZnYg7ah4kbT9JQ==}
-    engines: {node: '>=10'}
-    cpu: [x64]
-    os: [darwin]
-
-  '@swc/core-linux-arm-gnueabihf@1.11.21':
-    resolution: {integrity: sha512-YyBTAFM/QPqt1PscD8hDmCLnqPGKmUZpqeE25HXY8OLjl2MUs8+O4KjwPZZ+OGxpdTbwuWFyMoxjcLy80JODvg==}
-    engines: {node: '>=10'}
-    cpu: [arm]
-    os: [linux]
-
-  '@swc/core-linux-arm64-gnu@1.11.21':
-    resolution: {integrity: sha512-DQD+ooJmwpNsh4acrftdkuwl5LNxxg8U4+C/RJNDd7m5FP9Wo4c0URi5U0a9Vk/6sQNh9aSGcYChDpqCDWEcBw==}
-    engines: {node: '>=10'}
-    cpu: [arm64]
-    os: [linux]
-
-  '@swc/core-linux-arm64-musl@1.11.21':
-    resolution: {integrity: sha512-y1L49+snt1a1gLTYPY641slqy55QotPdtRK9Y6jMi4JBQyZwxC8swWYlQWb+MyILwxA614fi62SCNZNznB3XSA==}
-    engines: {node: '>=10'}
-    cpu: [arm64]
-    os: [linux]
-
-  '@swc/core-linux-x64-gnu@1.11.21':
-    resolution: {integrity: sha512-NesdBXv4CvVEaFUlqKj+GA4jJMNUzK2NtKOrUNEtTbXaVyNiXjFCSaDajMTedEB0jTAd9ybB0aBvwhgkJUWkWA==}
-    engines: {node: '>=10'}
-    cpu: [x64]
-    os: [linux]
-
-  '@swc/core-linux-x64-musl@1.11.21':
-    resolution: {integrity: sha512-qFV60pwpKVOdmX67wqQzgtSrUGWX9Cibnp1CXyqZ9Mmt8UyYGvmGu7p6PMbTyX7vdpVUvWVRf8DzrW2//wmVHg==}
-    engines: {node: '>=10'}
-    cpu: [x64]
-    os: [linux]
-
-  '@swc/core-win32-arm64-msvc@1.11.21':
-    resolution: {integrity: sha512-DJJe9k6gXR/15ZZVLv1SKhXkFst8lYCeZRNHH99SlBodvu4slhh/MKQ6YCixINRhCwliHrpXPym8/5fOq8b7Ig==}
-    engines: {node: '>=10'}
-    cpu: [arm64]
-    os: [win32]
-
-  '@swc/core-win32-ia32-msvc@1.11.21':
-    resolution: {integrity: sha512-TqEXuy6wedId7bMwLIr9byds+mKsaXVHctTN88R1UIBPwJA92Pdk0uxDgip0pEFzHB/ugU27g6d8cwUH3h2eIw==}
-    engines: {node: '>=10'}
-    cpu: [ia32]
-    os: [win32]
-
-  '@swc/core-win32-x64-msvc@1.11.21':
-    resolution: {integrity: sha512-BT9BNNbMxdpUM1PPAkYtviaV0A8QcXttjs2MDtOeSqqvSJaPtyM+Fof2/+xSwQDmDEFzbGCcn75M5+xy3lGqpA==}
-    engines: {node: '>=10'}
-    cpu: [x64]
-    os: [win32]
-
-  '@swc/core@1.11.21':
-    resolution: {integrity: sha512-/Y3BJLcwd40pExmdar8MH2UGGvCBrqNN7hauOMckrEX2Ivcbv3IMhrbGX4od1dnF880Ed8y/E9aStZCIQi0EGw==}
-    engines: {node: '>=10'}
-    peerDependencies:
-      '@swc/helpers': '>=0.5.17'
-    peerDependenciesMeta:
-      '@swc/helpers':
-        optional: true
-
-  '@swc/counter@0.1.3':
-    resolution: {integrity: sha512-e2BR4lsJkkRlKZ/qCHPw9ZaSxc0MVUd7gtbtaB7aMvHeJVYe8sOB8DBZkP2DtISHGSku9sCK6T6cnY0CtXrOCQ==}
-
-  '@swc/helpers@0.5.17':
-    resolution: {integrity: sha512-5IKx/Y13RsYd+sauPb2x+U/xZikHjolzfuDgTAl/Tdf3Q8rslRvC19NKDLgAJQ6wsqADk10ntlv08nPFw/gO/A==}
-
-  '@swc/helpers@0.5.6':
-    resolution: {integrity: sha512-aYX01Ke9hunpoCexYAgQucEpARGQ5w/cqHFrIR+e9gdKb1QWTsVJuTJ2ozQzIAxLyRQe/m+2RqzkyOOGiMKRQA==}
-
-  '@swc/types@0.1.21':
-    resolution: {integrity: sha512-2YEtj5HJVbKivud9N4bpPBAyZhj4S2Ipe5LkUG94alTpr7in/GU/EARgPAd3BwU+YOmFVJC2+kjqhGRi3r0ZpQ==}
-
-  '@types/babel__core@7.20.5':
-    resolution: {integrity: sha512-qoQprZvz5wQFJwMDqeseRXWv3rqMvhgpbXFfVyWhbx9X47POIA6i/+dXefEmZKoAgOaTdaIgNSMqMIU61yRyzA==}
-
-  '@types/babel__generator@7.27.0':
-    resolution: {integrity: sha512-ufFd2Xi92OAVPYsy+P4n7/U7e68fex0+Ee8gSG9KX7eo084CWiQ4sdxktvdl0bOPupXtVJPY19zk6EwWqUQ8lg==}
-
-  '@types/babel__template@7.4.4':
-    resolution: {integrity: sha512-h/NUaSyG5EyxBIp8YRxo4RMe2/qQgvyowRwVMzhYhBCONbW8PUsg4lkFMrhgZhUe5z3L3MiLDuvyJ/CaPa2A8A==}
-
-  '@types/babel__traverse@7.20.7':
-    resolution: {integrity: sha512-dkO5fhS7+/oos4ciWxyEyjWe48zmG6wbCheo/G2ZnHx4fs3EU6YC6UM8rk56gAjNJ9P3MTH2jo5jb92/K6wbng==}
-
-  '@types/debug@4.1.12':
-    resolution: {integrity: sha512-vIChWdVG3LG1SMxEvI/AK+FWJthlrqlTu7fbrlywTkkaONwk/UAGaULXRlf8vkzFBLVm0zkMdCquhL5aOjhXPQ==}
-
-  '@types/estree-jsx@1.0.5':
-    resolution: {integrity: sha512-52CcUVNFyfb1A2ALocQw/Dd1BQFNmSdkuC3BkZ6iqhdMfQz7JWOFRuJFloOzjk+6WijU56m9oKXFAXc7o3Towg==}
-
-  '@types/estree@1.0.7':
-    resolution: {integrity: sha512-w28IoSUCJpidD/TGviZwwMJckNESJZXFu7NBZ5YJ4mEUnNraUn9Pm8HSZm/jDF1pDWYKspWE7oVphigUPRakIQ==}
-
-  '@types/file-saver@2.0.7':
-    resolution: {integrity: sha512-dNKVfHd/jk0SkR/exKGj2ggkB45MAkzvWCaqLUUgkyjITkGNzH8H+yUwr+BLJUBjZOe9w8X3wgmXhZDRg1ED6A==}
-
-  '@types/fontkit@2.0.8':
-    resolution: {integrity: sha512-wN+8bYxIpJf+5oZdrdtaX04qUuWHcKxcDEgRS9Qm9ZClSHjzEn13SxUC+5eRM+4yXIeTYk8mTzLAWGF64847ew==}
-
-  '@types/hast@3.0.4':
-    resolution: {integrity: sha512-WPs+bbQw5aCj+x6laNGWLH3wviHtoCv/P3+otBhbOhJgG8qtpdAMlTCxLtsTWA7LH1Oh/bFCHsBn0TPS5m30EQ==}
-
-  '@types/js-yaml@4.0.9':
-    resolution: {integrity: sha512-k4MGaQl5TGo/iipqb2UDG2UwjXziSWkh0uysQelTlJpX1qGlpUZYm8PnO4DxG1qBomtJUdYJ6qR6xdIah10JLg==}
-
-  '@types/lodash@4.17.16':
-    resolution: {integrity: sha512-HX7Em5NYQAXKW+1T+FiuG27NGwzJfCX3s1GjOa7ujxZa52kjJLOr4FUxT+giF6Tgxv1e+/czV/iTtBw27WTU9g==}
-
-  '@types/mdast@4.0.4':
-    resolution: {integrity: sha512-kGaNbPh1k7AFzgpud/gMdvIm5xuECykRR+JnWKQno9TAXVa6WIVCGTPvYGekIDL4uwCZQSYbUxNBSb1aUo79oA==}
-
-  '@types/mdx@2.0.13':
-    resolution: {integrity: sha512-+OWZQfAYyio6YkJb3HLxDrvnx6SWWDbC0zVPfBRzUk0/nqoDyf6dNxQi3eArPe8rJ473nobTMQ/8Zk+LxJ+Yuw==}
-
-  '@types/ms@2.1.0':
-    resolution: {integrity: sha512-GsCCIZDE/p3i96vtEqx+7dBUGXrc7zeSK3wwPHIaRThS+9OhWIXRqzs4d6k1SVU8g91DrNRWxWUGhp5KXQb2VA==}
-
-  '@types/nlcst@2.0.3':
-    resolution: {integrity: sha512-vSYNSDe6Ix3q+6Z7ri9lyWqgGhJTmzRjZRqyq15N0Z/1/UnVsno9G/N40NBijoYx2seFDIl0+B2mgAb9mezUCA==}
-
-  '@types/node@17.0.45':
-    resolution: {integrity: sha512-w+tIMs3rq2afQdsPJlODhoUEKzFP1ayaoyl1CcnwtIlsVe7K7bA1NGm4s3PraqTLlXnbIN84zuBlxBWo1u9BLw==}
-
-  '@types/node@22.1.0':
-    resolution: {integrity: sha512-AOmuRF0R2/5j1knA3c6G3HOk523Ga+l+ZXltX8SF1+5oqcXijjfTd8fY3XRZqSihEu9XhtQnKYLmkFaoxgsJHw==}
-
-  '@types/parse-json@4.0.2':
-    resolution: {integrity: sha512-dISoDXWWQwUquiKsyZ4Ng+HX2KsPL7LyHKHQwgGFEA3IaKac4Obd+h2a/a6waisAoepJlBcx9paWqjA8/HVjCw==}
-
-  '@types/prop-types@15.7.12':
-    resolution: {integrity: sha512-5zvhXYtRNRluoE/jAp4GVsSduVUzNWKkOZrCDBWYtE7biZywwdC2AcEzg+cSMLFRfVgeAFqpfNabiPjxFddV1Q==}
-
-  '@types/react-dom@19.1.3':
-    resolution: {integrity: sha512-rJXC08OG0h3W6wDMFxQrZF00Kq6qQvw0djHRdzl3U5DnIERz0MRce3WVc7IS6JYBwtaP/DwYtRRjVlvivNveKg==}
-    peerDependencies:
-      '@types/react': ^19.0.0
-
-  '@types/react-transition-group@4.4.10':
-    resolution: {integrity: sha512-hT/+s0VQs2ojCX823m60m5f0sL5idt9SO6Tj6Dg+rdphGPIeJbJ6CxvBYkgkGKrYeDjvIpKTR38UzmtHJOGW3Q==}
-
-  '@types/react@19.1.3':
-    resolution: {integrity: sha512-dLWQ+Z0CkIvK1J8+wrDPwGxEYFA4RAyHoZPxHVGspYmFVnwGSNT24cGIhFJrtfRnWVuW8X7NO52gCXmhkVUWGQ==}
-
-  '@types/sax@1.2.7':
-    resolution: {integrity: sha512-rO73L89PJxeYM3s3pPPjiPgVVcymqU490g0YO5n5By0k2Erzj6tay/4lr1CHAAU4JyOWd1rpQ8bCf6cZfHU96A==}
-
-  '@types/unist@2.0.11':
-    resolution: {integrity: sha512-CmBKiL6NNo/OqgmMn95Fk9Whlp2mtvIv+KNpQKN2F4SjvrEesubTRWGYSg+BnWZOnlCaSTU1sMpsBOzgbYhnsA==}
-
-  '@types/unist@3.0.3':
-    resolution: {integrity: sha512-ko/gIFJRv177XgZsZcBwnqJN5x/Gien8qNOn0D5bQU/zAzVf9Zt3BlcUiLqhV9y4ARk0GbT3tnUiPNgnTXzc/Q==}
-
-  '@ungap/structured-clone@1.3.0':
-    resolution: {integrity: sha512-WmoN8qaIAo7WTYWbAZuG8PYEhn5fkz7dZrqTBZ7dtt//lL2Gwms1IcnQ5yHqjDfX8Ft5j4YzDM23f87zBfDe9g==}
-
-  '@vitejs/plugin-react@4.4.1':
-    resolution: {integrity: sha512-IpEm5ZmeXAP/osiBXVVP5KjFMzbWOonMs0NaQQl+xYnUAcq4oHUBsF2+p4MgKWG4YMmFYJU8A6sxRPuowllm6w==}
-    engines: {node: ^14.18.0 || >=16.0.0}
-    peerDependencies:
-      vite: ^4.2.0 || ^5.0.0 || ^6.0.0
-
-  '@vitest/coverage-istanbul@3.1.2':
-    resolution: {integrity: sha512-PXjSd4g7SxlC9WJ00jbMMFJob+LcjXUYow5vpXuZe/acjhlEQgCaf6npm+W9Mg/ahiFKtIAHI+P8A9n2JfZilg==}
-    peerDependencies:
-      vitest: 3.1.2
-
-  '@vitest/expect@3.1.2':
-    resolution: {integrity: sha512-O8hJgr+zREopCAqWl3uCVaOdqJwZ9qaDwUP7vy3Xigad0phZe9APxKhPcDNqYYi0rX5oMvwJMSCAXY2afqeTSA==}
-
-  '@vitest/mocker@3.1.2':
-    resolution: {integrity: sha512-kOtd6K2lc7SQ0mBqYv/wdGedlqPdM/B38paPY+OwJ1XiNi44w3Fpog82UfOibmHaV9Wod18A09I9SCKLyDMqgw==}
-    peerDependencies:
-      msw: ^2.4.9
-      vite: ^5.0.0 || ^6.0.0
-    peerDependenciesMeta:
-      msw:
-        optional: true
-      vite:
-        optional: true
-
-  '@vitest/pretty-format@3.1.2':
-    resolution: {integrity: sha512-R0xAiHuWeDjTSB3kQ3OQpT8Rx3yhdOAIm/JM4axXxnG7Q/fS8XUwggv/A4xzbQA+drYRjzkMnpYnOGAc4oeq8w==}
-
-  '@vitest/runner@3.1.2':
-    resolution: {integrity: sha512-bhLib9l4xb4sUMPXnThbnhX2Yi8OutBMA8Yahxa7yavQsFDtwY/jrUZwpKp2XH9DhRFJIeytlyGpXCqZ65nR+g==}
-
-  '@vitest/snapshot@3.1.2':
-    resolution: {integrity: sha512-Q1qkpazSF/p4ApZg1vfZSQ5Yw6OCQxVMVrLjslbLFA1hMDrT2uxtqMaw8Tc/jy5DLka1sNs1Y7rBcftMiaSH/Q==}
-
-  '@vitest/spy@3.1.2':
-    resolution: {integrity: sha512-OEc5fSXMws6sHVe4kOFyDSj/+4MSwst0ib4un0DlcYgQvRuYQ0+M2HyqGaauUMnjq87tmUaMNDxKQx7wNfVqPA==}
-
-  '@vitest/utils@3.1.2':
-    resolution: {integrity: sha512-5GGd0ytZ7BH3H6JTj9Kw7Prn1Nbg0wZVrIvou+UWxm54d+WoXXgAgjFJ8wn3LdagWLFSEfpPeyYrByZaGEZHLg==}
-
-  '@volar/kit@2.4.13':
-    resolution: {integrity: sha512-x5b2JwVT+0YQcIR4uX0NaW9Ocf3ShQRvoA18OK9ZYoFyqIYnK/niuLc8uI7hcVaey2S3EPBe3QvLGD69DJ/t6Q==}
-    peerDependencies:
-      typescript: '*'
-
-  '@volar/language-core@2.4.13':
-    resolution: {integrity: sha512-MnQJ7eKchJx5Oz+YdbqyFUk8BN6jasdJv31n/7r6/WwlOOv7qzvot6B66887l2ST3bUW4Mewml54euzpJWA6bg==}
-
-  '@volar/language-server@2.4.13':
-    resolution: {integrity: sha512-g8ucG5+FJgQT2r+Te1Pk+ppoPHCwzJ54gq/oN1utjtA3+iE9hp5E+M60Ks+hhGrexUPC/E3EABDQlCagmEal+Q==}
-
-  '@volar/language-service@2.4.13':
-    resolution: {integrity: sha512-yngNLIxt1w3S60YLTRAa7MSE1IRmXcxGA9ttLjndY0Jc3owCFjeAWSPeXBILZBJOtdT8rP07JY1ozwUls/gvRg==}
-
-  '@volar/source-map@2.4.13':
-    resolution: {integrity: sha512-l/EBcc2FkvHgz2ZxV+OZK3kMSroMr7nN3sZLF2/f6kWW66q8+tEL4giiYyFjt0BcubqJhBt6soYIrAPhg/Yr+Q==}
-
-  '@volar/typescript@2.4.13':
-    resolution: {integrity: sha512-Ukz4xv84swJPupZeoFsQoeJEOm7U9pqsEnaGGgt5ni3SCTa22m8oJP5Nng3Wed7Uw5RBELdLxxORX8YhJPyOgQ==}
-
-  '@vscode/emmet-helper@2.11.0':
-    resolution: {integrity: sha512-QLxjQR3imPZPQltfbWRnHU6JecWTF1QSWhx3GAKQpslx7y3Dp6sIIXhKjiUJ/BR9FX8PVthjr9PD6pNwOJfAzw==}
-
-  '@vscode/l10n@0.0.18':
-    resolution: {integrity: sha512-KYSIHVmslkaCDyw013pphY+d7x1qV8IZupYfeIfzNA+nsaWHbn5uPuQRvdRFsa9zFzGeudPuoGoZ1Op4jrJXIQ==}
-
-  '@zarrita/storage@0.1.1':
-    resolution: {integrity: sha512-6/NUCvpzsIxfxeMv59jRTl/bOZg3GZfMP6iR8EIqrTaaE0S2jLL/ceX1OxcFBKnuA8/Z2YmgX4SFBHwFGrCcsw==}
-
-  acorn-jsx@5.3.2:
-    resolution: {integrity: sha512-rq9s+JNhf0IChjtDXxllJ7g41oZk5SlXtp0LHwyA5cejwn7vKmKp4pPri6YEePv2PU65sAsegbXtIinmDFDXgQ==}
-    peerDependencies:
-      acorn: ^6.0.0 || ^7.0.0 || ^8.0.0
-
-  acorn@8.14.1:
-    resolution: {integrity: sha512-OvQ/2pUDKmgfCg++xsTX1wGxfTaszcHVcTctW4UJB4hibJx2HXxxO5UmVgyjMa+ZDsiaf5wWLXYpRWMmBI0QHg==}
-    engines: {node: '>=0.4.0'}
-    hasBin: true
-
-  ajv@8.17.1:
-    resolution: {integrity: sha512-B/gBuNg5SiMTrPkC+A2+cW0RszwxYmn6VYxB/inlBStS5nx6xHIt/ehKRhIMhqusl7a8LjQoZnjCs5vhwxOQ1g==}
-
-  ansi-align@3.0.1:
-    resolution: {integrity: sha512-IOfwwBF5iczOjp/WeY4YxyjqAFMQoZufdQWDd19SEExbVLNXqvpzSJ/M7Za4/sCPmQ0+GRquoA7bGcINcxew6w==}
-
-  ansi-regex@5.0.1:
-    resolution: {integrity: sha512-quJQXlTSUGL2LH9SUXo8VwsY4soanhgo6LNSm84E1LBcE8s3O0wpdiRzyR9z/ZZJMlMWv37qOOb9pdJlMUEKFQ==}
-    engines: {node: '>=8'}
-
-  ansi-regex@6.1.0:
-    resolution: {integrity: sha512-7HSX4QQb4CspciLpVFwyRe79O3xsIZDDLER21kERQ71oaPodF8jL725AgJMFAYbooIqolJoRLuM81SpeUkpkvA==}
-    engines: {node: '>=12'}
-
-  ansi-styles@4.3.0:
-    resolution: {integrity: sha512-zbB9rCJAT1rbjiVDb2hqKFHNYLxgtk8NURxZ3IZwD3F6NtxbXZQCnnSi1Lkx+IDohdPlFp222wVALIheZJQSEg==}
-    engines: {node: '>=8'}
-
-  ansi-styles@6.2.1:
-    resolution: {integrity: sha512-bN798gFfQX+viw3R7yrGWRqnrN2oRkEkUjjl4JNn4E8GxxbjtG3FbrEIIY3l8/hrwUwIeCZvi4QuOTP4MErVug==}
-    engines: {node: '>=12'}
-
-  anymatch@3.1.3:
-    resolution: {integrity: sha512-KMReFUr0B4t+D+OBkjR3KYqvocp2XaSzO55UcB6mgQMd3KbcE+mWTyvVV7D/zsdEbNnV6acZUutkiHQXvTr1Rw==}
-    engines: {node: '>= 8'}
-
-  arg@5.0.2:
-    resolution: {integrity: sha512-PYjyFOLKQ9y57JvQ6QLo8dAgNqswh8M1RMJYdQduT6xbWSgK36P/Z/v+p888pM69jMMfS8Xd8F6I1kQ/I9HUGg==}
-
-  argparse@2.0.1:
-    resolution: {integrity: sha512-8+9WqebbFzpX9OR+Wa6O29asIogeRMzcGtAINdpMHHyAg10f05aSFVBbcEqGf/PXw1EjAZ+q2/bEBg3DvurK3Q==}
-
-  aria-query@5.3.2:
-    resolution: {integrity: sha512-COROpnaoap1E2F000S62r6A60uHZnmlvomhfyT2DlTcrY1OrBKn2UhH7qn5wTC9zMvD0AY7csdPSNwKP+7WiQw==}
-    engines: {node: '>= 0.4'}
-
-  array-iterate@2.0.1:
-    resolution: {integrity: sha512-I1jXZMjAgCMmxT4qxXfPXa6SthSoE8h6gkSI9BGGNv8mP8G/v0blc+qFnZu6K42vTOiuME596QaLO0TP3Lk0xg==}
-
-  assertion-error@2.0.1:
-    resolution: {integrity: sha512-Izi8RQcffqCeNVgFigKli1ssklIbpHnCYc6AknXGYoB6grJqyeby7jv12JUQgmTAnIDnbck1uxksT4dzN3PWBA==}
-    engines: {node: '>=12'}
-
-  astring@1.9.0:
-    resolution: {integrity: sha512-LElXdjswlqjWrPpJFg1Fx4wpkOCxj1TDHlSV4PlaRxHGWko024xICaa97ZkMfs6DRKlCguiAI+rbXv5GWwXIkg==}
-    hasBin: true
-
-  astro-expressive-code@0.41.2:
-    resolution: {integrity: sha512-HN0jWTnhr7mIV/2e6uu4PPRNNo/k4UEgTLZqbp3MrHU+caCARveG2yZxaZVBmxyiVdYqW5Pd3u3n2zjnshixbw==}
-    peerDependencies:
-      astro: ^4.0.0-beta || ^5.0.0-beta || ^3.3.0
-
-  astro@5.8.0:
-    resolution: {integrity: sha512-G57ELkdIntDiSrucA5lQaRtBOjquaZ9b9NIwoz2f471ZuuJcynLjWgItgBzlrz5UMY4WqnFbVWUCKlJb7nt9bA==}
-    engines: {node: 18.20.8 || ^20.3.0 || >=22.0.0, npm: '>=9.6.5', pnpm: '>=7.1.0'}
-    hasBin: true
-
-  axobject-query@4.1.0:
-    resolution: {integrity: sha512-qIj0G9wZbMGNLjLmg1PT6v2mE9AH2zlnADJD/2tC6E00hgmhUOfEB6greHPAfLRSufHqROIUTkw6E+M3lH0PTQ==}
-    engines: {node: '>= 0.4'}
-
-  babel-plugin-macros@3.1.0:
-    resolution: {integrity: sha512-Cg7TFGpIr01vOQNODXOOaGz2NpCU5gl8x1qJFbb6hbZxR7XrcE2vtbAsTAbJ7/xwJtUuJEw8K8Zr/AE0LHlesg==}
-    engines: {node: '>=10', npm: '>=6'}
-
-  bail@2.0.2:
-    resolution: {integrity: sha512-0xO6mYd7JB2YesxDKplafRpsiOzPt9V02ddPCLbY1xYGPOX24NTyN50qnUxgCPcSoYMhKpAuBTjQoRZCAkUDRw==}
-
-  balanced-match@1.0.2:
-    resolution: {integrity: sha512-3oSeUO0TMV67hN1AmbXsK4yaqU7tjiHlbxRDZOpH0KW9+CeX4bRAaX0Anxt0tx2MrpRpWwQaPwIlISEJhYU5Pw==}
-
-  base-64@1.0.0:
-    resolution: {integrity: sha512-kwDPIFCGx0NZHog36dj+tHiwP4QMzsZ3AgMViUBKI0+V5n4U0ufTCUMhnQ04diaRI8EX/QcPfql7zlhZ7j4zgg==}
-
-  base-x@3.0.9:
-    resolution: {integrity: sha512-H7JU6iBHTal1gp56aKoaa//YUxEaAOUiydvrV/pILqIHXTtqxSkATOnDA2u+jZ/61sD+L/412+7kzXRtWukhpQ==}
-
-  base64-js@1.5.1:
-    resolution: {integrity: sha512-AKpaYlHn8t4SVbOHCy+b5+KKgvR4vrsD8vbvrbiQJps7fKDTkjkDry6ji0rUJjC0kzbNePLwzxq8iypo41qeWA==}
-
-  bcp-47-match@2.0.3:
-    resolution: {integrity: sha512-JtTezzbAibu8G0R9op9zb3vcWZd9JF6M0xOYGPn0fNCd7wOpRB1mU2mH9T8gaBGbAAyIIVgB2G7xG0GP98zMAQ==}
-
-  bcp-47@2.1.0:
-    resolution: {integrity: sha512-9IIS3UPrvIa1Ej+lVDdDwO7zLehjqsaByECw0bu2RRGP73jALm6FYbzI5gWbgHLvNdkvfXB5YrSbocZdOS0c0w==}
-
-  blob-to-buffer@1.2.9:
-    resolution: {integrity: sha512-BF033y5fN6OCofD3vgHmNtwZWRcq9NLyyxyILx9hfMy1sXYy4ojFl765hJ2lP0YaN2fuxPaLO2Vzzoxy0FLFFA==}
-
-  boolbase@1.0.0:
-    resolution: {integrity: sha512-JZOSA7Mo9sNGB8+UjSgzdLtokWAky1zbztM3WRLCbZ70/3cTANmQmOdR7y2g+J0e2WXywy1yS468tY+IruqEww==}
-
-  boxen@8.0.1:
-    resolution: {integrity: sha512-F3PH5k5juxom4xktynS7MoFY+NUWH5LC4CnH11YB8NPew+HLpmBLCybSAEyb2F+4pRXhuhWqFesoQd6DAyc2hw==}
-    engines: {node: '>=18'}
-
-  brace-expansion@2.0.1:
-    resolution: {integrity: sha512-XnAIvQ8eM+kC6aULx6wuQiwVsnzsi9d3WxzV3FpWTGA19F621kwdbsAcFKXgKUHZWsy+mY6iL1sHTxWEFCytDA==}
-
-  braces@3.0.2:
-    resolution: {integrity: sha512-b8um+L1RzM3WDSzvhm6gIz1yfTbBt6YTlcEKAvsmqCZZFw46z626lVj9j1yEPW33H5H+lBQpZMP1k8l+78Ha0A==}
-    engines: {node: '>=8'}
-
-  braces@3.0.3:
-    resolution: {integrity: sha512-yQbXgO/OSZVD2IsiLlro+7Hf6Q18EJrKSEsdoMzKePKXct3gvD8oLcOQdIzGupr5Fj+EDe8gO/lxc1BzfMpxvA==}
-    engines: {node: '>=8'}
-
-  brotli@1.3.3:
-    resolution: {integrity: sha512-oTKjJdShmDuGW94SyyaoQvAjf30dZaHnjJ8uAF+u2/vGJkJbJPJAT1gDiOJP5v1Zb6f9KEyW/1HpuaWIXtGHPg==}
-
-  browserslist@4.24.4:
-    resolution: {integrity: sha512-KDi1Ny1gSePi1vm0q4oxSF8b4DR44GF4BbmS2YdhPLOEqd8pDviZOGH/GsmRwoWJ2+5Lr085X7naowMwKHDG1A==}
-    engines: {node: ^6 || ^7 || ^8 || ^9 || ^10 || ^11 || ^12 || >=13.7}
-    hasBin: true
-
-  browserslist@4.24.5:
-    resolution: {integrity: sha512-FDToo4Wo82hIdgc1CQ+NQD0hEhmpPjrZ3hiUgwgOG6IuTdlpr8jdjyG24P6cNP1yJpTLzS5OcGgSw0xmDU1/Tw==}
-    engines: {node: ^6 || ^7 || ^8 || ^9 || ^10 || ^11 || ^12 || >=13.7}
-    hasBin: true
-
-  buffer@6.0.0:
-    resolution: {integrity: sha512-Sxdxq98A+Y9kRjO/3+mc2IAxIyTAKqzBiYKpeo5EluWnw9535rI4fN8DeMGsiQqpqqaWtFtTdxQgHnku6IEjCA==}
-
-  cac@6.7.14:
-    resolution: {integrity: sha512-b6Ilus+c3RrdDk+JhLKUAQfzzgLEPy6wcXqS7f/xe1EETvsDP6GORG7SFuOs6cID5YkqchW/LXZbX5bc8j7ZcQ==}
-    engines: {node: '>=8'}
-
-  callsites@3.1.0:
-    resolution: {integrity: sha512-P8BjAsXvZS+VIDUI11hHCQEv74YT67YUi5JJFNWIqL235sBmjX4+qx9Muvls5ivyNENctx46xQLQ3aTuE7ssaQ==}
-    engines: {node: '>=6'}
-
-  camelcase@8.0.0:
-    resolution: {integrity: sha512-8WB3Jcas3swSvjIeA2yvCJ+Miyz5l1ZmB6HFb9R1317dt9LCQoswg/BGrmAmkWVEszSrrg4RwmO46qIm2OEnSA==}
-    engines: {node: '>=16'}
-
-  caniuse-lite@1.0.30001713:
-    resolution: {integrity: sha512-wCIWIg+A4Xr7NfhTuHdX+/FKh3+Op3LBbSp2N5Pfx6T/LhdQy3GTyoTg48BReaW/MyMNZAkTadsBtai3ldWK0Q==}
-
-  caniuse-lite@1.0.30001716:
-    resolution: {integrity: sha512-49/c1+x3Kwz7ZIWt+4DvK3aMJy9oYXXG6/97JKsnjdCk/6n9vVyWL8NAwVt95Lwt9eigI10Hl782kDfZUUlRXw==}
-
-  ccount@2.0.1:
-    resolution: {integrity: sha512-eyrF0jiFpY+3drT6383f1qhkbGsLSifNAjA61IUjZjmLCWjItY6LB9ft9YhoDgwfmclB2zhu51Lc7+95b8NRAg==}
-
-  chai@5.2.0:
-    resolution: {integrity: sha512-mCuXncKXk5iCLhfhwTc0izo0gtEmpz5CtG2y8GiOINBlMVS6v8TMRc5TaLWKS6692m9+dVVfzgeVxR5UxWHTYw==}
-    engines: {node: '>=12'}
-
-  chalk@4.1.2:
-    resolution: {integrity: sha512-oKnbhFyRIXpUuez8iBMmyEa4nbj4IOQyuhc/wy9kY7/WVPcwIO9VA668Pu8RkO7+0G76SLROeyw9CpQ061i4mA==}
-    engines: {node: '>=10'}
-
-  chalk@5.4.1:
-    resolution: {integrity: sha512-zgVZuo2WcZgfUEmsn6eO3kINexW8RAE4maiQ8QNs8CtpPCSyMiYsULR3HQYkm3w8FIA3SberyMJMSldGsW+U3w==}
-    engines: {node: ^12.17.0 || ^14.13 || >=16.0.0}
-
-  character-entities-html4@2.1.0:
-    resolution: {integrity: sha512-1v7fgQRj6hnSwFpq1Eu0ynr/CDEw0rXo2B61qXrLNdHZmPKgb7fqS1a2JwF0rISo9q77jDI8VMEHoApn8qDoZA==}
-
-  character-entities-legacy@3.0.0:
-    resolution: {integrity: sha512-RpPp0asT/6ufRm//AJVwpViZbGM/MkjQFxJccQRHmISF/22NBtsHqAWmL+/pmkPWoIUJdWyeVleTl1wydHATVQ==}
-
-  character-entities@2.0.2:
-    resolution: {integrity: sha512-shx7oQ0Awen/BRIdkjkvz54PnEEI/EjwXDSIZp86/KKdbafHh1Df/RYGBhn4hbe2+uKC9FnT5UCEdyPz3ai9hQ==}
-
-  character-reference-invalid@2.0.1:
-    resolution: {integrity: sha512-iBZ4F4wRbyORVsu0jPV7gXkOsGYjGHPmAyv+HiHG8gi5PtC9KI2j1+v8/tlibRvjoWX027ypmG/n0HtO5t7unw==}
-
-  check-error@2.1.1:
-    resolution: {integrity: sha512-OAlb+T7V4Op9OwdkjmguYRqncdlx5JiofwOAUkmTF+jNdHwzTaTs4sRAGpzLF3oOz5xAyDGrPgeIDFQmDOTiJw==}
-    engines: {node: '>= 16'}
-
-  chokidar@4.0.3:
-    resolution: {integrity: sha512-Qgzu8kfBvo+cA4962jnP1KkS6Dop5NS6g7R5LFYJr4b8Ub94PPQXUksCw9PvXoeXPRRddRNC5C1JQUR2SMGtnA==}
-    engines: {node: '>= 14.16.0'}
-
-  chrome-trace-event@1.0.3:
-    resolution: {integrity: sha512-p3KULyQg4S7NIHixdwbGX+nFHkoBiA4YQmyWtjb8XngSKV124nJmRysgAeujbUVb15vh+RvFUfCPqU7rXk+hZg==}
-    engines: {node: '>=6.0'}
-
-  ci-info@4.2.0:
-    resolution: {integrity: sha512-cYY9mypksY8NRqgDB1XD1RiJL338v/551niynFTGkZOO2LHuB2OmOYxDIe/ttN9AHwrqdum1360G3ald0W9kCg==}
-    engines: {node: '>=8'}
-
-  cli-boxes@3.0.0:
-    resolution: {integrity: sha512-/lzGpEWL/8PfI0BmBOPRwp0c/wFNX1RdUML3jK/RcSBA9T8mZDdQpqYBKtCFTOfQbwPqWEOpjqW+Fnayc0969g==}
-    engines: {node: '>=10'}
-
-  cliui@8.0.1:
-    resolution: {integrity: sha512-BSeNnyus75C4//NQ9gQt1/csTXyo/8Sb+afLAkzAptFuMsod9HFokGNudZpi/oQV73hnVK+sR+5PVRMd+Dr7YQ==}
-    engines: {node: '>=12'}
-
-  clone@2.1.2:
-    resolution: {integrity: sha512-3Pe/CF1Nn94hyhIYpjtiLhdCoEoz0DqQ+988E9gmeEdQZlojxnOb74wctFyuwWQHzqyf9X7C7MG8juUpqBJT8w==}
-    engines: {node: '>=0.8'}
-
-  clsx@2.1.1:
-    resolution: {integrity: sha512-eYm0QWBtUrBWZWG0d386OGAw16Z995PiOVo2B7bjWSbHedGl5e0ZWaq65kOGgUSNesEIDkB9ISbTg/JK9dhCZA==}
-    engines: {node: '>=6'}
-
-  collapse-white-space@2.1.0:
-    resolution: {integrity: sha512-loKTxY1zCOuG4j9f6EPnuyyYkf58RnhhWTvRoZEokgB+WbdXehfjFviyOVYkqzEWz1Q5kRiZdBYS5SwxbQYwzw==}
-
-  color-convert@2.0.1:
-    resolution: {integrity: sha512-RRECPsj7iu/xb5oKYcsFHSppFNnsj/52OVTRKb4zP5onXwVF3zVmmToNcOfGC+CRDpfK/U584fMg38ZHCaElKQ==}
-    engines: {node: '>=7.0.0'}
-
-  color-name@1.1.4:
-    resolution: {integrity: sha512-dOy+3AuW3a2wNbZHIuMZpTcgjGuLU/uBL/ubcZF9OXbDo8ff4O8yVp5Bf0efS8uEoYo5q4Fx7dY9OgQGXgAsQA==}
-
-  color-string@1.9.1:
-    resolution: {integrity: sha512-shrVawQFojnZv6xM40anx4CkoDP+fZsw/ZerEMsW/pyzsRbElpsL/DBVW7q3ExxwusdNXI3lXpuhEZkzs8p5Eg==}
-
-  color@4.2.3:
-    resolution: {integrity: sha512-1rXeuUUiGGrykh+CeBdu5Ie7OJwinCgQY0bc7GCRxy5xVHy+moaqkpL/jqQq0MtQOeYcrqEz4abc5f0KtU7W4A==}
-    engines: {node: '>=12.5.0'}
-
-  comma-separated-tokens@2.0.3:
-    resolution: {integrity: sha512-Fu4hJdvzeylCfQPp9SGWidpzrMs7tTrlu6Vb8XGaRGck8QSNZJJp538Wrb60Lax4fPwR64ViY468OIUTbRlGZg==}
-
-  commander@12.1.0:
-    resolution: {integrity: sha512-Vw8qHK3bZM9y/P10u3Vib8o/DdkvA2OtPtZvD871QKjy74Wj1WSKFILMPRPSdUSx5RFK1arlJzEtA4PkFgnbuA==}
-    engines: {node: '>=18'}
-
-  common-ancestor-path@1.0.1:
-    resolution: {integrity: sha512-L3sHRo1pXXEqX8VU28kfgUY+YGsk09hPqZiZmLacNib6XNTCM8ubYeT7ryXQw8asB1sKgcU5lkB7ONug08aB8w==}
-
-  convert-source-map@1.9.0:
-    resolution: {integrity: sha512-ASFBup0Mz1uyiIjANan1jzLQami9z1PoYSZCiiYW2FczPbenXc45FZdBZLzOT+r6+iciuEModtmCti+hjaAk0A==}
-
-  convert-source-map@2.0.0:
-    resolution: {integrity: sha512-Kvp459HrV2FEJ1CAsi1Ku+MY3kasH19TFykTz2xWmMeq6bk2NU3XXvfJ+Q61m0xktWwt+1HSYf3JZsTms3aRJg==}
-
-  cookie-es@1.2.2:
-    resolution: {integrity: sha512-+W7VmiVINB+ywl1HGXJXmrqkOhpKrIiVZV6tQuV54ZyQC7MMuBt81Vc336GMLoHBq5hV/F9eXgt5Mnx0Rha5Fg==}
-
-  cookie@1.0.2:
-    resolution: {integrity: sha512-9Kr/j4O16ISv8zBBhJoi4bXOYNTkFLOqSL3UDB0njXxCXNezjeyVrJyGOWtgfs/q2km1gwBcfH8q1yEGoMYunA==}
-    engines: {node: '>=18'}
-
-  cosmiconfig@7.1.0:
-    resolution: {integrity: sha512-AdmX6xUzdNASswsFtmwSt7Vj8po9IuqXm0UXz7QKPuEUmPB4XyjGfaAr2PSuELMwkRMVH1EpIkX5bTZGRB3eCA==}
-    engines: {node: '>=10'}
-
-  cosmiconfig@8.3.6:
-    resolution: {integrity: sha512-kcZ6+W5QzcJ3P1Mt+83OUv/oHFqZHIx8DuxG6eZ5RGMERoLqp4BuGjhHLYGK+Kf5XVkQvqBSmAy/nGWN3qDgEA==}
-    engines: {node: '>=14'}
-    peerDependencies:
-      typescript: '>=4.9.5'
-    peerDependenciesMeta:
-      typescript:
-        optional: true
-
-  cross-fetch@3.2.0:
-    resolution: {integrity: sha512-Q+xVJLoGOeIMXZmbUK4HYk+69cQH6LudR0Vu/pRm2YlU/hDV9CiS0gKUMaWY5f2NeUH9C1nV3bsTlCo0FsTV1Q==}
-
-  cross-spawn@7.0.6:
-    resolution: {integrity: sha512-uV2QOWP2nWzsy2aMp8aRibhi9dlzF5Hgh5SHaB9OiTGEyDTiJJyx0uy51QXdyWbtAHNua4XJzUKca3OzKUd3vA==}
-    engines: {node: '>= 8'}
-
-  crossws@0.3.5:
-    resolution: {integrity: sha512-ojKiDvcmByhwa8YYqbQI/hg7MEU0NC03+pSdEq4ZUnZR9xXpwk7E43SMNGkn+JxJGPFtNvQ48+vV2p+P1ml5PA==}
-
-  css-selector-parser@3.1.2:
-    resolution: {integrity: sha512-WfUcL99xWDs7b3eZPoRszWVfbNo8ErCF15PTvVROjkShGlAfjIkG6hlfj/sl6/rfo5Q9x9ryJ3VqVnAZDA+gcw==}
-
-  css-tree@3.1.0:
-    resolution: {integrity: sha512-0eW44TGN5SQXU1mWSkKwFstI/22X2bG1nYzZTYMAWjylYURhse752YgbE4Cx46AC+bAvI+/dYTPRk1LqSUnu6w==}
-    engines: {node: ^10 || ^12.20.0 || ^14.13.0 || >=15.0.0}
-
-  cssesc@3.0.0:
-    resolution: {integrity: sha512-/Tb/JcjK111nNScGob5MNtsntNM1aCNUDipB/TkwZFhyDrrE47SOx/18wF2bbjgc3ZzCSKW1T5nt5EbFoAz/Vg==}
-    engines: {node: '>=4'}
-    hasBin: true
-
-  csstype@3.1.3:
-    resolution: {integrity: sha512-M1uQkMl8rQK/szD0LNhtqxIPLpimGm8sOBwU7lLnCpSbTyY3yeU1Vc7l4KT5zT4s/yOxHH5O7tIuuLOCnLADRw==}
-
-  debug@4.4.0:
-    resolution: {integrity: sha512-6WTZ/IxCY/T6BALoZHaE4ctp9xm+Z5kY/pzYaCHRFeyVhojxlrm+46y68HA6hr0TcwEssoxNiDEUJQjfPZ/RYA==}
-    engines: {node: '>=6.0'}
-    peerDependencies:
-      supports-color: '*'
-    peerDependenciesMeta:
-      supports-color:
-        optional: true
-
-  decode-named-character-reference@1.1.0:
-    resolution: {integrity: sha512-Wy+JTSbFThEOXQIR2L6mxJvEs+veIzpmqD7ynWxMXGpnk3smkHQOp6forLdHsKpAMW9iJpaBBIxz285t1n1C3w==}
-
-  deep-eql@5.0.2:
-    resolution: {integrity: sha512-h5k/5U50IJJFpzfL6nO9jaaumfjO/f2NjK/oYB2Djzm4p9L+3T9qWpZqZ2hAbLPuuYq9wrU08WQyBTL5GbPk5Q==}
-    engines: {node: '>=6'}
-
-  defu@6.1.4:
-    resolution: {integrity: sha512-mEQCMmwJu317oSz8CwdIOdwf3xMif1ttiM8LTufzc3g6kR+9Pe236twL8j3IYT1F7GfRgGcW6MWxzZjLIkuHIg==}
-
-  dequal@2.0.3:
-    resolution: {integrity: sha512-0je+qPKHEMohvfRTCEo3CrPG6cAzAYgmzKyxRiYSSDkS6eGJdyVJm7WaYA5ECaAD9wLB2T4EEeymA5aFVcYXCA==}
-    engines: {node: '>=6'}
-
-  destr@2.0.5:
-    resolution: {integrity: sha512-ugFTXCtDZunbzasqBxrK93Ik/DRYsO6S/fedkWEMKqt04xZ4csmnmwGDBAb07QWNaGMAmnTIemsYZCksjATwsA==}
-
-  detect-libc@1.0.3:
-    resolution: {integrity: sha512-pGjwhsmsp4kL2RTz08wcOlGN83otlqHeD/Z5T8GXZB+/YcpQ/dgo+lbU8ZsGxV0HIvqqxo9l7mqYwyYMD9bKDg==}
-    engines: {node: '>=0.10'}
-    hasBin: true
-
-  detect-libc@2.0.4:
-    resolution: {integrity: sha512-3UDv+G9CsCKO1WKMGw9fwq/SWJYbI0c5Y7LU1AXYoDdbhE2AHQ6N6Nb34sG8Fj7T5APy8qXDCKuuIHd1BR0tVA==}
-    engines: {node: '>=8'}
-
-  deterministic-object-hash@2.0.2:
-    resolution: {integrity: sha512-KxektNH63SrbfUyDiwXqRb1rLwKt33AmMv+5Nhsw1kqZ13SJBRTgZHtGbE+hH3a1mVW1cz+4pqSWVPAtLVXTzQ==}
-    engines: {node: '>=18'}
-
-  devalue@5.1.1:
-    resolution: {integrity: sha512-maua5KUiapvEwiEAe+XnlZ3Rh0GD+qI1J/nb9vrJc3muPXvcF/8gXYTWF76+5DAqHyDUtOIImEuo0YKE9mshVw==}
-
-  devlop@1.1.0:
-    resolution: {integrity: sha512-RWmIqhcFf1lRYBvNmr7qTNuyCt/7/ns2jbpp1+PalgE/rDQcBT0fioSMUpJ93irlUhC5hrg4cYqe6U+0ImW0rA==}
-
-  dfa@1.2.0:
-    resolution: {integrity: sha512-ED3jP8saaweFTjeGX8HQPjeC1YYyZs98jGNZx6IiBvxW7JG5v492kamAQB3m2wop07CvU/RQmzcKr6bgcC5D/Q==}
-
-  diff@5.2.0:
-    resolution: {integrity: sha512-uIFDxqpRZGZ6ThOk84hEfqWoHx2devRFvpTZcTHur85vImfaxUbTW9Ryh4CpCuDnToOP1CEtXKIgytHBPVff5A==}
-    engines: {node: '>=0.3.1'}
-
-  direction@2.0.1:
-    resolution: {integrity: sha512-9S6m9Sukh1cZNknO1CWAr2QAWsbKLafQiyM5gZ7VgXHeuaoUwffKN4q6NC4A/Mf9iiPlOXQEKW/Mv/mh9/3YFA==}
-    hasBin: true
-
-  dlv@1.1.3:
-    resolution: {integrity: sha512-+HlytyjlPKnIG8XuRG8WvmBP8xs8P71y+SKKS6ZXWoEgLuePxtDoUEiH7WkdePWrQ5JBpE6aoVqfZfJUQkjXwA==}
-
-  dom-helpers@5.2.1:
-    resolution: {integrity: sha512-nRCa7CK3VTrM2NmGkIy4cbK7IZlgBE/PYMn55rrXefr5xXDP0LdtfPnblFDoVdcAfslJ7or6iqAUnx0CCGIWQA==}
-
-  dom-serializer@1.4.1:
-    resolution: {integrity: sha512-VHwB3KfrcOOkelEG2ZOfxqLZdfkil8PtJi4P8N2MMXucZq2yLp75ClViUlOVwyoHEDjYU433Aq+5zWP61+RGag==}
-
-  dom-serializer@2.0.0:
-    resolution: {integrity: sha512-wIkAryiqt/nV5EQKqQpo3SToSOV9J0DnbJqwK7Wv/Trc92zIAYZ4FlMu+JPFW1DfGFt81ZTCGgDEabffXeLyJg==}
-
-  domelementtype@2.3.0:
-    resolution: {integrity: sha512-OLETBj6w0OsagBwdXnPdN0cnMfF9opN69co+7ZrbfPGrdpPVNBUj02spi6B1N7wChLQiPn4CSH/zJvXw56gmHw==}
-
-  domhandler@4.3.1:
-    resolution: {integrity: sha512-GrwoxYN+uWlzO8uhUXRl0P+kHE4GtVPfYzVLcUxPL7KNdHKj66vvlhiweIHqYYXWlw+T8iLMp42Lm67ghw4WMQ==}
-    engines: {node: '>= 4'}
-
-  domhandler@5.0.3:
-    resolution: {integrity: sha512-cgwlv/1iFQiFnU96XXgROh8xTeetsnJiDsTc7TYCLFd9+/WNkIqPTxiM/8pSd8VIrhXGTf1Ny1q1hquVqDJB5w==}
-    engines: {node: '>= 4'}
-
-  domutils@2.8.0:
-    resolution: {integrity: sha512-w96Cjofp72M5IIhpjgobBimYEfoPjx1Vx0BSX9P30WBdZW2WIKU0T1Bd0kz2eNZ9ikjKgHbEyKx8BB6H1L3h3A==}
-
-  domutils@3.2.2:
-    resolution: {integrity: sha512-6kZKyUajlDuqlHKVX1w7gyslj9MPIXzIFiz/rGu35uC1wMi+kMhQwGhl4lt9unC9Vb9INnY9Z3/ZA3+FhASLaw==}
-
-  dotenv-expand@11.0.7:
-    resolution: {integrity: sha512-zIHwmZPRshsCdpMDyVsqGmgyP0yT8GAgXUnkdAoJisxvf33k7yO6OuoKmcTGuXPWSsm8Oh88nZicRLA9Y0rUeA==}
-    engines: {node: '>=12'}
-
-  dotenv@16.5.0:
-    resolution: {integrity: sha512-m/C+AwOAr9/W1UOIZUo232ejMNnJAJtYQjUbHoNTBNTJSvqzzDh7vnrei3o3r3m9blf6ZoDkvcw0VmozNRFJxg==}
-    engines: {node: '>=12'}
-
-  dset@3.1.4:
-    resolution: {integrity: sha512-2QF/g9/zTaPDc3BjNcVTGoBbXBgYfMTTceLaYcFJ/W9kggFUkhxD/hMEeuLKbugyef9SqAx8cpgwlIP/jinUTA==}
-    engines: {node: '>=4'}
-
-  eastasianwidth@0.2.0:
-    resolution: {integrity: sha512-I88TYZWc9XiYHRQ4/3c5rjjfgkjhLyW2luGIheGERbNQ6OY7yTybanSpDXZa8y7VUP9YmDcYa+eyq4ca7iLqWA==}
-
-  electron-to-chromium@1.5.136:
-    resolution: {integrity: sha512-kL4+wUTD7RSA5FHx5YwWtjDnEEkIIikFgWHR4P6fqjw1PPLlqYkxeOb++wAauAssat0YClCy8Y3C5SxgSkjibQ==}
-
-  electron-to-chromium@1.5.149:
-    resolution: {integrity: sha512-UyiO82eb9dVOx8YO3ajDf9jz2kKyt98DEITRdeLPstOEuTlLzDA4Gyq5K9he71TQziU5jUVu2OAu5N48HmQiyQ==}
-
-  emmet@2.4.11:
-    resolution: {integrity: sha512-23QPJB3moh/U9sT4rQzGgeyyGIrcM+GH5uVYg2C6wZIxAIJq7Ng3QLT79tl8FUwDXhyq9SusfknOrofAKqvgyQ==}
-
-  emoji-regex@10.4.0:
-    resolution: {integrity: sha512-EC+0oUMY1Rqm4O6LLrgjtYDvcVYTy7chDnM4Q7030tP4Kwj3u/pR6gP9ygnp2CJMK5Gq+9Q2oqmrFJAz01DXjw==}
-
-  emoji-regex@8.0.0:
-    resolution: {integrity: sha512-MSjYzcWNOA0ewAHpz0MxpYFvwg6yjy1NG3xteoqz644VCo/RPgnr1/GGt+ic3iJTzQ8Eu3TdM14SawnVUmGE6A==}
-
-  emoji-regex@9.2.2:
-    resolution: {integrity: sha512-L18DaJsXSUk2+42pv8mLs5jJT2hqFkFE4j21wOmgbUqsZ2hL72NsUU785g9RXgo3s0ZNgVl42TiHp3ZtOv/Vyg==}
-
-  entities@2.2.0:
-    resolution: {integrity: sha512-p92if5Nz619I0w+akJrLZH0MX0Pb5DX39XOwQTtXSdQQOaYH03S1uIQp4mhOZtAXrxq4ViO67YTiLBo2638o9A==}
-
-  entities@3.0.1:
-    resolution: {integrity: sha512-WiyBqoomrwMdFG1e0kqvASYfnlb0lp8M5o5Fw2OFq1hNZxxcNk8Ik0Xm7LxzBhuidnZB/UtBqVCgUz3kBOP51Q==}
-    engines: {node: '>=0.12'}
-
-  entities@4.5.0:
-    resolution: {integrity: sha512-V0hjH4dGPh9Ao5p0MoRY6BVqtwCjhz6vI5LT8AJ55H+4g9/4vbHx1I54fS0XuclLhDHArPQCiMjDxjaL8fPxhw==}
-    engines: {node: '>=0.12'}
-
-  entities@6.0.0:
-    resolution: {integrity: sha512-aKstq2TDOndCn4diEyp9Uq/Flu2i1GlLkc6XIDQSDMuaFE3OPW5OphLCyQ5SpSJZTb4reN+kTcYru5yIfXoRPw==}
-    engines: {node: '>=0.12'}
-
-  error-ex@1.3.2:
-    resolution: {integrity: sha512-7dFHNmqeFSEt2ZBsCriorKnn3Z2pj+fd9kmI6QoWw4//DL+icEBfc0U7qJCisqrTsKTjw4fNFy2pW9OqStD84g==}
-
-  es-module-lexer@1.7.0:
-    resolution: {integrity: sha512-jEQoCwk8hyb2AZziIOLhDqpm5+2ww5uIE6lkO/6jcOCusfk6LhMHpXXfBLXTZ7Ydyt0j4VoUQv6uGNYbdW+kBA==}
-
-  esast-util-from-estree@2.0.0:
-    resolution: {integrity: sha512-4CyanoAudUSBAn5K13H4JhsMH6L9ZP7XbLVe/dKybkxMO7eDyLsT8UHl9TRNrU2Gr9nz+FovfSIjuXWJ81uVwQ==}
-
-  esast-util-from-js@2.0.1:
-    resolution: {integrity: sha512-8Ja+rNJ0Lt56Pcf3TAmpBZjmx8ZcK5Ts4cAzIOjsjevg9oSXJnl6SUQ2EevU8tv3h6ZLWmoKL5H4fgWvdvfETw==}
-
-  esbuild@0.21.5:
-    resolution: {integrity: sha512-mg3OPMV4hXywwpoDxu3Qda5xCKQi+vCTZq8S9J/EpkhB2HzKXq4SNFZE3+NK93JYxc8VMSep+lOUSC/RVKaBqw==}
-    engines: {node: '>=12'}
-    hasBin: true
-
-  esbuild@0.25.4:
-    resolution: {integrity: sha512-8pgjLUcUjcgDg+2Q4NYXnPbo/vncAY4UmyaCm0jZevERqCHZIaWwdJHkf8XQtu4AxSKCdvrUbT0XUr1IdZzI8Q==}
-    engines: {node: '>=18'}
-    hasBin: true
-
-  escalade@3.2.0:
-    resolution: {integrity: sha512-WUj2qlxaQtO4g6Pq5c29GTcWGDyd8itL8zTlipgECz3JesAiiOKotd8JU6otB3PACgG6xkJUyVhboMS+bje/jA==}
-    engines: {node: '>=6'}
-
-  escape-string-regexp@4.0.0:
-    resolution: {integrity: sha512-TtpcNJ3XAzx3Gq8sWRzJaVajRs0uVxA2YAkdb1jm2YkPz4G6egUFAyA3n5vtEIZefPk5Wa4UXbKuS5fKkJWdgA==}
-    engines: {node: '>=10'}
-
-  escape-string-regexp@5.0.0:
-    resolution: {integrity: sha512-/veY75JbMK4j1yjvuUxuVsiS/hr/4iHs9FTT6cgTexxdE0Ly/glccBAkloH/DofkjRbZU3bnoj38mOmhkZ0lHw==}
-    engines: {node: '>=12'}
-
-  estree-util-attach-comments@3.0.0:
-    resolution: {integrity: sha512-cKUwm/HUcTDsYh/9FgnuFqpfquUbwIqwKM26BVCGDPVgvaCl/nDCCjUfiLlx6lsEZ3Z4RFxNbOQ60pkaEwFxGw==}
-
-  estree-util-build-jsx@3.0.1:
-    resolution: {integrity: sha512-8U5eiL6BTrPxp/CHbs2yMgP8ftMhR5ww1eIKoWRMlqvltHF8fZn5LRDvTKuxD3DUn+shRbLGqXemcP51oFCsGQ==}
-
-  estree-util-is-identifier-name@3.0.0:
-    resolution: {integrity: sha512-hFtqIDZTIUZ9BXLb8y4pYGyk6+wekIivNVTcmvk8NoOh+VeRn5y6cEHzbURrWbfp1fIqdVipilzj+lfaadNZmg==}
-
-  estree-util-scope@1.0.0:
-    resolution: {integrity: sha512-2CAASclonf+JFWBNJPndcOpA8EMJwa0Q8LUFJEKqXLW6+qBvbFZuF5gItbQOs/umBUkjviCSDCbBwU2cXbmrhQ==}
-
-  estree-util-to-js@2.0.0:
-    resolution: {integrity: sha512-WDF+xj5rRWmD5tj6bIqRi6CkLIXbbNQUcxQHzGysQzvHmdYG2G7p/Tf0J0gpxGgkeMZNTIjT/AoSvC9Xehcgdg==}
-
-  estree-util-visit@2.0.0:
-    resolution: {integrity: sha512-m5KgiH85xAhhW8Wta0vShLcUvOsh3LLPI2YVwcbio1l7E09NTLL1EyMZFM1OyWowoH0skScNbhOPl4kcBgzTww==}
-
-  estree-walker@2.0.2:
-    resolution: {integrity: sha512-Rfkk/Mp/DL7JVje3u18FxFujQlTNR2q6QfMSMB7AvCBx91NGj/ba3kCfza0f6dVDbw7YlRf/nDrn7pQrCCyQ/w==}
-
-  estree-walker@3.0.3:
-    resolution: {integrity: sha512-7RUKfXgSMMkzt6ZuXmqapOurLGPPfgj6l9uRZ7lRGolvk0y2yocc35LdcxKC5PQZdn2DMqioAQ2NoWcrTKmm6g==}
-
-  eventemitter3@5.0.1:
-    resolution: {integrity: sha512-GWkBvjiSZK87ELrYOSESUYeVIc9mvLLf/nXalMOS5dYrgZq9o5OVkbZAVM06CVxYsCwH9BDZFPlQTlPA1j4ahA==}
-
-  expect-type@1.2.1:
-    resolution: {integrity: sha512-/kP8CAwxzLVEeFrMm4kMmy4CCDlpipyA7MYLVrdJIkV0fYF0UaigQHRsxHiuY/GEea+bh4KSv3TIlgr+2UL6bw==}
-    engines: {node: '>=12.0.0'}
-
-  expressive-code@0.41.2:
-    resolution: {integrity: sha512-aLZiZaqorRtNExtGpUjK9zFH9aTpWeoTXMyLo4b4IcuXfPqtLPPxhRm/QlPb8QqIcMMXnSiGRHSFpQfX0m7HJw==}
-
-  extend@3.0.2:
-    resolution: {integrity: sha512-fjquC59cD7CyW6urNXK0FBufkZcoiGG80wTuPujX590cB5Ttln20E2UB4S/WARVqhXffZl2LNgS+gQdPIIim/g==}
-
-  fast-deep-equal@3.1.3:
-    resolution: {integrity: sha512-f3qQ9oQy9j2AhBe/H9VC91wLmKBCCU/gDOnKNAYG5hswO7BLKj09Hc5HYNz9cGI++xlpDCIgDaitVs03ATR84Q==}
-
-  fast-glob@3.3.3:
-    resolution: {integrity: sha512-7MptL8U0cqcFdzIzwOTHoilX9x5BrNqye7Z/LuC7kCMRio1EMSyqRK3BEAUD7sXRq4iT4AzTVuZdhgQ2TCvYLg==}
-    engines: {node: '>=8.6.0'}
-
-  fast-uri@3.0.6:
-    resolution: {integrity: sha512-Atfo14OibSv5wAp4VWNsFYE1AchQRTv9cBGWET4pZWHzYshFSS9NQI6I57rdKn9croWVMbYFbLhJ+yJvmZIIHw==}
-
-  fastq@1.19.1:
-    resolution: {integrity: sha512-GwLTyxkCXjXbxqIhTsMI2Nui8huMPtnxg7krajPJAjnEG/iiOS7i+zCtWGZR9G0NBKbXKh6X9m9UIsYX/N6vvQ==}
-
-  fdir@6.4.4:
-    resolution: {integrity: sha512-1NZP+GK4GfuAv3PqKvxQRDMjdSRZjnkq7KfhlNrCNNlZ0ygQFpebfrnfnq/W7fpUnAv9aGWmY1zKx7FYL3gwhg==}
-    peerDependencies:
-      picomatch: ^3 || ^4
-    peerDependenciesMeta:
-      picomatch:
-        optional: true
-
-  fflate@0.8.2:
-    resolution: {integrity: sha512-cPJU47OaAoCbg0pBvzsgpTPhmhqI5eJjh/JIu8tPj5q+T7iLvW/JAYUqmE7KOB4R1ZyEhzBaIQpQpardBF5z8A==}
-
-  file-saver@2.0.5:
-    resolution: {integrity: sha512-P9bmyZ3h/PRG+Nzga+rbdI4OEpNDzAVyy74uVO9ATgzLK6VtAsYybF/+TOCvrc0MO793d6+42lLyZTw7/ArVzA==}
-
-  fill-range@7.0.1:
-    resolution: {integrity: sha512-qOo9F+dMUmC2Lcb4BbVvnKJxTPjCm+RRpe4gDuGrzkL7mEVl/djYSu2OdQ2Pa302N4oqkSg9ir6jaLWJ2USVpQ==}
-    engines: {node: '>=8'}
-
-  fill-range@7.1.1:
-    resolution: {integrity: sha512-YsGpe3WHLK8ZYi4tWDg2Jy3ebRz2rXowDxnld4bkQB00cc/1Zw9AWnC0i9ztDJitivtQvaI9KaLyKrc+hBW0yg==}
-    engines: {node: '>=8'}
-
-  find-root@1.1.0:
-    resolution: {integrity: sha512-NKfW6bec6GfKc0SGx1e07QZY9PE99u0Bft/0rzSD5k3sO/vwkVUpDUKVm5Gpp5Ue3YfShPFTX2070tDs5kB9Ng==}
-
-  flattie@1.1.1:
-    resolution: {integrity: sha512-9UbaD6XdAL97+k/n+N7JwX46K/M6Zc6KcFYskrYL8wbBV/Uyk0CTAMY0VT+qiK5PM7AIc9aTWYtq65U7T+aCNQ==}
-    engines: {node: '>=8'}
-
-  fontace@0.3.0:
-    resolution: {integrity: sha512-czoqATrcnxgWb/nAkfyIrRp6Q8biYj7nGnL6zfhTcX+JKKpWHFBnb8uNMw/kZr7u++3Y3wYSYoZgHkCcsuBpBg==}
-
-  fontkit@2.0.4:
-    resolution: {integrity: sha512-syetQadaUEDNdxdugga9CpEYVaQIxOwk7GlwZWWZ19//qW4zE5bknOKeMBDYAASwnpaSHKJITRLMF9m1fp3s6g==}
-
-  foreground-child@3.3.1:
-    resolution: {integrity: sha512-gIXjKqtFuWEgzFRJA9WCQeSJLZDjgJUOMCMzxtvFq/37KojM1BFGufqsCy0r4qSQmYLsZYMeyRqzIWOMup03sw==}
-    engines: {node: '>=14'}
-
-  fsevents@2.3.3:
-    resolution: {integrity: sha512-5xoDfX+fL7faATnagmWPpbFtwh/R77WmMMqqHGS65C3vvB0YHrgF+B1YmZ3441tMj5n63k0212XNoJwzlhffQw==}
-    engines: {node: ^8.16.0 || ^10.6.0 || >=11.0.0}
-    os: [darwin]
-
-  function-bind@1.1.2:
-    resolution: {integrity: sha512-7XHNxH7qX9xG5mIwxkhumTox/MIRNcOgDrxWsMt2pAr23WHp6MrRlN7FBSFpCpr+oVO0F744iUgR82nJMfG2SA==}
-
-  gensync@1.0.0-beta.2:
-    resolution: {integrity: sha512-3hN7NaskYvMDLQY55gnW3NQ+mesEAepTqlg+VEbj7zzqEMBVNhzcGYYeqFo/TlYz6eQiFcp1HcsCZO+nGgS8zg==}
-    engines: {node: '>=6.9.0'}
-
-  get-caller-file@2.0.5:
-    resolution: {integrity: sha512-DyFP3BM/3YHTQOCUL/w0OZHR0lpKeGrxotcHWcqNEdnltqFwXVfhEBQ94eIo34AfQpo0rGki4cyIiftY06h2Fg==}
-    engines: {node: 6.* || 8.* || >= 10.*}
-
-  get-east-asian-width@1.3.0:
-    resolution: {integrity: sha512-vpeMIQKxczTD/0s2CdEWHcb0eeJe6TFjxb+J5xgX7hScxqrGuyjmv4c1D4A/gelKfyox0gJJwIHF+fLjeaM8kQ==}
-    engines: {node: '>=18'}
-
-  get-port@4.2.0:
-    resolution: {integrity: sha512-/b3jarXkH8KJoOMQc3uVGHASwGLPq3gSFJ7tgJm2diza+bydJPTGOibin2steecKeOylE8oY2JERlVWkAJO6yw==}
-    engines: {node: '>=6'}
-
-  github-slugger@2.0.0:
-    resolution: {integrity: sha512-IaOQ9puYtjrkq7Y0Ygl9KDZnrf/aiUJYUpVf89y8kyaxbRG7Y1SrX/jaumrv81vc61+kiMempujsM3Yw7w5qcw==}
-
-  glob-parent@5.1.2:
-    resolution: {integrity: sha512-AOIgSQCepiJYwP3ARnGx+5VnTu2HBYdzbGP45eLw1vr3zB3vZLeyed1sC9hnbcOc9/SrMyM5RPQrkGz4aS9Zow==}
-    engines: {node: '>= 6'}
-
-  glob@10.4.5:
-    resolution: {integrity: sha512-7Bv8RF0k6xjo7d4A/PxYLbUCfb6c+Vpd2/mB2yRDlew7Jb5hEXiCD9ibfO7wpk8i4sevK6DFny9h7EYbM3/sHg==}
-    hasBin: true
-
-  globals@11.12.0:
-    resolution: {integrity: sha512-WOBp/EEGUiIsJSp7wcv/y6MO+lV9UoncWqxuFfm8eBwzWNgyfBd6Gz+IeKQ9jCmyhoH99g15M3T+QaVHFjizVA==}
-    engines: {node: '>=4'}
-
-  globals@13.24.0:
-    resolution: {integrity: sha512-AhO5QUcj8llrbG09iWhPU2B204J1xnPeL8kQmVorSsy+Sjj1sk8gIyh6cUocGmH4L0UuhAJy+hJMRA4mgA4mFQ==}
-    engines: {node: '>=8'}
-
-  h3@1.15.3:
-    resolution: {integrity: sha512-z6GknHqyX0h9aQaTx22VZDf6QyZn+0Nh+Ym8O/u0SGSkyF5cuTJYKlc8MkzW3Nzf9LE1ivcpmYC3FUGpywhuUQ==}
-
-  has-flag@4.0.0:
-    resolution: {integrity: sha512-EykJT/Q1KjTWctppgIAgfSO0tKVuZUjhgMr17kqTumMl6Afv3EISleU7qZUzoXDFTAHTDC4NOoG/ZxU3EvlMPQ==}
-    engines: {node: '>=8'}
-
-  hasown@2.0.2:
-    resolution: {integrity: sha512-0hJU9SCPvmMzIBdZFqNPXWa6dqh7WdH0cII9y+CyS8rG3nL48Bclra9HmKhVVUHyPWNH5Y7xDwAB7bfgSjkUMQ==}
-    engines: {node: '>= 0.4'}
-
-  hast-util-embedded@3.0.0:
-    resolution: {integrity: sha512-naH8sld4Pe2ep03qqULEtvYr7EjrLK2QHY8KJR6RJkTUjPGObe1vnx585uzem2hGra+s1q08DZZpfgDVYRbaXA==}
-
-  hast-util-format@1.1.0:
-    resolution: {integrity: sha512-yY1UDz6bC9rDvCWHpx12aIBGRG7krurX0p0Fm6pT547LwDIZZiNr8a+IHDogorAdreULSEzP82Nlv5SZkHZcjA==}
-
-  hast-util-from-html@2.0.3:
-    resolution: {integrity: sha512-CUSRHXyKjzHov8yKsQjGOElXy/3EKpyX56ELnkHH34vDVw1N1XSQ1ZcAvTyAPtGqLTuKP/uxM+aLkSPqF/EtMw==}
-
-  hast-util-from-parse5@8.0.3:
-    resolution: {integrity: sha512-3kxEVkEKt0zvcZ3hCRYI8rqrgwtlIOFMWkbclACvjlDw8Li9S2hk/d51OI0nr/gIpdMHNepwgOKqZ/sy0Clpyg==}
-
-  hast-util-has-property@3.0.0:
-    resolution: {integrity: sha512-MNilsvEKLFpV604hwfhVStK0usFY/QmM5zX16bo7EjnAEGofr5YyI37kzopBlZJkHD4t887i+q/C8/tr5Q94cA==}
-
-  hast-util-is-body-ok-link@3.0.1:
-    resolution: {integrity: sha512-0qpnzOBLztXHbHQenVB8uNuxTnm/QBFUOmdOSsEn7GnBtyY07+ENTWVFBAnXd/zEgd9/SUG3lRY7hSIBWRgGpQ==}
-
-  hast-util-is-element@3.0.0:
-    resolution: {integrity: sha512-Val9mnv2IWpLbNPqc/pUem+a7Ipj2aHacCwgNfTiK0vJKl0LF+4Ba4+v1oPHFpf3bLYmreq0/l3Gud9S5OH42g==}
-
-  hast-util-minify-whitespace@1.0.1:
-    resolution: {integrity: sha512-L96fPOVpnclQE0xzdWb/D12VT5FabA7SnZOUMtL1DbXmYiHJMXZvFkIZfiMmTCNJHUeO2K9UYNXoVyfz+QHuOw==}
-
-  hast-util-parse-selector@4.0.0:
-    resolution: {integrity: sha512-wkQCkSYoOGCRKERFWcxMVMOcYE2K1AaNLU8DXS9arxnLOUEWbOXKXiJUNzEpqZ3JOKpnha3jkFrumEjVliDe7A==}
-
-  hast-util-phrasing@3.0.1:
-    resolution: {integrity: sha512-6h60VfI3uBQUxHqTyMymMZnEbNl1XmEGtOxxKYL7stY2o601COo62AWAYBQR9lZbYXYSBoxag8UpPRXK+9fqSQ==}
-
-  hast-util-raw@9.1.0:
-    resolution: {integrity: sha512-Y8/SBAHkZGoNkpzqqfCldijcuUKh7/su31kEBp67cFY09Wy0mTRgtsLYsiIxMJxlu0f6AA5SUTbDR8K0rxnbUw==}
-
-  hast-util-select@6.0.4:
-    resolution: {integrity: sha512-RqGS1ZgI0MwxLaKLDxjprynNzINEkRHY2i8ln4DDjgv9ZhcYVIHN9rlpiYsqtFwrgpYU361SyWDQcGNIBVu3lw==}
-
-  hast-util-to-estree@3.1.3:
-    resolution: {integrity: sha512-48+B/rJWAp0jamNbAAf9M7Uf//UVqAoMmgXhBdxTDJLGKY+LRnZ99qcG+Qjl5HfMpYNzS5v4EAwVEF34LeAj7w==}
-
-  hast-util-to-html@9.0.5:
-    resolution: {integrity: sha512-OguPdidb+fbHQSU4Q4ZiLKnzWo8Wwsf5bZfbvu7//a9oTYoqD/fWpe96NuHkoS9h0ccGOTe0C4NGXdtS0iObOw==}
-
-  hast-util-to-jsx-runtime@2.3.6:
-    resolution: {integrity: sha512-zl6s8LwNyo1P9uw+XJGvZtdFF1GdAkOg8ujOw+4Pyb76874fLps4ueHXDhXWdk6YHQ6OgUtinliG7RsYvCbbBg==}
-
-  hast-util-to-parse5@8.0.0:
-    resolution: {integrity: sha512-3KKrV5ZVI8if87DVSi1vDeByYrkGzg4mEfeu4alwgmmIeARiBLKCZS2uw5Gb6nU9x9Yufyj3iudm6i7nl52PFw==}
-
-  hast-util-to-string@3.0.1:
-    resolution: {integrity: sha512-XelQVTDWvqcl3axRfI0xSeoVKzyIFPwsAGSLIsKdJKQMXDYJS4WYrBNF/8J7RdhIcFI2BOHgAifggsvsxp/3+A==}
-
-  hast-util-to-text@4.0.2:
-    resolution: {integrity: sha512-KK6y/BN8lbaq654j7JgBydev7wuNMcID54lkRav1P0CaE1e47P72AWWPiGKXTJU271ooYzcvTAn/Zt0REnvc7A==}
-
-  hast-util-whitespace@3.0.0:
-    resolution: {integrity: sha512-88JUN06ipLwsnv+dVn+OIYOvAuvBMy/Qoi6O7mQHxdPXpjy+Cd6xRkWwux7DKO+4sYILtLBRIKgsdpS2gQc7qw==}
-
-  hastscript@9.0.1:
-    resolution: {integrity: sha512-g7df9rMFX/SPi34tyGCyUBREQoKkapwdY/T04Qn9TDWfHhAYt4/I0gMVirzK5wEzeUqIjEB+LXC/ypb7Aqno5w==}
-
-  hoist-non-react-statics@3.3.2:
-    resolution: {integrity: sha512-/gGivxi8JPKWNm/W0jSmzcMPpfpPLc3dY/6GxhX2hQ9iGj3aDfklV4ET7NjKpSinLpJ5vafa9iiGIEZg10SfBw==}
-
-  html-escaper@2.0.2:
-    resolution: {integrity: sha512-H2iMtd0I4Mt5eYiapRdIDjp+XzelXQ0tFE4JS7YFwFevXXMmOp9myNrUvCg0D6ws8iqkRPBfKHgbwig1SmlLfg==}
-
-  html-escaper@3.0.3:
-    resolution: {integrity: sha512-RuMffC89BOWQoY0WKGpIhn5gX3iI54O6nRA0yC124NYVtzjmFWBIiFd8M0x+ZdX0P9R4lADg1mgP8C7PxGOWuQ==}
-
-  html-void-elements@3.0.0:
-    resolution: {integrity: sha512-bEqo66MRXsUGxWHV5IP0PUiAWwoEjba4VCzg0LjFJBpchPaTfyfCKTG6bc5F8ucKec3q5y6qOdGyYTSBEvhCrg==}
-
-  html-whitespace-sensitive-tag-names@3.0.1:
-    resolution: {integrity: sha512-q+310vW8zmymYHALr1da4HyXUQ0zgiIwIicEfotYPWGN0OJVEN/58IJ3A4GBYcEq3LGAZqKb+ugvP0GNB9CEAA==}
-
-  htmlnano@2.1.0:
-    resolution: {integrity: sha512-jVGRE0Ep9byMBKEu0Vxgl8dhXYOUk0iNQ2pjsG+BcRB0u0oDF5A9p/iBGMg/PGKYUyMD0OAGu8dVT5Lzj8S58g==}
-    peerDependencies:
-      cssnano: ^6.0.0
-      postcss: ^8.3.11
-      purgecss: ^5.0.0
-      relateurl: ^0.2.7
-      srcset: 4.0.0
-      svgo: ^3.0.2
-      terser: ^5.10.0
-      uncss: ^0.17.3
-    peerDependenciesMeta:
-      cssnano:
-        optional: true
-      postcss:
-        optional: true
-      purgecss:
-        optional: true
-      relateurl:
-        optional: true
-      srcset:
-        optional: true
-      svgo:
-        optional: true
-      terser:
-        optional: true
-      uncss:
-        optional: true
-
-  htmlparser2@7.2.0:
-    resolution: {integrity: sha512-H7MImA4MS6cw7nbyURtLPO1Tms7C5H602LRETv95z1MxO/7CP7rDVROehUYeYBUYEON94NXXDEPmZuq+hX4sog==}
-
-  htmlparser2@9.1.0:
-    resolution: {integrity: sha512-5zfg6mHUoaer/97TxnGpxmbR7zJtPwIYFMZ/H5ucTlPZhKvtum05yiPK3Mgai3a0DyVxv7qYqoweaEd2nrYQzQ==}
-
-  http-cache-semantics@4.1.1:
-    resolution: {integrity: sha512-er295DKPVsV82j5kw1Gjt+ADA/XYHsajl82cGNQG2eyoPkvgUhX+nDIyelzhIWbbsXP39EHcI6l5tYs2FYqYXQ==}
-
-  i18next@23.16.8:
-    resolution: {integrity: sha512-06r/TitrM88Mg5FdUXAKL96dJMzgqLE5dv3ryBAra4KCwD9mJ4ndOTS95ZuymIGoE+2hzfdaMak2X11/es7ZWg==}
-
-  ieee754@1.2.1:
-    resolution: {integrity: sha512-dcyqhDvX1C46lXZcVqCpK+FtMRQVdIMN6/Df5js2zouUsqG7I6sFxitIC+7KYK29KdXOLHdu9zL4sFnoVQnqaA==}
-
-  import-fresh@3.3.0:
-    resolution: {integrity: sha512-veYYhQa+D1QBKznvhUHxb8faxlrwUnxseDAbAp457E0wLNio2bOSKnjYDhMj+YiAq61xrMGhQk9iXVk5FzgQMw==}
-    engines: {node: '>=6'}
-
-  import-meta-resolve@4.1.0:
-    resolution: {integrity: sha512-I6fiaX09Xivtk+THaMfAwnA3MVA5Big1WHF1Dfx9hFuvNIWpXnorlkzhcQf6ehrqQiiZECRt1poOAkPmer3ruw==}
-
-  inline-style-parser@0.2.4:
-    resolution: {integrity: sha512-0aO8FkhNZlj/ZIbNi7Lxxr12obT7cL1moPfE4tg1LkX7LlLfC6DeX4l2ZEud1ukP9jNQyNnfzQVqwbwmAATY4Q==}
-
-  iron-webcrypto@1.2.1:
-    resolution: {integrity: sha512-feOM6FaSr6rEABp/eDfVseKyTMDt+KGpeB35SkVn9Tyn0CqvVsY3EwI0v5i8nMHyJnzCIQf7nsy3p41TPkJZhg==}
-
-  is-alphabetical@2.0.1:
-    resolution: {integrity: sha512-FWyyY60MeTNyeSRpkM2Iry0G9hpr7/9kD40mD/cGQEuilcZYS4okz8SN2Q6rLCJ8gbCt6fN+rC+6tMGS99LaxQ==}
-
-  is-alphanumerical@2.0.1:
-    resolution: {integrity: sha512-hmbYhX/9MUMF5uh7tOXyK/n0ZvWpad5caBA17GsC6vyuCqaWliRG5K1qS9inmUhEMaOBIW7/whAnSwveW/LtZw==}
-
-  is-arrayish@0.2.1:
-    resolution: {integrity: sha512-zz06S8t0ozoDXMG+ube26zeCTNXcKIPJZJi8hBrF4idCLms4CG9QtK7qBl1boi5ODzFpjswb5JPmHCbMpjaYzg==}
-
-  is-arrayish@0.3.2:
-    resolution: {integrity: sha512-eVRqCvVlZbuw3GrM63ovNSNAeA1K16kaR/LRY/92w0zxQ5/1YzwblUX652i4Xs9RwAGjW9d9y6X88t8OaAJfWQ==}
-
-  is-core-module@2.13.1:
-    resolution: {integrity: sha512-hHrIjvZsftOsvKSn2TRYl63zvxsgE0K+0mYMoH6gD4omR5IWB2KynivBQczo3+wF1cCkjzvptnI9Q0sPU66ilw==}
-
-  is-decimal@2.0.1:
-    resolution: {integrity: sha512-AAB9hiomQs5DXWcRB1rqsxGUstbRroFOPPVAomNk/3XHR5JyEZChOyTWe2oayKnsSsr/kcGqF+z6yuH6HHpN0A==}
-
-  is-docker@3.0.0:
-    resolution: {integrity: sha512-eljcgEDlEns/7AXFosB5K/2nCM4P7FQPkGc/DWLy5rmFEWvZayGrik1d9/QIY5nJ4f9YsVvBkA6kJpHn9rISdQ==}
-    engines: {node: ^12.20.0 || ^14.13.1 || >=16.0.0}
-    hasBin: true
-
-  is-extglob@2.1.1:
-    resolution: {integrity: sha512-SbKbANkN603Vi4jEZv49LeVJMn4yGwsbzZworEoyEiutsN3nJYdbO36zfhGJ6QEDpOZIFkDtnq5JRxmvl3jsoQ==}
-    engines: {node: '>=0.10.0'}
-
-  is-fullwidth-code-point@3.0.0:
-    resolution: {integrity: sha512-zymm5+u+sCsSWyD9qNaejV3DFvhCKclKdizYaJUuHA83RLjb7nSuGnddCHGv0hk+KY7BMAlsWeK4Ueg6EV6XQg==}
-    engines: {node: '>=8'}
-
-  is-glob@4.0.3:
-    resolution: {integrity: sha512-xelSayHH36ZgE7ZWhli7pW34hNbNl8Ojv5KVmkJD4hBdD3th8Tfk9vYasLM+mXWOZhFkgZfxhLSnrwRr4elSSg==}
-    engines: {node: '>=0.10.0'}
-
-  is-hexadecimal@2.0.1:
-    resolution: {integrity: sha512-DgZQp241c8oO6cA1SbTEWiXeoxV42vlcJxgH+B3hi1AiqqKruZR3ZGF8In3fj4+/y/7rHvlOZLZtgJ/4ttYGZg==}
-
-  is-inside-container@1.0.0:
-    resolution: {integrity: sha512-KIYLCCJghfHZxqjYBE7rEy0OBuTd5xCHS7tHVgvCLkx7StIoaxwNW3hCALgEUjFfeRk+MG/Qxmp/vtETEF3tRA==}
-    engines: {node: '>=14.16'}
-    hasBin: true
-
-  is-json@2.0.1:
-    resolution: {integrity: sha512-6BEnpVn1rcf3ngfmViLM6vjUjGErbdrL4rwlv+u1NO1XO8kqT4YGL8+19Q+Z/bas8tY90BTWMk2+fW1g6hQjbA==}
-
-  is-number@7.0.0:
-    resolution: {integrity: sha512-41Cifkg6e8TylSpdtTpeLVMqvSBEVzTttHvERD741+pnZ8ANv0004MRL43QKPDlK9cGvNp6NZWZUBlbGXYxxng==}
-    engines: {node: '>=0.12.0'}
-
-  is-plain-obj@4.1.0:
-    resolution: {integrity: sha512-+Pgi+vMuUNkJyExiMBt5IlFoMyKnr5zhJ4Uspz58WOhBF5QoIZkFyNHIbBAtHwzVAgk5RtndVNsDRN61/mmDqg==}
-    engines: {node: '>=12'}
-
-  is-wsl@3.1.0:
-    resolution: {integrity: sha512-UcVfVfaK4Sc4m7X3dUSoHoozQGBEFeDC+zVo06t98xe8CzHSZZBekNXH+tu0NalHolcJ/QAGqS46Hef7QXBIMw==}
-    engines: {node: '>=16'}
-
-  isexe@2.0.0:
-    resolution: {integrity: sha512-RHxMLp9lnKHGHRng9QFhRCMbYAcVpn69smSGcq3f36xjgVVWThj4qqLbTLlq7Ssj8B+fIQ1EuCEGI2lKsyQeIw==}
-
-  istanbul-lib-coverage@3.2.2:
-    resolution: {integrity: sha512-O8dpsF+r0WV/8MNRKfnmrtCWhuKjxrq2w+jpzBL5UZKTi2LeVWnWOmWRxFlesJONmc+wLAGvKQZEOanko0LFTg==}
-    engines: {node: '>=8'}
-
-  istanbul-lib-instrument@6.0.3:
-    resolution: {integrity: sha512-Vtgk7L/R2JHyyGW07spoFlB8/lpjiOLTjMdms6AFMraYt3BaJauod/NGrfnVG/y4Ix1JEuMRPDPEj2ua+zz1/Q==}
-    engines: {node: '>=10'}
-
-  istanbul-lib-report@3.0.1:
-    resolution: {integrity: sha512-GCfE1mtsHGOELCU8e/Z7YWzpmybrx/+dSTfLrvY8qRmaY6zXTKWn6WQIjaAFw069icm6GVMNkgu0NzI4iPZUNw==}
-    engines: {node: '>=10'}
-
-  istanbul-lib-source-maps@5.0.6:
-    resolution: {integrity: sha512-yg2d+Em4KizZC5niWhQaIomgf5WlL4vOOjZ5xGCmF8SnPE/mDWWXgvRExdcpCgh9lLRRa1/fSYp2ymmbJ1pI+A==}
-    engines: {node: '>=10'}
-
-  istanbul-reports@3.1.7:
-    resolution: {integrity: sha512-BewmUXImeuRk2YY0PVbxgKAysvhRPUQE0h5QRM++nVWyubKGV0l8qQ5op8+B2DOmwSe63Jivj0BjkPQVf8fP5g==}
-    engines: {node: '>=8'}
-
-  jackspeak@3.4.3:
-    resolution: {integrity: sha512-OGlZQpz2yfahA/Rd1Y8Cd9SIEsqvXkLVoSw/cgwhnhFMDbsQFeZYoJJ7bIZBS9BcamUW96asq/npPWugM+RQBw==}
-
-  js-tokens@4.0.0:
-    resolution: {integrity: sha512-RdJUflcE3cUzKiMqQgsCu06FPu9UdIJO0beYbPhHN4k6apgJtifcoCtT9bcxOpYBtpD2kCM6Sbzg4CausW/PKQ==}
-
-  js-yaml@4.1.0:
-    resolution: {integrity: sha512-wpxZs9NoxZaJESJGIZTyDEaYpl0FKSA+FB9aJiyemKhMwkxQg63h4T1KJgUGHpTqPDNRcmmYLugrRjJlBtWvRA==}
-    hasBin: true
-
-  jsesc@3.1.0:
-    resolution: {integrity: sha512-/sM3dO2FOzXjKQhJuo0Q173wf2KOo8t4I8vHy6lF9poUp7bKT0/NHE8fPX23PwfhnykfqnC2xRxOnVw5XuGIaA==}
-    engines: {node: '>=6'}
-    hasBin: true
-
-  json-parse-even-better-errors@2.3.1:
-    resolution: {integrity: sha512-xyFwyhro/JEof6Ghe2iz2NcXoj2sloNsWr/XsERDK/oiPCfaNhl5ONfp+jQdAZRQQ0IJWNzH9zIZF7li91kh2w==}
-
-  json-schema-traverse@1.0.0:
-    resolution: {integrity: sha512-NM8/P9n3XjXhIZn1lLhkFaACTOURQXjWhV4BA/RnOv8xvgqtqpAX9IO4mRQxSx1Rlo4tqzeqb0sOlruaOy3dug==}
-
-  json5@2.2.3:
-    resolution: {integrity: sha512-XmOWe7eyHYH14cLdVPoyg+GOH3rYX++KpzrylJwSW98t3Nk+U8XOl8FWKOgwtzdb8lXGf6zYwDUzeHMWfxasyg==}
-    engines: {node: '>=6'}
-    hasBin: true
-
-  jsonc-parser@2.3.1:
-    resolution: {integrity: sha512-H8jvkz1O50L3dMZCsLqiuB2tA7muqbSg1AtGEkN0leAqGjsUzDJir3Zwr02BhqdcITPg3ei3mZ+HjMocAknhhg==}
-
-  jsonc-parser@3.3.1:
-    resolution: {integrity: sha512-HUgH65KyejrUFPvHFPbqOY0rsFip3Bo5wb4ngvdi1EpCYWUQDC5V+Y7mZws+DLkr4M//zQJoanu1SP+87Dv1oQ==}
-
-  kiwi-schema@0.5.0:
-    resolution: {integrity: sha512-X+FpfU0yTEtc6aTHS7VwbOpvQwRt70+pXXWRI5fd6CvWhe7pSVC854TVo4Zo0x5/wwcWj+/9KUlXpdcP0dY9AA==}
-    hasBin: true
-
-  kleur@3.0.3:
-    resolution: {integrity: sha512-eTIzlVOSUR+JxdDFepEYcBMtZ9Qqdef+rnzWdRZuMbOywu5tO2w2N7rqjoANZ5k9vywhL6Br1VRjUIgTQx4E8w==}
-    engines: {node: '>=6'}
-
-  kleur@4.1.5:
-    resolution: {integrity: sha512-o+NO+8WrRiQEE4/7nwRJhN1HWpVmJm511pBHUxPLtp0BUISzlBplORYSmTclCnJvQq2tKu/sgl3xVpkc7ZWuQQ==}
-    engines: {node: '>=6'}
-
-  klona@2.0.6:
-    resolution: {integrity: sha512-dhG34DXATL5hSxJbIexCft8FChFXtmskoZYnoPWjXQuebWYCNkVeV3KkGegCK9CP1oswI/vQibS2GY7Em/sJJA==}
-    engines: {node: '>= 8'}
-
-  lightningcss-darwin-arm64@1.24.0:
-    resolution: {integrity: sha512-rTNPkEiynOu4CfGdd5ZfVOQe2gd2idfQd4EfX1l2ZUUwd+2SwSdbb7cG4rlwfnZckbzCAygm85xkpekRE5/wFw==}
-    engines: {node: '>= 12.0.0'}
-    cpu: [arm64]
-    os: [darwin]
-
-  lightningcss-darwin-x64@1.24.0:
-    resolution: {integrity: sha512-4KCeF2RJjzp9xdGY8zIH68CUtptEg8uz8PfkHvsIdrP4t9t5CIgfDBhiB8AmuO75N6SofdmZexDZIKdy9vA7Ww==}
-    engines: {node: '>= 12.0.0'}
-    cpu: [x64]
-    os: [darwin]
-
-  lightningcss-freebsd-x64@1.24.0:
-    resolution: {integrity: sha512-FJAYlek1wXuVTsncNU0C6YD41q126dXcIUm97KAccMn9C4s/JfLSqGWT2gIzAblavPFkyGG2gIADTWp3uWfN1g==}
-    engines: {node: '>= 12.0.0'}
-    cpu: [x64]
-    os: [freebsd]
-
-  lightningcss-linux-arm-gnueabihf@1.24.0:
-    resolution: {integrity: sha512-N55K6JqzMx7C0hYUu1YmWqhkHwzEJlkQRMA6phY65noO0I1LOAvP4wBIoFWrzRE+O6zL0RmXJ2xppqyTbk3sYw==}
-    engines: {node: '>= 12.0.0'}
-    cpu: [arm]
-    os: [linux]
-
-  lightningcss-linux-arm64-gnu@1.24.0:
-    resolution: {integrity: sha512-MqqUB2TpYtFWeBvvf5KExDdClU3YGLW5bHKs50uKKootcvG9KoS7wYwd5UichS+W3mYLc5yXUPGD1DNWbLiYKw==}
-    engines: {node: '>= 12.0.0'}
-    cpu: [arm64]
-    os: [linux]
-
-  lightningcss-linux-arm64-musl@1.24.0:
-    resolution: {integrity: sha512-5wn4d9tFwa5bS1ao9mLexYVJdh3nn09HNIipsII6ZF7z9ZA5J4dOEhMgKoeCl891axTGTUYd8Kxn+Hn3XUSYRQ==}
-    engines: {node: '>= 12.0.0'}
-    cpu: [arm64]
-    os: [linux]
-
-  lightningcss-linux-x64-gnu@1.24.0:
-    resolution: {integrity: sha512-3j5MdTh+LSDF3o6uDwRjRUgw4J+IfDCVtdkUrJvKxL79qBLUujXY7CTe5X3IQDDLKEe/3wu49r8JKgxr0MfjbQ==}
-    engines: {node: '>= 12.0.0'}
-    cpu: [x64]
-    os: [linux]
-
-  lightningcss-linux-x64-musl@1.24.0:
-    resolution: {integrity: sha512-HI+rNnvaLz0o36z6Ki0gyG5igVGrJmzczxA5fznr6eFTj3cHORoR/j2q8ivMzNFR4UKJDkTWUH5LMhacwOHWBA==}
-    engines: {node: '>= 12.0.0'}
-    cpu: [x64]
-    os: [linux]
-
-  lightningcss-win32-x64-msvc@1.24.0:
-    resolution: {integrity: sha512-oeije/t7OZ5N9vSs6amyW/34wIYoBCpE6HUlsSKcP2SR1CVgx9oKEM00GtQmtqNnYiMIfsSm7+ppMb4NLtD5vg==}
-    engines: {node: '>= 12.0.0'}
-    cpu: [x64]
-    os: [win32]
-
-  lightningcss@1.24.0:
-    resolution: {integrity: sha512-y36QEEDVx4IM7/yIZNsZJMRREIu26WzTsauIysf5s76YeCmlSbRZS7aC97IGPuoFRnyZ5Wx43OBsQBFB5Ne7ng==}
-    engines: {node: '>= 12.0.0'}
-
-  lines-and-columns@1.2.4:
-    resolution: {integrity: sha512-7ylylesZQ/PV29jhEDl3Ufjo6ZX7gCqJr5F7PKrqc93v7fzSymt1BpwEU8nAUXs8qzzvqhbjhK5QZg6Mt/HkBg==}
-
-  lmdb@2.8.5:
-    resolution: {integrity: sha512-9bMdFfc80S+vSldBmG3HOuLVHnxRdNTlpzR6QDnzqCQtCzGUEAGTzBKYMeIM+I/sU4oZfgbcbS7X7F65/z/oxQ==}
-    hasBin: true
-
-  lodash@4.17.21:
-    resolution: {integrity: sha512-v2kDEe57lecTulaDIuNTPy3Ry4gLGJ6Z1O3vE1krgXZNrsQ+LFTGHVxVjcXPs17LhbZVGedAJv8XZ1tvj5FvSg==}
-
-  longest-streak@3.1.0:
-    resolution: {integrity: sha512-9Ri+o0JYgehTaVBBDoMqIl8GXtbWg711O3srftcHhZ0dqnETqLaoIK0x17fUw9rFSlK/0NlsKe0Ahhyl5pXE2g==}
-
-  loose-envify@1.4.0:
-    resolution: {integrity: sha512-lyuxPGr/Wfhrlem2CL/UcnUc1zcqKAImBDzukY7Y5F/yQiNdko6+fRLevlw1HgMySw7f611UIY408EtxRSoK3Q==}
-    hasBin: true
-
-  loupe@3.1.3:
-    resolution: {integrity: sha512-kkIp7XSkP78ZxJEsSxW3712C6teJVoeHHwgo9zJ380de7IYyJ2ISlxojcH2pC5OFLewESmnRi/+XCDIEEVyoug==}
-
-  lru-cache@10.4.3:
-    resolution: {integrity: sha512-JNAzZcXrCt42VGLuYz0zfAzDfAvJWW6AfYlDBQyDV5DClI2m5sAmK+OIO7s59XfsRsWHp02jAJrRadPRGTt6SQ==}
-
-  lru-cache@5.1.1:
-    resolution: {integrity: sha512-KpNARQA3Iwv+jTA0utUVVbrh+Jlrr1Fv0e56GGzAFOXN7dk/FviaDW8LHmK52DlcH4WP2n6gI8vN1aesBFgo9w==}
-
-  magic-string@0.30.17:
-    resolution: {integrity: sha512-sNPKHvyjVf7gyjwS4xGTaW/mCnF8wnjtifKBEhxfZ7E/S8tQ0rssrwGNn6q8JH/ohItJfSQp9mBtQYuTlH5QnA==}
-
-  magicast@0.3.5:
-    resolution: {integrity: sha512-L0WhttDl+2BOsybvEOLK7fW3UA0OQ0IQ2d6Zl2x/a6vVRs3bAY0ECOSHHeL5jD+SbOpOCUEi0y1DgHEn9Qn1AQ==}
-
-  make-dir@4.0.0:
-    resolution: {integrity: sha512-hXdUTZYIVOt1Ex//jAQi+wTZZpUpwBj/0QsOzqegb3rGMMeJiSEu5xLHnYfBrRV4RH2+OCSOO95Is/7x1WJ4bw==}
-    engines: {node: '>=10'}
-
-  markdown-extensions@2.0.0:
-    resolution: {integrity: sha512-o5vL7aDWatOTX8LzaS1WMoaoxIiLRQJuIKKe2wAw6IeULDHaqbiqiggmx+pKvZDb1Sj+pE46Sn1T7lCqfFtg1Q==}
-    engines: {node: '>=16'}
-
-  markdown-table@3.0.4:
-    resolution: {integrity: sha512-wiYz4+JrLyb/DqW2hkFJxP7Vd7JuTDm77fvbM8VfEQdmSMqcImWeeRbHwZjBjIFki/VaMK2BhFi7oUUZeM5bqw==}
-
-  mdast-util-definitions@6.0.0:
-    resolution: {integrity: sha512-scTllyX6pnYNZH/AIp/0ePz6s4cZtARxImwoPJ7kS42n+MnVsI4XbnG6d4ibehRIldYMWM2LD7ImQblVhUejVQ==}
-
-  mdast-util-directive@3.1.0:
-    resolution: {integrity: sha512-I3fNFt+DHmpWCYAT7quoM6lHf9wuqtI+oCOfvILnoicNIqjh5E3dEJWiXuYME2gNe8vl1iMQwyUHa7bgFmak6Q==}
-
-  mdast-util-find-and-replace@3.0.2:
-    resolution: {integrity: sha512-Tmd1Vg/m3Xz43afeNxDIhWRtFZgM2VLyaf4vSTYwudTyeuTneoL3qtWMA5jeLyz/O1vDJmmV4QuScFCA2tBPwg==}
-
-  mdast-util-from-markdown@2.0.2:
-    resolution: {integrity: sha512-uZhTV/8NBuw0WHkPTrCqDOl0zVe1BIng5ZtHoDk49ME1qqcjYmmLmOf0gELgcRMxN4w2iuIeVso5/6QymSrgmA==}
-
-  mdast-util-gfm-autolink-literal@2.0.1:
-    resolution: {integrity: sha512-5HVP2MKaP6L+G6YaxPNjuL0BPrq9orG3TsrZ9YXbA3vDw/ACI4MEsnoDpn6ZNm7GnZgtAcONJyPhOP8tNJQavQ==}
-
-  mdast-util-gfm-footnote@2.1.0:
-    resolution: {integrity: sha512-sqpDWlsHn7Ac9GNZQMeUzPQSMzR6Wv0WKRNvQRg0KqHh02fpTz69Qc1QSseNX29bhz1ROIyNyxExfawVKTm1GQ==}
-
-  mdast-util-gfm-strikethrough@2.0.0:
-    resolution: {integrity: sha512-mKKb915TF+OC5ptj5bJ7WFRPdYtuHv0yTRxK2tJvi+BDqbkiG7h7u/9SI89nRAYcmap2xHQL9D+QG/6wSrTtXg==}
-
-  mdast-util-gfm-table@2.0.0:
-    resolution: {integrity: sha512-78UEvebzz/rJIxLvE7ZtDd/vIQ0RHv+3Mh5DR96p7cS7HsBhYIICDBCu8csTNWNO6tBWfqXPWekRuj2FNOGOZg==}
-
-  mdast-util-gfm-task-list-item@2.0.0:
-    resolution: {integrity: sha512-IrtvNvjxC1o06taBAVJznEnkiHxLFTzgonUdy8hzFVeDun0uTjxxrRGVaNFqkU1wJR3RBPEfsxmU6jDWPofrTQ==}
-
-  mdast-util-gfm@3.1.0:
-    resolution: {integrity: sha512-0ulfdQOM3ysHhCJ1p06l0b0VKlhU0wuQs3thxZQagjcjPrlFRqY215uZGHHJan9GEAXd9MbfPjFJz+qMkVR6zQ==}
-
-  mdast-util-mdx-expression@2.0.1:
-    resolution: {integrity: sha512-J6f+9hUp+ldTZqKRSg7Vw5V6MqjATc+3E4gf3CFNcuZNWD8XdyI6zQ8GqH7f8169MM6P7hMBRDVGnn7oHB9kXQ==}
-
-  mdast-util-mdx-jsx@3.2.0:
-    resolution: {integrity: sha512-lj/z8v0r6ZtsN/cGNNtemmmfoLAFZnjMbNyLzBafjzikOM+glrjNHPlf6lQDOTccj9n5b0PPihEBbhneMyGs1Q==}
-
-  mdast-util-mdx@3.0.0:
-    resolution: {integrity: sha512-JfbYLAW7XnYTTbUsmpu0kdBUVe+yKVJZBItEjwyYJiDJuZ9w4eeaqks4HQO+R7objWgS2ymV60GYpI14Ug554w==}
-
-  mdast-util-mdxjs-esm@2.0.1:
-    resolution: {integrity: sha512-EcmOpxsZ96CvlP03NghtH1EsLtr0n9Tm4lPUJUBccV9RwUOneqSycg19n5HGzCf+10LozMRSObtVr3ee1WoHtg==}
-
-  mdast-util-phrasing@4.1.0:
-    resolution: {integrity: sha512-TqICwyvJJpBwvGAMZjj4J2n0X8QWp21b9l0o7eXyVJ25YNWYbJDVIyD1bZXE6WtV6RmKJVYmQAKWa0zWOABz2w==}
-
-  mdast-util-to-hast@13.2.0:
-    resolution: {integrity: sha512-QGYKEuUsYT9ykKBCMOEDLsU5JRObWQusAolFMeko/tYPufNkRffBAQjIE+99jbA87xv6FgmjLtwjh9wBWajwAA==}
-
-  mdast-util-to-markdown@2.1.2:
-    resolution: {integrity: sha512-xj68wMTvGXVOKonmog6LwyJKrYXZPvlwabaryTjLh9LuvovB/KAH+kvi8Gjj+7rJjsFi23nkUxRQv1KqSroMqA==}
-
-  mdast-util-to-string@4.0.0:
-    resolution: {integrity: sha512-0H44vDimn51F0YwvxSJSm0eCDOJTRlmN0R1yBh4HLj9wiV1Dn0QoXGbvFAWj2hSItVTlCmBF1hqKlIyUBVFLPg==}
-
-  mdn-data@2.12.2:
-    resolution: {integrity: sha512-IEn+pegP1aManZuckezWCO+XZQDplx1366JoVhTpMpBB1sPey/SbveZQUosKiKiGYjg1wH4pMlNgXbCiYgihQA==}
-
-  merge2@1.4.1:
-    resolution: {integrity: sha512-8q7VEgMJW4J8tcfVPy8g09NcQwZdbwFEqhe/WZkoIzjn/3TGDwtOCYtXGxA3O8tPzpczCCDgv+P2P5y00ZJOOg==}
-    engines: {node: '>= 8'}
-
-  micromark-core-commonmark@2.0.3:
-    resolution: {integrity: sha512-RDBrHEMSxVFLg6xvnXmb1Ayr2WzLAWjeSATAoxwKYJV94TeNavgoIdA0a9ytzDSVzBy2YKFK+emCPOEibLeCrg==}
-
-  micromark-extension-directive@3.0.2:
-    resolution: {integrity: sha512-wjcXHgk+PPdmvR58Le9d7zQYWy+vKEU9Se44p2CrCDPiLr2FMyiT4Fyb5UFKFC66wGB3kPlgD7q3TnoqPS7SZA==}
-
-  micromark-extension-gfm-autolink-literal@2.1.0:
-    resolution: {integrity: sha512-oOg7knzhicgQ3t4QCjCWgTmfNhvQbDDnJeVu9v81r7NltNCVmhPy1fJRX27pISafdjL+SVc4d3l48Gb6pbRypw==}
-
-  micromark-extension-gfm-footnote@2.1.0:
-    resolution: {integrity: sha512-/yPhxI1ntnDNsiHtzLKYnE3vf9JZ6cAisqVDauhp4CEHxlb4uoOTxOCJ+9s51bIB8U1N1FJ1RXOKTIlD5B/gqw==}
-
-  micromark-extension-gfm-strikethrough@2.1.0:
-    resolution: {integrity: sha512-ADVjpOOkjz1hhkZLlBiYA9cR2Anf8F4HqZUO6e5eDcPQd0Txw5fxLzzxnEkSkfnD0wziSGiv7sYhk/ktvbf1uw==}
-
-  micromark-extension-gfm-table@2.1.1:
-    resolution: {integrity: sha512-t2OU/dXXioARrC6yWfJ4hqB7rct14e8f7m0cbI5hUmDyyIlwv5vEtooptH8INkbLzOatzKuVbQmAYcbWoyz6Dg==}
-
-  micromark-extension-gfm-tagfilter@2.0.0:
-    resolution: {integrity: sha512-xHlTOmuCSotIA8TW1mDIM6X2O1SiX5P9IuDtqGonFhEK0qgRI4yeC6vMxEV2dgyr2TiD+2PQ10o+cOhdVAcwfg==}
-
-  micromark-extension-gfm-task-list-item@2.1.0:
-    resolution: {integrity: sha512-qIBZhqxqI6fjLDYFTBIa4eivDMnP+OZqsNwmQ3xNLE4Cxwc+zfQEfbs6tzAo2Hjq+bh6q5F+Z8/cksrLFYWQQw==}
-
-  micromark-extension-gfm@3.0.0:
-    resolution: {integrity: sha512-vsKArQsicm7t0z2GugkCKtZehqUm31oeGBV/KVSorWSy8ZlNAv7ytjFhvaryUiCUJYqs+NoE6AFhpQvBTM6Q4w==}
-
-  micromark-extension-mdx-expression@3.0.1:
-    resolution: {integrity: sha512-dD/ADLJ1AeMvSAKBwO22zG22N4ybhe7kFIZ3LsDI0GlsNr2A3KYxb0LdC1u5rj4Nw+CHKY0RVdnHX8vj8ejm4Q==}
-
-  micromark-extension-mdx-jsx@3.0.2:
-    resolution: {integrity: sha512-e5+q1DjMh62LZAJOnDraSSbDMvGJ8x3cbjygy2qFEi7HCeUT4BDKCvMozPozcD6WmOt6sVvYDNBKhFSz3kjOVQ==}
-
-  micromark-extension-mdx-md@2.0.0:
-    resolution: {integrity: sha512-EpAiszsB3blw4Rpba7xTOUptcFeBFi+6PY8VnJ2hhimH+vCQDirWgsMpz7w1XcZE7LVrSAUGb9VJpG9ghlYvYQ==}
-
-  micromark-extension-mdxjs-esm@3.0.0:
-    resolution: {integrity: sha512-DJFl4ZqkErRpq/dAPyeWp15tGrcrrJho1hKK5uBS70BCtfrIFg81sqcTVu3Ta+KD1Tk5vAtBNElWxtAa+m8K9A==}
-
-  micromark-extension-mdxjs@3.0.0:
-    resolution: {integrity: sha512-A873fJfhnJ2siZyUrJ31l34Uqwy4xIFmvPY1oj+Ean5PHcPBYzEsvqvWGaWcfEIr11O5Dlw3p2y0tZWpKHDejQ==}
-
-  micromark-factory-destination@2.0.1:
-    resolution: {integrity: sha512-Xe6rDdJlkmbFRExpTOmRj9N3MaWmbAgdpSrBQvCFqhezUn4AHqJHbaEnfbVYYiexVSs//tqOdY/DxhjdCiJnIA==}
-
-  micromark-factory-label@2.0.1:
-    resolution: {integrity: sha512-VFMekyQExqIW7xIChcXn4ok29YE3rnuyveW3wZQWWqF4Nv9Wk5rgJ99KzPvHjkmPXF93FXIbBp6YdW3t71/7Vg==}
-
-  micromark-factory-mdx-expression@2.0.3:
-    resolution: {integrity: sha512-kQnEtA3vzucU2BkrIa8/VaSAsP+EJ3CKOvhMuJgOEGg9KDC6OAY6nSnNDVRiVNRqj7Y4SlSzcStaH/5jge8JdQ==}
-
-  micromark-factory-space@2.0.1:
-    resolution: {integrity: sha512-zRkxjtBxxLd2Sc0d+fbnEunsTj46SWXgXciZmHq0kDYGnck/ZSGj9/wULTV95uoeYiK5hRXP2mJ98Uo4cq/LQg==}
-
-  micromark-factory-title@2.0.1:
-    resolution: {integrity: sha512-5bZ+3CjhAd9eChYTHsjy6TGxpOFSKgKKJPJxr293jTbfry2KDoWkhBb6TcPVB4NmzaPhMs1Frm9AZH7OD4Cjzw==}
-
-  micromark-factory-whitespace@2.0.1:
-    resolution: {integrity: sha512-Ob0nuZ3PKt/n0hORHyvoD9uZhr+Za8sFoP+OnMcnWK5lngSzALgQYKMr9RJVOWLqQYuyn6ulqGWSXdwf6F80lQ==}
-
-  micromark-util-character@2.1.1:
-    resolution: {integrity: sha512-wv8tdUTJ3thSFFFJKtpYKOYiGP2+v96Hvk4Tu8KpCAsTMs6yi+nVmGh1syvSCsaxz45J6Jbw+9DD6g97+NV67Q==}
-
-  micromark-util-chunked@2.0.1:
-    resolution: {integrity: sha512-QUNFEOPELfmvv+4xiNg2sRYeS/P84pTW0TCgP5zc9FpXetHY0ab7SxKyAQCNCc1eK0459uoLI1y5oO5Vc1dbhA==}
-
-  micromark-util-classify-character@2.0.1:
-    resolution: {integrity: sha512-K0kHzM6afW/MbeWYWLjoHQv1sgg2Q9EccHEDzSkxiP/EaagNzCm7T/WMKZ3rjMbvIpvBiZgwR3dKMygtA4mG1Q==}
-
-  micromark-util-combine-extensions@2.0.1:
-    resolution: {integrity: sha512-OnAnH8Ujmy59JcyZw8JSbK9cGpdVY44NKgSM7E9Eh7DiLS2E9RNQf0dONaGDzEG9yjEl5hcqeIsj4hfRkLH/Bg==}
-
-  micromark-util-decode-numeric-character-reference@2.0.2:
-    resolution: {integrity: sha512-ccUbYk6CwVdkmCQMyr64dXz42EfHGkPQlBj5p7YVGzq8I7CtjXZJrubAYezf7Rp+bjPseiROqe7G6foFd+lEuw==}
-
-  micromark-util-decode-string@2.0.1:
-    resolution: {integrity: sha512-nDV/77Fj6eH1ynwscYTOsbK7rR//Uj0bZXBwJZRfaLEJ1iGBR6kIfNmlNqaqJf649EP0F3NWNdeJi03elllNUQ==}
-
-  micromark-util-encode@2.0.1:
-    resolution: {integrity: sha512-c3cVx2y4KqUnwopcO9b/SCdo2O67LwJJ/UyqGfbigahfegL9myoEFoDYZgkT7f36T0bLrM9hZTAaAyH+PCAXjw==}
-
-  micromark-util-events-to-acorn@2.0.3:
-    resolution: {integrity: sha512-jmsiEIiZ1n7X1Rr5k8wVExBQCg5jy4UXVADItHmNk1zkwEVhBuIUKRu3fqv+hs4nxLISi2DQGlqIOGiFxgbfHg==}
-
-  micromark-util-html-tag-name@2.0.1:
-    resolution: {integrity: sha512-2cNEiYDhCWKI+Gs9T0Tiysk136SnR13hhO8yW6BGNyhOC4qYFnwF1nKfD3HFAIXA5c45RrIG1ub11GiXeYd1xA==}
-
-  micromark-util-normalize-identifier@2.0.1:
-    resolution: {integrity: sha512-sxPqmo70LyARJs0w2UclACPUUEqltCkJ6PhKdMIDuJ3gSf/Q+/GIe3WKl0Ijb/GyH9lOpUkRAO2wp0GVkLvS9Q==}
-
-  micromark-util-resolve-all@2.0.1:
-    resolution: {integrity: sha512-VdQyxFWFT2/FGJgwQnJYbe1jjQoNTS4RjglmSjTUlpUMa95Htx9NHeYW4rGDJzbjvCsl9eLjMQwGeElsqmzcHg==}
-
-  micromark-util-sanitize-uri@2.0.1:
-    resolution: {integrity: sha512-9N9IomZ/YuGGZZmQec1MbgxtlgougxTodVwDzzEouPKo3qFWvymFHWcnDi2vzV1ff6kas9ucW+o3yzJK9YB1AQ==}
-
-  micromark-util-subtokenize@2.1.0:
-    resolution: {integrity: sha512-XQLu552iSctvnEcgXw6+Sx75GflAPNED1qx7eBJ+wydBb2KCbRZe+NwvIEEMM83uml1+2WSXpBAcp9IUCgCYWA==}
-
-  micromark-util-symbol@2.0.1:
-    resolution: {integrity: sha512-vs5t8Apaud9N28kgCrRUdEed4UJ+wWNvicHLPxCa9ENlYuAY31M0ETy5y1vA33YoNPDFTghEbnh6efaE8h4x0Q==}
-
-  micromark-util-types@2.0.2:
-    resolution: {integrity: sha512-Yw0ECSpJoViF1qTU4DC6NwtC4aWGt1EkzaQB8KPPyCRR8z9TWeV0HbEFGTO+ZY1wB22zmxnJqhPyTpOVCpeHTA==}
-
-  micromark@4.0.2:
-    resolution: {integrity: sha512-zpe98Q6kvavpCr1NPVSCMebCKfD7CA2NqZ+rykeNhONIJBpc1tFKt9hucLGwha3jNTNI8lHpctWJWoimVF4PfA==}
-
-  micromatch@4.0.5:
-    resolution: {integrity: sha512-DMy+ERcEW2q8Z2Po+WNXuw3c5YaUSFjAO5GsJqfEl7UjvtIuFKO6ZrKvcItdy98dwFI2N1tg3zNIdKaQT+aNdA==}
-    engines: {node: '>=8.6'}
-
-  micromatch@4.0.8:
-    resolution: {integrity: sha512-PXwfBhYu0hBCPw8Dn0E+WDYb7af3dSLVWKi3HGv84IdF4TyFoC0ysxFd0Goxw7nSv4T/PzEJQxsYsEiFCKo2BA==}
-    engines: {node: '>=8.6'}
-
-  minimatch@9.0.5:
-    resolution: {integrity: sha512-G6T0ZX48xgozx7587koeX9Ys2NYy6Gmv//P89sEte9V9whIapMNF4idKxnW2QtCcLiTWlb/wfCabAtAFWhhBow==}
-    engines: {node: '>=16 || 14 >=14.17'}
-
-  minipass@7.1.2:
-    resolution: {integrity: sha512-qOOzS1cBTWYF4BH8fVePDBOO9iptMnGUEZwNc/cMWnTV2nVLZ7VoNWEPHkYczZA0pdoA7dl6e7FL659nX9S2aw==}
-    engines: {node: '>=16 || 14 >=14.17'}
-
-  mrmime@2.0.1:
-    resolution: {integrity: sha512-Y3wQdFg2Va6etvQ5I82yUhGdsKrcYox6p7FfL1LbK2J4V01F9TGlepTIhnK24t7koZibmg82KGglhA1XK5IsLQ==}
-    engines: {node: '>=10'}
-
-  ms@2.1.3:
-    resolution: {integrity: sha512-6FlzubTLZG3J2a/NVCAleEhjzq5oxgHyaCU9yYXvcLsvoVaHJq/s5xXI6/XXP6tz7R9xAOtHnSO/tXtF3WRTlA==}
-
-  msgpackr-extract@3.0.2:
-    resolution: {integrity: sha512-SdzXp4kD/Qf8agZ9+iTu6eql0m3kWm1A2y1hkpTeVNENutaB0BwHlSvAIaMxwntmRUAUjon2V4L8Z/njd0Ct8A==}
-    hasBin: true
-
-  msgpackr@1.10.1:
-    resolution: {integrity: sha512-r5VRLv9qouXuLiIBrLpl2d5ZvPt8svdQTl5/vMvE4nzDMyEX4sgW5yWhuBBj5UmgwOTWj8CIdSXn5sAfsHAWIQ==}
-
-  muggle-string@0.4.1:
-    resolution: {integrity: sha512-VNTrAak/KhO2i8dqqnqnAHOa3cYBwXEZe9h+D5h/1ZqFSTEFHdM65lR7RoIqq3tBBYavsOXV84NoHXZ0AkPyqQ==}
-
-  nanoid@3.3.11:
-    resolution: {integrity: sha512-N8SpfPUnUp1bK+PMYW8qSWdl9U+wwNWI4QKxOYDy9JAro3WMX7p2OeVRF9v+347pnakNevPmiHhNmZ2HbFA76w==}
-    engines: {node: ^10 || ^12 || ^13.7 || ^14 || >=15.0.1}
-    hasBin: true
-
-  neotraverse@0.6.18:
-    resolution: {integrity: sha512-Z4SmBUweYa09+o6pG+eASabEpP6QkQ70yHj351pQoEXIs8uHbaU2DWVmzBANKgflPa47A50PtB2+NgRpQvr7vA==}
-    engines: {node: '>= 10'}
-
-  nlcst-to-string@4.0.0:
-    resolution: {integrity: sha512-YKLBCcUYKAg0FNlOBT6aI91qFmSiFKiluk655WzPF+DDMA02qIyy8uiRqI8QXtcFpEvll12LpL5MXqEmAZ+dcA==}
-
-  node-addon-api@6.1.0:
-    resolution: {integrity: sha512-+eawOlIgy680F0kBzPUNFhMZGtJ1YmqM6l4+Crf4IkImjYrO/mqPwRMh352g23uIaQKFItcQ64I7KMaJxHgAVA==}
-
-  node-addon-api@7.1.0:
-    resolution: {integrity: sha512-mNcltoe1R8o7STTegSOHdnJNN7s5EUvhoS7ShnTHDyOSd+8H+UdWODq6qSv67PjC8Zc5JRT8+oLAMCr0SIXw7g==}
-    engines: {node: ^16 || ^18 || >= 20}
-
-  node-fetch-native@1.6.6:
-    resolution: {integrity: sha512-8Mc2HhqPdlIfedsuZoc3yioPuzp6b+L5jRCRY1QzuWZh2EGJVQrGppC6V6cF0bLdbW0+O2YpqCA25aF/1lvipQ==}
-
-  node-fetch@2.7.0:
-    resolution: {integrity: sha512-c4FRfUm/dbcWZ7U+1Wq0AwCyFL+3nt2bEw05wfxSz+DWpWsitgmSgYmy2dQdWyKC1694ELPqMs/YzUSNozLt8A==}
-    engines: {node: 4.x || >=6.0.0}
-    peerDependencies:
-      encoding: ^0.1.0
-    peerDependenciesMeta:
-      encoding:
-        optional: true
-
-  node-gyp-build-optional-packages@5.0.7:
-    resolution: {integrity: sha512-YlCCc6Wffkx0kHkmam79GKvDQ6x+QZkMjFGrIMxgFNILFvGSbCp2fCBC55pGTT9gVaz8Na5CLmxt/urtzRv36w==}
-    hasBin: true
-
-  node-gyp-build-optional-packages@5.1.1:
-    resolution: {integrity: sha512-+P72GAjVAbTxjjwUmwjVrqrdZROD4nf8KgpBoDxqXXTiYZZt/ud60dE5yvCSr9lRO8e8yv6kgJIC0K0PfZFVQw==}
-    hasBin: true
-
-  node-mock-http@1.0.0:
-    resolution: {integrity: sha512-0uGYQ1WQL1M5kKvGRXWQ3uZCHtLTO8hln3oBjIusM75WoesZ909uQJs/Hb946i2SS+Gsrhkaa6iAO17jRIv6DQ==}
-
-  node-releases@2.0.19:
-    resolution: {integrity: sha512-xxOWJsBKtzAq7DY0J+DTzuz58K8e7sJbdgwkbMWQe8UYB6ekmsQ45q0M/tJDsGaZmbC+l7n57UV8Hl5tHxO9uw==}
-
-  normalize-path@3.0.0:
-    resolution: {integrity: sha512-6eZs5Ls3WtCisHWp9S2GUy8dqkpGi4BVSz3GaqiE6ezub0512ESztXUwUB6C6IKbQkY2Pnb/mD4WYojCRwcwLA==}
-    engines: {node: '>=0.10.0'}
-
-  nth-check@2.1.1:
-    resolution: {integrity: sha512-lqjrjmaOoAnWfMmBPL+XNnynZh2+swxiX3WUE0s4yEHI6m+AwrK2UZOimIRl3X/4QctVqS8AiZjFqyOGrMXb/w==}
-
-  nullthrows@1.1.1:
-    resolution: {integrity: sha512-2vPPEi+Z7WqML2jZYddDIfy5Dqb0r2fze2zTxNNknZaFpVHU3mFB3R+DWeJWGVx0ecvttSGlJTI+WG+8Z4cDWw==}
-
-  numcodecs@0.3.2:
-    resolution: {integrity: sha512-6YSPnmZgg0P87jnNhi3s+FVLOcIn3y+1CTIgUulA3IdASzK9fJM87sUFkpyA+be9GibGRaST2wCgkD+6U+fWKw==}
-
-  object-assign@4.1.1:
-    resolution: {integrity: sha512-rJgTQnkUnH1sFw8yT6VSU3zD3sWmu6sZhIseY8VX+GRu3P6F7Fu+JNDoXfklElbLJSnc3FUQHVe4cU5hj+BcUg==}
-    engines: {node: '>=0.10.0'}
-
-  ofetch@1.4.1:
-    resolution: {integrity: sha512-QZj2DfGplQAr2oj9KzceK9Hwz6Whxazmn85yYeVuS3u9XTMOGMRx0kO95MQ+vLsj/S/NwBDMMLU5hpxvI6Tklw==}
-
-  ohash@2.0.11:
-    resolution: {integrity: sha512-RdR9FQrFwNBNXAr4GixM8YaRZRJ5PUWbKYbE5eOsrwAjJW0q2REGcf79oYPsLyskQCZG1PLN+S/K1V00joZAoQ==}
-
-  oniguruma-parser@0.12.1:
-    resolution: {integrity: sha512-8Unqkvk1RYc6yq2WBYRj4hdnsAxVze8i7iPfQr8e4uSP3tRv0rpZcbGUDvxfQQcdwHt/e9PrMvGCsa8OqG9X3w==}
-
-  oniguruma-to-es@4.3.3:
-    resolution: {integrity: sha512-rPiZhzC3wXwE59YQMRDodUwwT9FZ9nNBwQQfsd1wfdtlKEyCdRV0avrTcSZ5xlIvGRVPd/cx6ZN45ECmS39xvg==}
-
-  ordered-binary@1.5.1:
-    resolution: {integrity: sha512-5VyHfHY3cd0iza71JepYG50My+YUbrFtGoUz2ooEydPyPM7Aai/JW098juLr+RG6+rDJuzNNTsEQu2DZa1A41A==}
-
-  p-limit@6.2.0:
-    resolution: {integrity: sha512-kuUqqHNUqoIWp/c467RI4X6mmyuojY5jGutNU0wVTmEOOfcuwLqyMVoAi9MKi2Ak+5i9+nhmrK4ufZE8069kHA==}
-    engines: {node: '>=18'}
-
-  p-queue@8.1.0:
-    resolution: {integrity: sha512-mxLDbbGIBEXTJL0zEx8JIylaj3xQ7Z/7eEVjcF9fJX4DBiH9oqe+oahYnlKKxm0Ci9TlWTyhSHgygxMxjIB2jw==}
-    engines: {node: '>=18'}
-
-  p-timeout@6.1.4:
-    resolution: {integrity: sha512-MyIV3ZA/PmyBN/ud8vV9XzwTrNtR4jFrObymZYnZqMmW0zA8Z17vnT0rBgFE/TlohB+YCHqXMgZzb3Csp49vqg==}
-    engines: {node: '>=14.16'}
-
-  package-json-from-dist@1.0.1:
-    resolution: {integrity: sha512-UEZIS3/by4OC8vL3P2dTXRETpebLI2NiI5vIrjaD/5UtrkFX/tNbwjTSRAGC/+7CAo2pIcBaRgWmcBBHcsaCIw==}
-
-  package-manager-detector@1.3.0:
-    resolution: {integrity: sha512-ZsEbbZORsyHuO00lY1kV3/t72yp6Ysay6Pd17ZAlNGuGwmWDLCJxFpRs0IzfXfj1o4icJOkUEioexFHzyPurSQ==}
-
-  pagefind@1.3.0:
-    resolution: {integrity: sha512-8KPLGT5g9s+olKMRTU9LFekLizkVIu9tes90O1/aigJ0T5LmyPqTzGJrETnSw3meSYg58YH7JTzhTTW/3z6VAw==}
-    hasBin: true
-
-  pako@0.2.9:
-    resolution: {integrity: sha512-NUcwaKxUxWrZLpDG+z/xZaCgQITkA/Dv4V/T6bw7VON6l1Xz/VnrBqrYjZQ12TamKHzITTfOEIYUj48y2KXImA==}
-
-  parcel@2.14.4:
-    resolution: {integrity: sha512-XmnIurC4CPdQm9OFJMbjgvto5Jz2szZ5/p6EY4pAljU/SLPhtBzJ3+J6OyljGFdbVxEXx4dp+7Cvf7eaDZsEEg==}
-    engines: {node: '>= 16.0.0'}
-    hasBin: true
-
-  parent-module@1.0.1:
-    resolution: {integrity: sha512-GQ2EWRpQV8/o+Aw8YqtfZZPfNRWZYkbidE9k5rpl/hC3vtHHBfGm2Ifi6qWV+coDGkrUKZAxE3Lot5kcsRlh+g==}
-    engines: {node: '>=6'}
-
-  parse-entities@4.0.2:
-    resolution: {integrity: sha512-GG2AQYWoLgL877gQIKeRPGO1xF9+eG1ujIb5soS5gPvLQ1y2o8FL90w2QWNdf9I361Mpp7726c+lj3U0qK1uGw==}
-
-  parse-json@5.2.0:
-    resolution: {integrity: sha512-ayCKvm/phCGxOkYRSCM82iDwct8/EonSEgCSxWxD7ve6jHggsFl4fZVQBPRNgQoKiuV/odhFrGzQXZwbifC8Rg==}
-    engines: {node: '>=8'}
-
-  parse-latin@7.0.0:
-    resolution: {integrity: sha512-mhHgobPPua5kZ98EF4HWiH167JWBfl4pvAIXXdbaVohtK7a6YBOy56kvhCqduqyo/f3yrHFWmqmiMg/BkBkYYQ==}
-
-  parse5@7.3.0:
-    resolution: {integrity: sha512-IInvU7fabl34qmi9gY8XOVxhYyMyuH2xUNpb2q8/Y+7552KlejkRvqvD19nMoUW/uQGGbqNpA6Tufu5FL5BZgw==}
-
-  path-browserify@1.0.1:
-    resolution: {integrity: sha512-b7uo2UCUOYZcnF/3ID0lulOJi/bafxa1xPe7ZPsammBSpjSWQkjNxlt635YGS2MiR9GjvuXCtz2emr3jbsz98g==}
-
-  path-key@3.1.1:
-    resolution: {integrity: sha512-ojmeN0qd+y0jszEtoY48r0Peq5dwMEkIlCOu6Q5f41lfkswXuKtYrhgoTpLnyIcHm24Uhqx+5Tqm2InSwLhE6Q==}
-    engines: {node: '>=8'}
-
-  path-parse@1.0.7:
-    resolution: {integrity: sha512-LDJzPVEEEPR+y48z93A0Ed0yXb8pAByGWo/k5YYdYgpY2/2EsOsksJrq7lOHxryrVOn1ejG6oAp8ahvOIQD8sw==}
-
-  path-scurry@1.11.1:
-    resolution: {integrity: sha512-Xa4Nw17FS9ApQFJ9umLiJS4orGjm7ZzwUrwamcGQuHSzDyth9boKDaycYdDcZDuqYATXw4HFXgaqWTctW/v1HA==}
-    engines: {node: '>=16 || 14 >=14.18'}
-
-  path-type@4.0.0:
-    resolution: {integrity: sha512-gDKb8aZMDeD/tZWs9P6+q0J9Mwkdl6xMV8TjnGP3qJVJ06bdMgkbBlLU8IdfOsIsFz2BW1rNVT3XuNEl8zPAvw==}
-    engines: {node: '>=8'}
-
-  pathe@2.0.3:
-    resolution: {integrity: sha512-WUjGcAqP1gQacoQe+OBJsFA7Ld4DyXuUIjZ5cc75cLHvJ7dtNsTugphxIADwspS+AraAUePCKrSVtPLFj/F88w==}
-
-  pathval@2.0.0:
-    resolution: {integrity: sha512-vE7JKRyES09KiunauX7nd2Q9/L7lhok4smP9RZTDeD4MVs72Dp2qNFVz39Nz5a0FVEW0BJR6C0DYrq6unoziZA==}
-    engines: {node: '>= 14.16'}
-
-  picocolors@1.1.1:
-    resolution: {integrity: sha512-xceH2snhtb5M9liqDsmEw56le376mTZkEX/jEb/RxNFyegNul7eNslCXP9FDj/Lcu0X8KEyMceP2ntpaHrDEVA==}
-
-  picomatch@2.3.1:
-    resolution: {integrity: sha512-JU3teHTNjmE2VCGFzuY8EXzCDVwEqB2a8fsIvwaStHhAWJEeVd1o1QD80CU6+ZdEXXSLbSsuLwJjkCBWqRQUVA==}
-    engines: {node: '>=8.6'}
-
-  picomatch@4.0.2:
-    resolution: {integrity: sha512-M7BAV6Rlcy5u+m6oPhAPFgJTzAioX/6B0DxyvDlo9l8+T3nLKbrczg2WLUyzd45L8RqfUMyGPzekbMvX2Ldkwg==}
-    engines: {node: '>=12'}
-
-  postcss-nested@6.2.0:
-    resolution: {integrity: sha512-HQbt28KulC5AJzG+cZtj9kvKB93CFCdLvog1WFLf1D+xmMvPGlBstkpTEZfK5+AN9hfJocyBFCNiqyS48bpgzQ==}
-    engines: {node: '>=12.0'}
-    peerDependencies:
-      postcss: ^8.2.14
-
-  postcss-selector-parser@6.1.2:
-    resolution: {integrity: sha512-Q8qQfPiZ+THO/3ZrOrO0cJJKfpYCagtMUkXbnEfmgUjwXg6z/WBeOyS9APBBPCTSiDV+s4SwQGu8yFsiMRIudg==}
-    engines: {node: '>=4'}
-
-  postcss-value-parser@4.2.0:
-    resolution: {integrity: sha512-1NNCs6uurfkVbeXG4S8JFT9t19m45ICnif8zWLd5oPSZ50QnwMfK+H3jv408d4jw/7Bttv5axS5IiHoLaVNHeQ==}
-
-  postcss@8.5.3:
-    resolution: {integrity: sha512-dle9A3yYxlBSrt8Fu+IpjGT8SY8hN0mlaA6GY8t0P5PjIOZemULz/E2Bnm/2dcUOena75OTNkHI76uZBNUUq3A==}
-    engines: {node: ^10 || ^12 || >=14}
-
-  posthtml-parser@0.11.0:
-    resolution: {integrity: sha512-QecJtfLekJbWVo/dMAA+OSwY79wpRmbqS5TeXvXSX+f0c6pW4/SE6inzZ2qkU7oAMCPqIDkZDvd/bQsSFUnKyw==}
-    engines: {node: '>=12'}
-
-  posthtml-parser@0.12.1:
-    resolution: {integrity: sha512-rYFmsDLfYm+4Ts2Oh4DCDSZPtdC1BLnRXAobypVzX9alj28KGl65dIFtgDY9zB57D0TC4Qxqrawuq/2et1P0GA==}
-    engines: {node: '>=16'}
-
-  posthtml-render@3.0.0:
-    resolution: {integrity: sha512-z+16RoxK3fUPgwaIgH9NGnK1HKY9XIDpydky5eQGgAFVXTCSezalv9U2jQuNV+Z9qV1fDWNzldcw4eK0SSbqKA==}
-    engines: {node: '>=12'}
-
-  posthtml@0.16.6:
-    resolution: {integrity: sha512-JcEmHlyLK/o0uGAlj65vgg+7LIms0xKXe60lcDOTU7oVX/3LuEuLwrQpW3VJ7de5TaFKiW4kWkaIpJL42FEgxQ==}
-    engines: {node: '>=12.0.0'}
-
-  prettier@2.8.7:
-    resolution: {integrity: sha512-yPngTo3aXUUmyuTjeTUT75txrf+aMh9FiD7q9ZE/i6r0bPb22g4FsE6Y338PQX1bmfy08i9QQCB7/rcUAVntfw==}
-    engines: {node: '>=10.13.0'}
-    hasBin: true
-
-  prismjs@1.30.0:
-    resolution: {integrity: sha512-DEvV2ZF2r2/63V+tK8hQvrR2ZGn10srHbXviTlcv7Kpzw8jWiNTqbVgjO3IY8RxrrOUF8VPMQQFysYYYv0YZxw==}
-    engines: {node: '>=6'}
-
-  process@0.11.10:
-    resolution: {integrity: sha512-cdGef/drWFoydD1JsMzuFf8100nZl+GT+yacc2bEced5f9Rjk4z+WtFUTBu9PhOi9j/jfmBPu0mMEY4wIdAF8A==}
-    engines: {node: '>= 0.6.0'}
-
-  prompts@2.4.2:
-    resolution: {integrity: sha512-NxNv/kLguCA7p3jE8oL2aEBsrJWgAakBpgmgK6lpPWV+WuOmY6r2/zbAVnP+T8bQlA0nzHXSJSJW0Hq7ylaD2Q==}
-    engines: {node: '>= 6'}
-
-  prop-types@15.8.1:
-    resolution: {integrity: sha512-oj87CgZICdulUohogVAR7AjlC0327U4el4L6eAvOqCeudMDVU0NThNaV+b9Df4dXgSP1gXMTnPdhfe/2qDH5cg==}
-
-  property-information@6.5.0:
-    resolution: {integrity: sha512-PgTgs/BlvHxOu8QuEN7wi5A0OmXaBcHpmCSTehcs6Uuu9IkDIEo13Hy7n898RHfrQ49vKCoGeWZSaAK01nwVig==}
-
-  property-information@7.1.0:
-    resolution: {integrity: sha512-TwEZ+X+yCJmYfL7TPUOcvBZ4QfoT5YenQiJuX//0th53DE6w0xxLEtfK3iyryQFddXuvkIk51EEgrJQ0WJkOmQ==}
-
-  queue-microtask@1.2.3:
-    resolution: {integrity: sha512-NuaNSa6flKT5JaSYQzJok04JzTL1CA6aGhv5rfLW3PgqA+M2ChpZQnAC8h8i4ZFkBS8X5RqkDBHA7r4hej3K9A==}
-
-  radix3@1.1.2:
-    resolution: {integrity: sha512-b484I/7b8rDEdSDKckSSBA8knMpcdsXudlE/LNL639wFoHKwLbEkQFZHWEYwDC0wa0FKUcCY+GAF73Z7wxNVFA==}
-
-  react-dom@19.1.0:
-    resolution: {integrity: sha512-Xs1hdnE+DyKgeHJeJznQmYMIBG3TKIHJJT95Q58nHLSrElKlGQqDTR2HQ9fx5CN/Gk6Vh/kupBTDLU11/nDk/g==}
-    peerDependencies:
-      react: ^19.1.0
-
-  react-is@16.13.1:
-    resolution: {integrity: sha512-24e6ynE2H+OKt4kqsOvNd8kBpV65zoxbA4BVsEOB3ARVWQki/DHzaUoC5KuON/BiccDaCCTZBuOcfZs70kR8bQ==}
-
-  react-is@18.2.0:
-    resolution: {integrity: sha512-xWGDIW6x921xtzPkhiULtthJHoJvBbF3q26fzloPCK0hsvxtPVelvftw3zjbHWSkR2km9Z+4uxbDDK/6Zw9B8w==}
-
-  react-is@19.1.0:
-    resolution: {integrity: sha512-Oe56aUPnkHyyDxxkvqtd7KkdQP5uIUfHxd5XTb3wE9d/kRnZLmKbDB0GWk919tdQ+mxxPtG6EAs6RMT6i1qtHg==}
-
-  react-refresh@0.17.0:
-    resolution: {integrity: sha512-z6F7K9bV85EfseRCp2bzrpyQ0Gkw1uLoCel9XBVWPg/TjRj94SkJzUTGfOa4bs7iJvBWtQG0Wq7wnI0syw3EBQ==}
-    engines: {node: '>=0.10.0'}
-
-  react-refresh@0.9.0:
-    resolution: {integrity: sha512-Gvzk7OZpiqKSkxsQvO/mbTN1poglhmAV7gR/DdIrRrSMXraRQQlfikRJOr3Nb9GTMPC5kof948Zy6jJZIFtDvQ==}
-    engines: {node: '>=0.10.0'}
-
-  react-transition-group@4.4.5:
-    resolution: {integrity: sha512-pZcd1MCJoiKiBR2NRxeCRg13uCXbydPnmB4EOeRrY7480qNWO8IIgQG6zlDkm6uRMsURXPuKq0GWtiM59a5Q6g==}
-    peerDependencies:
-      react: '>=16.6.0'
-      react-dom: '>=16.6.0'
-
-  react@19.1.0:
-    resolution: {integrity: sha512-FS+XFBNvn3GTAWq26joslQgWNoFu08F4kl0J4CgdNKADkdSGXQyTCnKteIAJy96Br6YbpEU1LSzV5dYtjMkMDg==}
-    engines: {node: '>=0.10.0'}
-
-  readdirp@4.1.2:
-    resolution: {integrity: sha512-GDhwkLfywWL2s6vEjyhri+eXmfH6j1L7JE27WhqLeYzoh/A3DBaYGEj2H/HFZCn/kMfim73FXxEJTw06WtxQwg==}
-    engines: {node: '>= 14.18.0'}
-
-  recma-build-jsx@1.0.0:
-    resolution: {integrity: sha512-8GtdyqaBcDfva+GUKDr3nev3VpKAhup1+RvkMvUxURHpW7QyIvk9F5wz7Vzo06CEMSilw6uArgRqhpiUcWp8ew==}
-
-  recma-jsx@1.0.0:
-    resolution: {integrity: sha512-5vwkv65qWwYxg+Atz95acp8DMu1JDSqdGkA2Of1j6rCreyFUE/gp15fC8MnGEuG1W68UKjM6x6+YTWIh7hZM/Q==}
-
-  recma-parse@1.0.0:
-    resolution: {integrity: sha512-OYLsIGBB5Y5wjnSnQW6t3Xg7q3fQ7FWbw/vcXtORTnyaSFscOtABg+7Pnz6YZ6c27fG1/aN8CjfwoUEUIdwqWQ==}
-
-  recma-stringify@1.0.0:
-    resolution: {integrity: sha512-cjwII1MdIIVloKvC9ErQ+OgAtwHBmcZ0Bg4ciz78FtbT8In39aAYbaA7zvxQ61xVMSPE8WxhLwLbhif4Js2C+g==}
-
-  reference-spec-reader@0.2.0:
-    resolution: {integrity: sha512-q0mfCi5yZSSHXpCyxjgQeaORq3tvDsxDyzaadA/5+AbAUwRyRuuTh0aRQuE/vAOt/qzzxidJ5iDeu1cLHaNBlQ==}
-
-  regenerator-runtime@0.14.1:
-    resolution: {integrity: sha512-dYnhHh0nJoMfnkZs6GmmhFknAGRrLznOu5nc9ML+EJxGvrx6H7teuevqVqCuPcPK//3eDrrjQhehXVx9cnkGdw==}
-
-  regex-recursion@6.0.2:
-    resolution: {integrity: sha512-0YCaSCq2VRIebiaUviZNs0cBz1kg5kVS2UKUfNIx8YVs1cN3AV7NTctO5FOKBA+UT2BPJIWZauYHPqJODG50cg==}
-
-  regex-utilities@2.3.0:
-    resolution: {integrity: sha512-8VhliFJAWRaUiVvREIiW2NXXTmHs4vMNnSzuJVhscgmGav3g9VDxLrQndI3dZZVVdp0ZO/5v0xmX516/7M9cng==}
-
-  regex@6.0.1:
-    resolution: {integrity: sha512-uorlqlzAKjKQZ5P+kTJr3eeJGSVroLKoHmquUj4zHWuR+hEyNqlXsSKlYYF5F4NI6nl7tWCs0apKJ0lmfsXAPA==}
-
-  regl@2.1.0:
-    resolution: {integrity: sha512-oWUce/aVoEvW5l2V0LK7O5KJMzUSKeiOwFuJehzpSFd43dO5spP9r+sSUfhKtsky4u6MCqWJaRL+abzExynfTg==}
-
-  regl@2.1.1:
-    resolution: {integrity: sha512-+IOGrxl3FZ8ZM9ixCWQZzFRiRn7Rzn9bu3iFHwg/yz4tlOUQgbO4PHLgG+1ZT60zcIV8tief6Qrmyl8qcoJP0g==}
-
-  rehype-expressive-code@0.41.2:
-    resolution: {integrity: sha512-vHYfWO9WxAw6kHHctddOt+P4266BtyT1mrOIuxJD+1ELuvuJAa5uBIhYt0OVMyOhlvf57hzWOXJkHnMhpaHyxw==}
-
-  rehype-format@5.0.1:
-    resolution: {integrity: sha512-zvmVru9uB0josBVpr946OR8ui7nJEdzZobwLOOqHb/OOD88W0Vk2SqLwoVOj0fM6IPCCO6TaV9CvQvJMWwukFQ==}
-
-  rehype-parse@9.0.1:
-    resolution: {integrity: sha512-ksCzCD0Fgfh7trPDxr2rSylbwq9iYDkSn8TCDmEJ49ljEUBxDVCzCHv7QNzZOfODanX4+bWQ4WZqLCRWYLfhag==}
-
-  rehype-raw@7.0.0:
-    resolution: {integrity: sha512-/aE8hCfKlQeA8LmyeyQvQF3eBiLRGNlfBJEvWH7ivp9sBqs7TNqBL5X3v157rM4IFETqDnIOO+z5M/biZbo9Ww==}
-
-  rehype-recma@1.0.0:
-    resolution: {integrity: sha512-lqA4rGUf1JmacCNWWZx0Wv1dHqMwxzsDWYMTowuplHF3xH0N/MmrZ/G3BDZnzAkRmxDadujCjaKM2hqYdCBOGw==}
-
-  rehype-stringify@10.0.1:
-    resolution: {integrity: sha512-k9ecfXHmIPuFVI61B9DeLPN0qFHfawM6RsuX48hoqlaKSF61RskNjSm1lI8PhBEM0MRdLxVVm4WmTqJQccH9mA==}
-
-  rehype@13.0.2:
-    resolution: {integrity: sha512-j31mdaRFrwFRUIlxGeuPXXKWQxet52RBQRvCmzl5eCefn/KGbomK5GMHNMsOJf55fgo3qw5tST5neDuarDYR2A==}
-
-  remark-directive@3.0.1:
-    resolution: {integrity: sha512-gwglrEQEZcZYgVyG1tQuA+h58EZfq5CSULw7J90AFuCTyib1thgHPoqQ+h9iFvU6R+vnZ5oNFQR5QKgGpk741A==}
-
-  remark-gfm@4.0.1:
-    resolution: {integrity: sha512-1quofZ2RQ9EWdeN34S79+KExV1764+wCUGop5CPL1WGdD0ocPpu91lzPGbwWMECpEpd42kJGQwzRfyov9j4yNg==}
-
-  remark-mdx@3.1.0:
-    resolution: {integrity: sha512-Ngl/H3YXyBV9RcRNdlYsZujAmhsxwzxpDzpDEhFBVAGthS4GDgnctpDjgFl/ULx5UEDzqtW1cyBSNKqYYrqLBA==}
-
-  remark-parse@11.0.0:
-    resolution: {integrity: sha512-FCxlKLNGknS5ba/1lmpYijMUzX2esxW5xQqjWxw2eHFfS2MSdaHVINFmhjo+qN1WhZhNimq0dZATN9pH0IDrpA==}
-
-  remark-rehype@11.1.2:
-    resolution: {integrity: sha512-Dh7l57ianaEoIpzbp0PC9UKAdCSVklD8E5Rpw7ETfbTl3FqcOOgq5q2LVDhgGCkaBv7p24JXikPdvhhmHvKMsw==}
-
-  remark-smartypants@3.0.2:
-    resolution: {integrity: sha512-ILTWeOriIluwEvPjv67v7Blgrcx+LZOkAUVtKI3putuhlZm84FnqDORNXPPm+HY3NdZOMhyDwZ1E+eZB/Df5dA==}
-    engines: {node: '>=16.0.0'}
-
-  remark-stringify@11.0.0:
-    resolution: {integrity: sha512-1OSmLd3awB/t8qdoEOMazZkNsfVTeY4fTsgzcQFdXNq8ToTN4ZGwrMnlda4K6smTFKD+GRV6O48i6Z4iKgPPpw==}
-
-  request-light@0.5.8:
-    resolution: {integrity: sha512-3Zjgh+8b5fhRJBQZoy+zbVKpAQGLyka0MPgW3zruTF4dFFJ8Fqcfu9YsAvi/rvdcaTeWG3MkbZv4WKxAn/84Lg==}
-
-  request-light@0.7.0:
-    resolution: {integrity: sha512-lMbBMrDoxgsyO+yB3sDcrDuX85yYt7sS8BfQd11jtbW/z5ZWgLZRcEGLsLoYw7I0WSUGQBs8CC8ScIxkTX1+6Q==}
-
-  require-directory@2.1.1:
-    resolution: {integrity: sha512-fGxEI7+wsG9xrvdjsrlmL22OMTTiHRwAMroiEeMgq8gzoLC/PQr7RsRDSTLUg/bZAZtF+TVIkHc6/4RIKrui+Q==}
-    engines: {node: '>=0.10.0'}
-
-  require-from-string@2.0.2:
-    resolution: {integrity: sha512-Xf0nWe6RseziFMu+Ap9biiUbmplq6S9/p+7w7YXP/JBHhrUDDUhwa+vANyubuqfZWTveU//DYVGsDG7RKL/vEw==}
-    engines: {node: '>=0.10.0'}
-
-  resolve-from@4.0.0:
-    resolution: {integrity: sha512-pb/MYmXstAkysRFx8piNI1tGFNQIFA3vkE3Gq4EuA1dF6gHp/+vgZqsCGJapvy8N3Q+4o7FwvquPJcnZ7RYy4g==}
-    engines: {node: '>=4'}
-
-  resolve@1.22.8:
-    resolution: {integrity: sha512-oKWePCxqpd6FlLvGV1VU0x7bkPmmCNolxzjMf4NczoDnQcIWrAF+cPtZn5i6n+RfD2d9i0tzpKnG6Yk168yIyw==}
-    hasBin: true
-
-  restructure@3.0.2:
-    resolution: {integrity: sha512-gSfoiOEA0VPE6Tukkrr7I0RBdE0s7H1eFCDBk05l1KIQT1UIKNc5JZy6jdyW6eYH3aR3g5b3PuL77rq0hvwtAw==}
-
-  retext-latin@4.0.0:
-    resolution: {integrity: sha512-hv9woG7Fy0M9IlRQloq/N6atV82NxLGveq+3H2WOi79dtIYWN8OaxogDm77f8YnVXJL2VD3bbqowu5E3EMhBYA==}
-
-  retext-smartypants@6.2.0:
-    resolution: {integrity: sha512-kk0jOU7+zGv//kfjXEBjdIryL1Acl4i9XNkHxtM7Tm5lFiCog576fjNC9hjoR7LTKQ0DsPWy09JummSsH1uqfQ==}
-
-  retext-stringify@4.0.0:
-    resolution: {integrity: sha512-rtfN/0o8kL1e+78+uxPTqu1Klt0yPzKuQ2BfWwwfgIUSayyzxpM1PJzkKt4V8803uB9qSy32MvI7Xep9khTpiA==}
-
-  retext@9.0.0:
-    resolution: {integrity: sha512-sbMDcpHCNjvlheSgMfEcVrZko3cDzdbe1x/e7G66dFp0Ff7Mldvi2uv6JkJQzdRcvLYE8CA8Oe8siQx8ZOgTcA==}
-
-  reusify@1.1.0:
-    resolution: {integrity: sha512-g6QUff04oZpHs0eG5p83rFLhHeV00ug/Yf9nZM6fLeUrPguBTkTQOdpAWWspMh55TZfVQDPaN3NQJfbVRAxdIw==}
-    engines: {iojs: '>=1.0.0', node: '>=0.10.0'}
-
-  rollup@4.40.2:
-    resolution: {integrity: sha512-tfUOg6DTP4rhQ3VjOO6B4wyrJnGOX85requAXvqYTHsOgb2TFJdZ3aWpT8W2kPoypSGP7dZUyzxJ9ee4buM5Fg==}
-    engines: {node: '>=18.0.0', npm: '>=8.0.0'}
-    hasBin: true
-
-  run-parallel@1.2.0:
-    resolution: {integrity: sha512-5l4VyZR86LZ/lDxZTR6jqL8AFE2S0IFLMP26AbjsLVADxHdhB/c0GUsH+y39UfCi3dzz8OlQuPmnaJOMoDHQBA==}
-
-  safe-buffer@5.2.1:
-    resolution: {integrity: sha512-rp3So07KcdmmKbGvgaNxQSJr7bGVSVk5S9Eq1F+ppbRo70+YeaDxkw5Dd8NPN+GD6bjnYm2VuPuCXmpuYvmCXQ==}
-
-  sax@1.4.1:
-    resolution: {integrity: sha512-+aWOz7yVScEGoKNd4PA10LZ8sk0A/z5+nXQG5giUO5rprX9jgYsTdov9qCchZiPIZezbZH+jRut8nPodFAX4Jg==}
-
-  scheduler@0.26.0:
-    resolution: {integrity: sha512-NlHwttCI/l5gCPR3D1nNXtWABUmBwvZpEQiD4IXSbIDq8BzLIK/7Ir5gTFSGZDUu37K5cMNp0hFtzO38sC7gWA==}
-
-  semver@6.3.1:
-    resolution: {integrity: sha512-BR7VvDCVHO+q2xBEWskxS6DJE1qRnb7DxzUrogb71CWoSficBxYsiAGd+Kl0mmq/MprG9yArRkyrQxTO6XjMzA==}
-    hasBin: true
-
-  semver@7.7.1:
-    resolution: {integrity: sha512-hlq8tAfn0m/61p4BVRcPzIGr6LKiMwo4VM6dGi6pt4qcRkmNzTcWq6eCEjEh+qXjkMDvPlOFFSGwQjoEa6gyMA==}
-    engines: {node: '>=10'}
-    hasBin: true
-
-  sharp@0.33.5:
-    resolution: {integrity: sha512-haPVm1EkS9pgvHrQ/F3Xy+hgcuMV0Wm9vfIBSiwZ05k+xgb0PkBQpGsAA/oWdDobNaZTH5ppvHtzCFbnSEwHVw==}
-    engines: {node: ^18.17.0 || ^20.3.0 || >=21.0.0}
-
-  sharp@0.34.1:
-    resolution: {integrity: sha512-1j0w61+eVxu7DawFJtnfYcvSv6qPFvfTaqzTQ2BLknVhHTwGS8sc63ZBF4rzkWMBVKybo4S5OBtDdZahh2A1xg==}
-    engines: {node: ^18.17.0 || ^20.3.0 || >=21.0.0}
-
-  shebang-command@2.0.0:
-    resolution: {integrity: sha512-kHxr2zZpYtdmrN1qDjrrX/Z1rR1kG8Dx+gkpK1G4eXmvXswmcE1hTWBWYUzlraYw1/yZp6YuDY77YtvbN0dmDA==}
-    engines: {node: '>=8'}
-
-  shebang-regex@3.0.0:
-    resolution: {integrity: sha512-7++dFhtcx3353uBaq8DDR4NuxBetBzC7ZQOhmTQInHEd6bSrXdiEyzCvG07Z44UYdLShWUyXt5M/yhz8ekcb1A==}
-    engines: {node: '>=8'}
-
-  shiki@3.4.0:
-    resolution: {integrity: sha512-Ni80XHcqhOEXv5mmDAvf5p6PAJqbUc/RzFeaOqk+zP5DLvTPS3j0ckvA+MI87qoxTQ5RGJDVTbdl/ENLSyyAnQ==}
-
-  siginfo@2.0.0:
-    resolution: {integrity: sha512-ybx0WO1/8bSBLEWXZvEd7gMW3Sn3JFlW3TvX1nREbDLRNQNaeNN8WK0meBwPdAaOI7TtRRRJn/Es1zhrrCHu7g==}
-
-  signal-exit@4.1.0:
-    resolution: {integrity: sha512-bzyZ1e88w9O1iNJbKnOlvYTrWPDl46O1bG0D3XInv+9tkPrxrN8jUUTiFlDkkmKWgn1M6CfIA13SuGqOa9Korw==}
-    engines: {node: '>=14'}
-
-  simple-swizzle@0.2.2:
-    resolution: {integrity: sha512-JA//kQgZtbuY83m+xT+tXJkmJncGMTFT+C+g2h2R9uxkYIrE2yy9sgmcLhCnw57/WSD+Eh3J97FPEDFnbXnDUg==}
-
-  sisteransi@1.0.5:
-    resolution: {integrity: sha512-bLGGlR1QxBcynn2d5YmDX4MGjlZvy2MRBDRNHLJ8VI6l6+9FUiyTFNJ0IveOSP0bcXgVDPRcfGqA0pjaqUpfVg==}
-
-  sitemap@8.0.0:
-    resolution: {integrity: sha512-+AbdxhM9kJsHtruUF39bwS/B0Fytw6Fr1o4ZAIAEqA6cke2xcoO2GleBw9Zw7nRzILVEgz7zBM5GiTJjie1G9A==}
-    engines: {node: '>=14.0.0', npm: '>=6.0.0'}
-    hasBin: true
-
-  smol-toml@1.3.4:
-    resolution: {integrity: sha512-UOPtVuYkzYGee0Bd2Szz8d2G3RfMfJ2t3qVdZUAozZyAk+a0Sxa+QKix0YCwjL/A1RR0ar44nCxaoN9FxdJGwA==}
-    engines: {node: '>= 18'}
-
-  source-map-js@1.2.1:
-    resolution: {integrity: sha512-UXWMKhLOwVKb728IUtQPXxfYU+usdybtUrK/8uGE8CQMvrhOpwvzDBwj0QhSL7MQc7vIsISBG8VQ8+IDQxpfQA==}
-    engines: {node: '>=0.10.0'}
-
-  source-map@0.5.7:
-    resolution: {integrity: sha512-LbrmJOMUSdEVxIKvdcJzQC+nQhe8FUZQTXQy6+I75skNgn3OoQ0DZA8YnFa7gp8tqtL3KPf1kmo0R5DoApeSGQ==}
-    engines: {node: '>=0.10.0'}
-
-  source-map@0.7.4:
-    resolution: {integrity: sha512-l3BikUxvPOcn5E74dZiq5BGsTb5yEwhaTSzccU6t4sDOH8NWJCstKO5QT2CvtFoK6F0saL7p9xHAqHOlCPJygA==}
-    engines: {node: '>= 8'}
-
-  space-separated-tokens@2.0.2:
-    resolution: {integrity: sha512-PEGlAwrG8yXGXRjW32fGbg66JAlOAwbObuqVoJpv/mRgoWDQfgH1wDPvtzWyUSNAXBGSk8h755YDbbcEy3SH2Q==}
-
-  srcset@4.0.0:
-    resolution: {integrity: sha512-wvLeHgcVHKO8Sc/H/5lkGreJQVeYMm9rlmt8PuR1xE31rIuXhuzznUUqAt8MqLhB3MqJdFzlNAfpcWnxiFUcPw==}
-    engines: {node: '>=12'}
-
-  stackback@0.0.2:
-    resolution: {integrity: sha512-1XMJE5fQo1jGH6Y/7ebnwPOBEkIEnT4QF32d5R1+VXdXveM0IBMJt8zfaxX1P3QhVwrYe+576+jkANtSS2mBbw==}
-
-  std-env@3.9.0:
-    resolution: {integrity: sha512-UGvjygr6F6tpH7o2qyqR6QYpwraIjKSdtzyBdyytFOHmPZY917kwdwLG0RbOjWOnKmnm3PeHjaoLLMie7kPLQw==}
-
-  stream-replace-string@2.0.0:
-    resolution: {integrity: sha512-TlnjJ1C0QrmxRNrON00JvaFFlNh5TTG00APw23j74ET7gkQpTASi6/L2fuiav8pzK715HXtUeClpBTw2NPSn6w==}
-
-  string-width@4.2.3:
-    resolution: {integrity: sha512-wKyQRQpjJ0sIp62ErSZdGsjMJWsap5oRNihHhu6G7JVO/9jIB6UyevL+tXuOqrng8j/cxKTWyWUwvSTriiZz/g==}
-    engines: {node: '>=8'}
-
-  string-width@5.1.2:
-    resolution: {integrity: sha512-HnLOCR3vjcY8beoNLtcjZ5/nxn2afmME6lhrDrebokqMap+XbeW8n9TXpPDOqdGK5qcI3oT0GKTW6wC7EMiVqA==}
-    engines: {node: '>=12'}
-
-  string-width@7.2.0:
-    resolution: {integrity: sha512-tsaTIkKW9b4N+AEj+SVA+WhJzV7/zMhcSu78mLKWSk7cXMOSHsBKFWUs0fWwq8QyK3MgJBQRX6Gbi4kYbdvGkQ==}
-    engines: {node: '>=18'}
-
-  stringify-entities@4.0.4:
-    resolution: {integrity: sha512-IwfBptatlO+QCJUo19AqvrPNqlVMpW9YEL2LIVY+Rpv2qsjCGxaDLNRgeGsQWJhfItebuJhsGSLjaBbNSQ+ieg==}
-
-  strip-ansi@6.0.1:
-    resolution: {integrity: sha512-Y38VPSHcqkFrCpFnQ9vuSXmquuv5oXOKpGeT6aGrr3o3Gc9AlVa6JBfUSOCnbxGGZF+/0ooI7KrPuUSztUdU5A==}
-    engines: {node: '>=8'}
-
-  strip-ansi@7.1.0:
-    resolution: {integrity: sha512-iq6eVVI64nQQTRYq2KtEg2d2uU7LElhTJwsH4YzIHZshxlgZms/wIc4VoDQTlG/IvVIrBKG06CrZnp0qv7hkcQ==}
-    engines: {node: '>=12'}
-
-  style-to-js@1.1.16:
-    resolution: {integrity: sha512-/Q6ld50hKYPH3d/r6nr117TZkHR0w0kGGIVfpG9N6D8NymRPM9RqCUv4pRpJ62E5DqOYx2AFpbZMyCPnjQCnOw==}
-
-  style-to-object@1.0.8:
-    resolution: {integrity: sha512-xT47I/Eo0rwJmaXC4oilDGDWLohVhR6o/xAQcPQN8q6QBuZVL8qMYL85kLmST5cPjAorwvqIA4qXTRQoYHaL6g==}
-
-  stylis@4.2.0:
-    resolution: {integrity: sha512-Orov6g6BB1sDfYgzWfTHDOxamtX1bE/zo104Dh9e6fqJ3PooipYyfJ0pUmrZO2wAvO8YbEyeFrkV91XTsGMSrw==}
-
-  supports-color@7.2.0:
-    resolution: {integrity: sha512-qpCAvRl9stuOHveKsn7HncJRvv501qIacKzQlO/+Lwxc9+0q2wLyv4Dfvt80/DPn2pqOBsJdDiogXGR9+OvwRw==}
-    engines: {node: '>=8'}
-
-  supports-preserve-symlinks-flag@1.0.0:
-    resolution: {integrity: sha512-ot0WnXS9fgdkgIcePe6RHNk1WA8+muPa6cSjeR3V8K27q9BB1rTE3R1p7Hv0z1ZyAc8s6Vvv8DIyWf681MAt0w==}
-    engines: {node: '>= 0.4'}
-
-  term-size@2.2.1:
-    resolution: {integrity: sha512-wK0Ri4fOGjv/XPy8SBHZChl8CM7uMc5VML7SqiQ0zG7+J5Vr+RMQDoHa2CNT6KHUnTGIXH34UDMkPzAUyapBZg==}
-    engines: {node: '>=8'}
-
-  test-exclude@7.0.1:
-    resolution: {integrity: sha512-pFYqmTw68LXVjeWJMST4+borgQP2AyMNbg1BpZh9LbyhUeNkeaPF9gzfPGUAnSMV3qPYdWUwDIjjCLiSDOl7vg==}
-    engines: {node: '>=18'}
-
-  timsort@0.3.0:
-    resolution: {integrity: sha512-qsdtZH+vMoCARQtyod4imc2nIJwg9Cc7lPRrw9CzF8ZKR0khdr8+2nX80PBhET3tcyTtJDxAffGh2rXH4tyU8A==}
-
-  tiny-inflate@1.0.3:
-    resolution: {integrity: sha512-pkY1fj1cKHb2seWDy0B16HeWyczlJA9/WW3u3c4z/NiWDsO3DOU5D7nhTLE9CF0yXv/QZFY7sEJmj24dK+Rrqw==}
-
-  tinybench@2.9.0:
-    resolution: {integrity: sha512-0+DUvqWMValLmha6lr4kD8iAMK1HzV0/aKnCtWb9v9641TnP/MFb7Pc2bxoxQjTXAErryXVgUOfv2YqNllqGeg==}
-
-  tinyexec@0.3.2:
-    resolution: {integrity: sha512-KQQR9yN7R5+OSwaK0XQoj22pwHoTlgYqmUscPYoknOoWCWfj/5/ABTMRi69FrKU5ffPVh5QcFikpWJI/P1ocHA==}
-
-  tinyglobby@0.2.13:
-    resolution: {integrity: sha512-mEwzpUgrLySlveBwEVDMKk5B57bhLPYovRfPAXD5gA/98Opn0rCDj3GtLwFvCvH5RK9uPCExUROW5NjDwvqkxw==}
-    engines: {node: '>=12.0.0'}
-
-  tinypool@1.0.2:
-    resolution: {integrity: sha512-al6n+QEANGFOMf/dmUMsuS5/r9B06uwlyNjZZql/zv8J7ybHCgoihBNORZCY2mzUuAnomQa2JdhyHKzZxPCrFA==}
-    engines: {node: ^18.0.0 || >=20.0.0}
-
-  tinyrainbow@2.0.0:
-    resolution: {integrity: sha512-op4nsTR47R6p0vMUUoYl/a+ljLFVtlfaXkLQmqfLR1qHma1h/ysYk4hEXZ880bf2CYgTskvTa/e196Vd5dDQXw==}
-    engines: {node: '>=14.0.0'}
-
-  tinyspy@3.0.2:
-    resolution: {integrity: sha512-n1cw8k1k0x4pgA2+9XrOkFydTerNcJ1zWCO5Nn9scWHTD+5tp8dghT2x1uduQePZTZgd3Tupf+x9BxJjeJi77Q==}
-    engines: {node: '>=14.0.0'}
-
-  to-regex-range@5.0.1:
-    resolution: {integrity: sha512-65P7iz6X5yEr1cwcgvQxbbIw7Uk3gOy5dIdtZ4rDveLqhrdJP+Li/Hx6tyK0NEb+2GCyneCMJiGqrADCSNk8sQ==}
-    engines: {node: '>=8.0'}
-
-  tr46@0.0.3:
-    resolution: {integrity: sha512-N3WMsuqV66lT30CrXNbEjx4GEwlow3v6rr4mCcv6prnfwhS01rkgyFdjPNBYd9br7LpXV1+Emh01fHnq2Gdgrw==}
-
-  trim-lines@3.0.1:
-    resolution: {integrity: sha512-kRj8B+YHZCc9kQYdWfJB2/oUl9rA99qbowYYBtr4ui4mZyAQ2JpvVBd/6U2YloATfqBhBTSMhTpgBHtU0Mf3Rg==}
-
-  trough@2.2.0:
-    resolution: {integrity: sha512-tmMpK00BjZiUyVyvrBK7knerNgmgvcV/KLVyuma/SC+TQN167GrMRciANTz09+k3zW8L8t60jWO1GpfkZdjTaw==}
-
-  tsconfck@3.1.5:
-    resolution: {integrity: sha512-CLDfGgUp7XPswWnezWwsCRxNmgQjhYq3VXHM0/XIRxhVrKw0M1if9agzryh1QS3nxjCROvV+xWxoJO1YctzzWg==}
-    engines: {node: ^18 || >=20}
-    hasBin: true
-    peerDependencies:
-      typescript: ^5.0.0
-    peerDependenciesMeta:
-      typescript:
-        optional: true
-
-  tslib@2.6.2:
-    resolution: {integrity: sha512-AEYxH93jGFPn/a2iVAwW87VuUIkR1FVUKB77NwMF7nBTDkDrrT/Hpt/IrCJ0QXhW27jTBDcf5ZY7w6RiqTMw2Q==}
-
-  tslib@2.8.1:
-    resolution: {integrity: sha512-oJFu94HQb+KVduSUQL7wnpmqnfmLsOA/nAh6b6EH0wCEoK0/mPeXU6c3wKDV83MkOuHPRHtSXKKU99IBazS/2w==}
-
-  type-fest@0.20.2:
-    resolution: {integrity: sha512-Ne+eE4r0/iWnpAxD852z3A+N0Bt5RN//NjJwRd2VFHEmrywxf5vsZlh4R6lixl6B+wz/8d+maTSAkN1FIkI3LQ==}
-    engines: {node: '>=10'}
-
-  type-fest@4.41.0:
-    resolution: {integrity: sha512-TeTSQ6H5YHvpqVwBRcnLDCBnDOHWYu7IvGbHT6N8AOymcr9PJGjc1GTtiWZTYg0NCgYwvnYWEkVChQAr9bjfwA==}
-    engines: {node: '>=16'}
-
-  typesafe-path@0.2.2:
-    resolution: {integrity: sha512-OJabfkAg1WLZSqJAJ0Z6Sdt3utnbzr/jh+NAHoyWHJe8CMSy79Gm085094M9nvTPy22KzTVn5Zq5mbapCI/hPA==}
-
-  typescript-auto-import-cache@0.3.5:
-    resolution: {integrity: sha512-fAIveQKsoYj55CozUiBoj4b/7WpN0i4o74wiGY5JVUEoD0XiqDk1tJqTEjgzL2/AizKQrXxyRosSebyDzBZKjw==}
-
-  typescript@5.8.3:
-    resolution: {integrity: sha512-p1diW6TqL9L07nNxvRMM7hMMw4c5XOo/1ibL4aAIGmSAt9slTE1Xgw5KWuof2uTOvCg9BY7ZRi+GaF+7sfgPeQ==}
-    engines: {node: '>=14.17'}
-    hasBin: true
-
-  ufo@1.6.1:
-    resolution: {integrity: sha512-9a4/uxlTWJ4+a5i0ooc1rU7C7YOw3wT+UGqdeNNHWnOF9qcMBgLRS+4IYUqbczewFx4mLEig6gawh7X6mFlEkA==}
-
-  ultrahtml@1.6.0:
-    resolution: {integrity: sha512-R9fBn90VTJrqqLDwyMph+HGne8eqY1iPfYhPzZrvKpIfwkWZbcYlfpsb8B9dTvBfpy1/hqAD7Wi8EKfP9e8zdw==}
-
-  uncrypto@0.1.3:
-    resolution: {integrity: sha512-Ql87qFHB3s/De2ClA9e0gsnS6zXG27SkTiSJwjCc9MebbfapQfuPzumMIUMi38ezPZVNFcHI9sUIepeQfw8J8Q==}
-
-  undici-types@6.13.0:
-    resolution: {integrity: sha512-xtFJHudx8S2DSoujjMd1WeWvn7KKWFRESZTMeL1RptAYERu29D6jphMjjY+vn96jvN3kVPDNxU/E13VTaXj6jg==}
-
-  unicode-properties@1.4.1:
-    resolution: {integrity: sha512-CLjCCLQ6UuMxWnbIylkisbRj31qxHPAurvena/0iwSVbQ2G1VY5/HjV0IRabOEbDHlzZlRdCrD4NhB0JtU40Pg==}
-
-  unicode-trie@2.0.0:
-    resolution: {integrity: sha512-x7bc76x0bm4prf1VLg79uhAzKw8DVboClSN5VxJuQ+LKDOVEW9CdH+VY7SP+vX7xCYQqzzgQpFqz15zeLvAtZQ==}
-
-  unified@11.0.5:
-    resolution: {integrity: sha512-xKvGhPWw3k84Qjh8bI3ZeJjqnyadK+GEFtazSfZv/rKeTkTjOJho6mFqh2SM96iIcZokxiOpg78GazTSg8+KHA==}
-
-  unifont@0.5.0:
-    resolution: {integrity: sha512-4DueXMP5Hy4n607sh+vJ+rajoLu778aU3GzqeTCqsD/EaUcvqZT9wPC8kgK6Vjh22ZskrxyRCR71FwNOaYn6jA==}
-
-  unist-util-find-after@5.0.0:
-    resolution: {integrity: sha512-amQa0Ep2m6hE2g72AugUItjbuM8X8cGQnFoHk0pGfrFeT9GZhzN5SW8nRsiGKK7Aif4CrACPENkA6P/Lw6fHGQ==}
-
-  unist-util-is@6.0.0:
-    resolution: {integrity: sha512-2qCTHimwdxLfz+YzdGfkqNlH0tLi9xjTnHddPmJwtIG9MGsdbutfTc4P+haPD7l7Cjxf/WZj+we5qfVPvvxfYw==}
-
-  unist-util-modify-children@4.0.0:
-    resolution: {integrity: sha512-+tdN5fGNddvsQdIzUF3Xx82CU9sMM+fA0dLgR9vOmT0oPT2jH+P1nd5lSqfCfXAw+93NhcXNY2qqvTUtE4cQkw==}
-
-  unist-util-position-from-estree@2.0.0:
-    resolution: {integrity: sha512-KaFVRjoqLyF6YXCbVLNad/eS4+OfPQQn2yOd7zF/h5T/CSL2v8NpN6a5TPvtbXthAGw5nG+PuTtq+DdIZr+cRQ==}
-
-  unist-util-position@5.0.0:
-    resolution: {integrity: sha512-fucsC7HjXvkB5R3kTCO7kUjRdrS0BJt3M/FPxmHMBOm8JQi2BsHAHFsy27E0EolP8rp0NzXsJ+jNPyDWvOJZPA==}
-
-  unist-util-remove-position@5.0.0:
-    resolution: {integrity: sha512-Hp5Kh3wLxv0PHj9m2yZhhLt58KzPtEYKQQ4yxfYFEO7EvHwzyDYnduhHnY1mDxoqr7VUwVuHXk9RXKIiYS1N8Q==}
-
-  unist-util-stringify-position@4.0.0:
-    resolution: {integrity: sha512-0ASV06AAoKCDkS2+xw5RXJywruurpbC4JZSm7nr7MOt1ojAzvyyaO+UxZf18j8FCF6kmzCZKcAgN/yu2gm2XgQ==}
-
-  unist-util-visit-children@3.0.0:
-    resolution: {integrity: sha512-RgmdTfSBOg04sdPcpTSD1jzoNBjt9a80/ZCzp5cI9n1qPzLZWF9YdvWGN2zmTumP1HWhXKdUWexjy/Wy/lJ7tA==}
-
-  unist-util-visit-parents@6.0.1:
-    resolution: {integrity: sha512-L/PqWzfTP9lzzEa6CKs0k2nARxTdZduw3zyh8d2NVBnsyvHjSX4TWse388YrrQKbvI8w20fGjGlhgT96WwKykw==}
-
-  unist-util-visit@5.0.0:
-    resolution: {integrity: sha512-MR04uvD+07cwl/yhVuVWAtw+3GOR/knlL55Nd/wAdblk27GCVt3lqpTivy/tkJcZoNPzTwS1Y+KMojlLDhoTzg==}
-
-  unstorage@1.16.0:
-    resolution: {integrity: sha512-WQ37/H5A7LcRPWfYOrDa1Ys02xAbpPJq6q5GkO88FBXVSQzHd7+BjEwfRqyaSWCv9MbsJy058GWjjPjcJ16GGA==}
-    peerDependencies:
-      '@azure/app-configuration': ^1.8.0
-      '@azure/cosmos': ^4.2.0
-      '@azure/data-tables': ^13.3.0
-      '@azure/identity': ^4.6.0
-      '@azure/keyvault-secrets': ^4.9.0
-      '@azure/storage-blob': ^12.26.0
-      '@capacitor/preferences': ^6.0.3 || ^7.0.0
-      '@deno/kv': '>=0.9.0'
-      '@netlify/blobs': ^6.5.0 || ^7.0.0 || ^8.1.0
-      '@planetscale/database': ^1.19.0
-      '@upstash/redis': ^1.34.3
-      '@vercel/blob': '>=0.27.1'
-      '@vercel/kv': ^1.0.1
-      aws4fetch: ^1.0.20
-      db0: '>=0.2.1'
-      idb-keyval: ^6.2.1
-      ioredis: ^5.4.2
-      uploadthing: ^7.4.4
-    peerDependenciesMeta:
-      '@azure/app-configuration':
-        optional: true
-      '@azure/cosmos':
-        optional: true
-      '@azure/data-tables':
-        optional: true
-      '@azure/identity':
-        optional: true
-      '@azure/keyvault-secrets':
-        optional: true
-      '@azure/storage-blob':
-        optional: true
-      '@capacitor/preferences':
-        optional: true
-      '@deno/kv':
-        optional: true
-      '@netlify/blobs':
-        optional: true
-      '@planetscale/database':
-        optional: true
-      '@upstash/redis':
-        optional: true
-      '@vercel/blob':
-        optional: true
-      '@vercel/kv':
-        optional: true
-      aws4fetch:
-        optional: true
-      db0:
-        optional: true
-      idb-keyval:
-        optional: true
-      ioredis:
-        optional: true
-      uploadthing:
-        optional: true
-
-  unzipit@1.4.3:
-    resolution: {integrity: sha512-gsq2PdJIWWGhx5kcdWStvNWit9FVdTewm4SEG7gFskWs+XCVaULt9+BwuoBtJiRE8eo3L1IPAOrbByNLtLtIlg==}
-    engines: {node: '>=12'}
-
-  update-browserslist-db@1.1.3:
-    resolution: {integrity: sha512-UxhIZQ+QInVdunkDAaiazvvT/+fXL5Osr0JZlJulepYu6Jd7qJtDZjlur0emRlT71EN3ScPoE7gvsuIKKNavKw==}
-    hasBin: true
-    peerDependencies:
-      browserslist: '>= 4.21.0'
-
-  util-deprecate@1.0.2:
-    resolution: {integrity: sha512-EPD5q1uXyFxJpCrLnCc1nHnq3gOa6DZBocAIiI2TaSCA7VCJ1UJDMagCzIkXNsUYfD1daK//LTEQ8xiIbrHtcw==}
-
-  utility-types@3.11.0:
-    resolution: {integrity: sha512-6Z7Ma2aVEWisaL6TvBCy7P8rm2LQoPv6dJ7ecIaIixHcwfbJ0x7mWdbcwlIM5IGQxPZSFYeqRCqlOOeKoJYMkw==}
-    engines: {node: '>= 4'}
-
-  uzip-module@1.0.3:
-    resolution: {integrity: sha512-AMqwWZaknLM77G+VPYNZLEruMGWGzyigPK3/Whg99B3S6vGHuqsyl5ZrOv1UUF3paGK1U6PM0cnayioaryg/fA==}
-
-  vfile-location@5.0.3:
-    resolution: {integrity: sha512-5yXvWDEgqeiYiBe1lbxYF7UMAIm/IcopxMHrMQDq3nvKcjPKIhZklUKL+AE7J7uApI4kwe2snsK+eI6UTj9EHg==}
-
-  vfile-message@4.0.2:
-    resolution: {integrity: sha512-jRDZ1IMLttGj41KcZvlrYAaI3CfqpLpfpf+Mfig13viT6NKvRzWZ+lXz0Y5D60w6uJIBAOGq9mSHf0gktF0duw==}
-
-  vfile@6.0.3:
-    resolution: {integrity: sha512-KzIbH/9tXat2u30jf+smMwFCsno4wHVdNmzFyL+T/L3UGqqk6JKfVqOFOZEpZSHADH1k40ab6NUIXZq422ov3Q==}
-
-  vite-node@3.1.2:
-    resolution: {integrity: sha512-/8iMryv46J3aK13iUXsei5G/A3CUlW4665THCPS+K8xAaqrVWiGB4RfXMQXCLjpK9P2eK//BczrVkn5JLAk6DA==}
-    engines: {node: ^18.0.0 || ^20.0.0 || >=22.0.0}
-    hasBin: true
-
-  vite@5.3.5:
-    resolution: {integrity: sha512-MdjglKR6AQXQb9JGiS7Rc2wC6uMjcm7Go/NHNO63EwiJXfuk9PgqiP/n5IDJCziMkfw9n4Ubp7lttNwz+8ZVKA==}
-    engines: {node: ^18.0.0 || >=20.0.0}
-    hasBin: true
-    peerDependencies:
-      '@types/node': ^18.0.0 || >=20.0.0
-      less: '*'
-      lightningcss: ^1.21.0
-      sass: '*'
-      stylus: '*'
-      sugarss: '*'
-      terser: ^5.4.0
-    peerDependenciesMeta:
-      '@types/node':
-        optional: true
-      less:
-        optional: true
-      lightningcss:
-        optional: true
-      sass:
-        optional: true
-      stylus:
-        optional: true
-      sugarss:
-        optional: true
-      terser:
-        optional: true
-
-  vite@6.3.5:
-    resolution: {integrity: sha512-cZn6NDFE7wdTpINgs++ZJ4N49W2vRp8LCKrn3Ob1kYNtOo21vfDoaV5GzBfLU4MovSAB8uNRm4jgzVQZ+mBzPQ==}
-    engines: {node: ^18.0.0 || ^20.0.0 || >=22.0.0}
-    hasBin: true
-    peerDependencies:
-      '@types/node': ^18.0.0 || ^20.0.0 || >=22.0.0
-      jiti: '>=1.21.0'
-      less: '*'
-      lightningcss: ^1.21.0
-      sass: '*'
-      sass-embedded: '*'
-      stylus: '*'
-      sugarss: '*'
-      terser: ^5.16.0
-      tsx: ^4.8.1
-      yaml: ^2.4.2
-    peerDependenciesMeta:
-      '@types/node':
-        optional: true
-      jiti:
-        optional: true
-      less:
-        optional: true
-      lightningcss:
-        optional: true
-      sass:
-        optional: true
-      sass-embedded:
-        optional: true
-      stylus:
-        optional: true
-      sugarss:
-        optional: true
-      terser:
-        optional: true
-      tsx:
-        optional: true
-      yaml:
-        optional: true
-
-  vitefu@1.0.6:
-    resolution: {integrity: sha512-+Rex1GlappUyNN6UfwbVZne/9cYC4+R2XDk9xkNXBKMw6HQagdX9PgZ8V2v1WUSK1wfBLp7qbI1+XSNIlB1xmA==}
-    peerDependencies:
-      vite: ^3.0.0 || ^4.0.0 || ^5.0.0 || ^6.0.0
-    peerDependenciesMeta:
-      vite:
-        optional: true
-
-  vitest@3.1.2:
-    resolution: {integrity: sha512-WaxpJe092ID1C0mr+LH9MmNrhfzi8I65EX/NRU/Ld016KqQNRgxSOlGNP1hHN+a/F8L15Mh8klwaF77zR3GeDQ==}
-    engines: {node: ^18.0.0 || ^20.0.0 || >=22.0.0}
-    hasBin: true
-    peerDependencies:
-      '@edge-runtime/vm': '*'
-      '@types/debug': ^4.1.12
-      '@types/node': ^18.0.0 || ^20.0.0 || >=22.0.0
-      '@vitest/browser': 3.1.2
-      '@vitest/ui': 3.1.2
-      happy-dom: '*'
-      jsdom: '*'
-    peerDependenciesMeta:
-      '@edge-runtime/vm':
-        optional: true
-      '@types/debug':
-        optional: true
-      '@types/node':
-        optional: true
-      '@vitest/browser':
-        optional: true
-      '@vitest/ui':
-        optional: true
-      happy-dom:
-        optional: true
-      jsdom:
-        optional: true
-
-  volar-service-css@0.0.62:
-    resolution: {integrity: sha512-JwNyKsH3F8PuzZYuqPf+2e+4CTU8YoyUHEHVnoXNlrLe7wy9U3biomZ56llN69Ris7TTy/+DEX41yVxQpM4qvg==}
-    peerDependencies:
-      '@volar/language-service': ~2.4.0
-    peerDependenciesMeta:
-      '@volar/language-service':
-        optional: true
-
-  volar-service-emmet@0.0.62:
-    resolution: {integrity: sha512-U4dxWDBWz7Pi4plpbXf4J4Z/ss6kBO3TYrACxWNsE29abu75QzVS0paxDDhI6bhqpbDFXlpsDhZ9aXVFpnfGRQ==}
-    peerDependencies:
-      '@volar/language-service': ~2.4.0
-    peerDependenciesMeta:
-      '@volar/language-service':
-        optional: true
-
-  volar-service-html@0.0.62:
-    resolution: {integrity: sha512-Zw01aJsZRh4GTGUjveyfEzEqpULQUdQH79KNEiKVYHZyuGtdBRYCHlrus1sueSNMxwwkuF5WnOHfvBzafs8yyQ==}
-    peerDependencies:
-      '@volar/language-service': ~2.4.0
-    peerDependenciesMeta:
-      '@volar/language-service':
-        optional: true
-
-  volar-service-prettier@0.0.62:
-    resolution: {integrity: sha512-h2yk1RqRTE+vkYZaI9KYuwpDfOQRrTEMvoHol0yW4GFKc75wWQRrb5n/5abDrzMPrkQbSip8JH2AXbvrRtYh4w==}
-    peerDependencies:
-      '@volar/language-service': ~2.4.0
-      prettier: ^2.2 || ^3.0
-    peerDependenciesMeta:
-      '@volar/language-service':
-        optional: true
-      prettier:
-        optional: true
-
-  volar-service-typescript-twoslash-queries@0.0.62:
-    resolution: {integrity: sha512-KxFt4zydyJYYI0kFAcWPTh4u0Ha36TASPZkAnNY784GtgajerUqM80nX/W1d0wVhmcOFfAxkVsf/Ed+tiYU7ng==}
-    peerDependencies:
-      '@volar/language-service': ~2.4.0
-    peerDependenciesMeta:
-      '@volar/language-service':
-        optional: true
-
-  volar-service-typescript@0.0.62:
-    resolution: {integrity: sha512-p7MPi71q7KOsH0eAbZwPBiKPp9B2+qrdHAd6VY5oTo9BUXatsOAdakTm9Yf0DUj6uWBAaOT01BSeVOPwucMV1g==}
-    peerDependencies:
-      '@volar/language-service': ~2.4.0
-    peerDependenciesMeta:
-      '@volar/language-service':
-        optional: true
-
-  volar-service-yaml@0.0.62:
-    resolution: {integrity: sha512-k7gvv7sk3wa+nGll3MaSKyjwQsJjIGCHFjVkl3wjaSP2nouKyn9aokGmqjrl39mi88Oy49giog2GkZH526wjig==}
-    peerDependencies:
-      '@volar/language-service': ~2.4.0
-    peerDependenciesMeta:
-      '@volar/language-service':
-        optional: true
-
-  vscode-css-languageservice@6.3.5:
-    resolution: {integrity: sha512-ehEIMXYPYEz/5Svi2raL9OKLpBt5dSAdoCFoLpo0TVFKrVpDemyuQwS3c3D552z/qQCg3pMp8oOLMObY6M3ajQ==}
-
-  vscode-html-languageservice@5.4.0:
-    resolution: {integrity: sha512-9/cbc90BSYCghmHI7/VbWettHZdC7WYpz2g5gBK6UDUI1MkZbM773Q12uAYJx9jzAiNHPpyo6KzcwmcnugncAQ==}
-
-  vscode-json-languageservice@4.1.8:
-    resolution: {integrity: sha512-0vSpg6Xd9hfV+eZAaYN63xVVMOTmJ4GgHxXnkLCh+9RsQBkWKIghzLhW2B9ebfG+LQQg8uLtsQ2aUKjTgE+QOg==}
-    engines: {npm: '>=7.0.0'}
-
-  vscode-jsonrpc@6.0.0:
-    resolution: {integrity: sha512-wnJA4BnEjOSyFMvjZdpiOwhSq9uDoK8e/kpRJDTaMYzwlkrhG1fwDIZI94CLsLzlCK5cIbMMtFlJlfR57Lavmg==}
-    engines: {node: '>=8.0.0 || >=10.0.0'}
-
-  vscode-jsonrpc@8.2.0:
-    resolution: {integrity: sha512-C+r0eKJUIfiDIfwJhria30+TYWPtuHJXHtI7J0YlOmKAo7ogxP20T0zxB7HZQIFhIyvoBPwWskjxrvAtfjyZfA==}
-    engines: {node: '>=14.0.0'}
-
-  vscode-languageserver-protocol@3.16.0:
-    resolution: {integrity: sha512-sdeUoAawceQdgIfTI+sdcwkiK2KU+2cbEYA0agzM2uqaUy2UpnnGHtWTHVEtS0ES4zHU0eMFRGN+oQgDxlD66A==}
-
-  vscode-languageserver-protocol@3.17.5:
-    resolution: {integrity: sha512-mb1bvRJN8SVznADSGWM9u/b07H7Ecg0I3OgXDuLdn307rl/J3A9YD6/eYOssqhecL27hK1IPZAsaqh00i/Jljg==}
-
-  vscode-languageserver-textdocument@1.0.12:
-    resolution: {integrity: sha512-cxWNPesCnQCcMPeenjKKsOCKQZ/L6Tv19DTRIGuLWe32lyzWhihGVJ/rcckZXJxfdKCFvRLS3fpBIsV/ZGX4zA==}
-
-  vscode-languageserver-types@3.16.0:
-    resolution: {integrity: sha512-k8luDIWJWyenLc5ToFQQMaSrqCHiLwyKPHKPQZ5zz21vM+vIVUSvsRpcbiECH4WR88K2XZqc4ScRcZ7nk/jbeA==}
-
-  vscode-languageserver-types@3.17.5:
-    resolution: {integrity: sha512-Ld1VelNuX9pdF39h2Hgaeb5hEZM2Z3jUrrMgWQAu82jMtZp7p3vJT3BzToKtZI7NgQssZje5o0zryOrhQvzQAg==}
-
-  vscode-languageserver@7.0.0:
-    resolution: {integrity: sha512-60HTx5ID+fLRcgdHfmz0LDZAXYEV68fzwG0JWwEPBode9NuMYTIxuYXPg4ngO8i8+Ou0lM7y6GzaYWbiDL0drw==}
-    hasBin: true
-
-  vscode-languageserver@9.0.1:
-    resolution: {integrity: sha512-woByF3PDpkHFUreUa7Hos7+pUWdeWMXRd26+ZX2A8cFx6v/JPTtd4/uN0/jB6XQHYaOlHbio03NTHCqrgG5n7g==}
-    hasBin: true
-
-  vscode-nls@5.2.0:
-    resolution: {integrity: sha512-RAaHx7B14ZU04EU31pT+rKz2/zSl7xMsfIZuo8pd+KZO6PXtQmpevpq3vxvWNcrGbdmhM/rr5Uw5Mz+NBfhVng==}
-
-  vscode-uri@3.1.0:
-    resolution: {integrity: sha512-/BpdSx+yCQGnCvecbyXdxHDkuk55/G3xwnC0GqY4gmQ3j+A+g8kzzgB4Nk/SINjqn6+waqw3EgbVF2QKExkRxQ==}
-
-  weak-lru-cache@1.2.2:
-    resolution: {integrity: sha512-DEAoo25RfSYMuTGc9vPJzZcZullwIqRDSI9LOy+fkCJPi6hykCnfKaXTuPBDuXAUcqHXyOgFtHNp/kB2FjYHbw==}
-
-  web-namespaces@2.0.1:
-    resolution: {integrity: sha512-bKr1DkiNa2krS7qxNtdrtHAmzuYGFQLiQ13TsorsdT6ULTkPLKuu5+GsFpDlg6JFjUTwX2DyhMPG2be8uPrqsQ==}
-
-  webidl-conversions@3.0.1:
-    resolution: {integrity: sha512-2JAn3z8AR6rjK8Sm8orRC0h/bcl/DqL7tRPdGZ4I1CjdF+EaMLmYxBHyXuKL849eucPFhvBoxMsflfOb8kxaeQ==}
-
-  whatwg-url@5.0.0:
-    resolution: {integrity: sha512-saE57nupxk6v3HY35+jzBwYa0rKSy0XR8JSxZPwgLr7ys0IBzhGviA1/TUGJLmSVqs8pb9AnvICXEuOHLprYTw==}
-
-  which-pm-runs@1.1.0:
-    resolution: {integrity: sha512-n1brCuqClxfFfq/Rb0ICg9giSZqCS+pLtccdag6C2HyufBrh3fBOiy9nb6ggRMvWOVH5GrdJskj5iGTZNxd7SA==}
-    engines: {node: '>=4'}
-
-  which@2.0.2:
-    resolution: {integrity: sha512-BLI3Tl1TW3Pvl70l3yq3Y64i+awpwXqsGBYWkkqMtnbXgrMD+yj7rhW0kuEDxzJaYXGjEW5ogapKNMEKNMjibA==}
-    engines: {node: '>= 8'}
-    hasBin: true
-
-  why-is-node-running@2.3.0:
-    resolution: {integrity: sha512-hUrmaWBdVDcxvYqnyh09zunKzROWjbZTiNy8dBEjkS7ehEDQibXJ7XvlmtbwuTclUiIyN+CyXQD4Vmko8fNm8w==}
-    engines: {node: '>=8'}
-    hasBin: true
-
-  widest-line@5.0.0:
-    resolution: {integrity: sha512-c9bZp7b5YtRj2wOe6dlj32MK+Bx/M/d+9VB2SHM1OtsUHR0aV0tdP6DWh/iMt0kWi1t5g1Iudu6hQRNd1A4PVA==}
-    engines: {node: '>=18'}
-
-  wrap-ansi@7.0.0:
-    resolution: {integrity: sha512-YVGIj2kamLSTxw6NsZjoBxfSwsn0ycdesmc4p+Q21c5zPuZ1pl+NfxVdxPtdHvmNVOQ6XSYG4AUtyt/Fi7D16Q==}
-    engines: {node: '>=10'}
-
-  wrap-ansi@8.1.0:
-    resolution: {integrity: sha512-si7QWI6zUMq56bESFvagtmzMdGOtoxfR+Sez11Mobfc7tm+VkUckk9bW2UeffTGVUbOksxmSw0AA2gs8g71NCQ==}
-    engines: {node: '>=12'}
-
-  wrap-ansi@9.0.0:
-    resolution: {integrity: sha512-G8ura3S+3Z2G+mkgNRq8dqaFZAuxfsxpBB8OCTGRTCtp+l/v9nbFNmCUP1BZMts3G1142MsZfn6eeUKrr4PD1Q==}
-    engines: {node: '>=18'}
-
-  xxhash-wasm@1.1.0:
-    resolution: {integrity: sha512-147y/6YNh+tlp6nd/2pWq38i9h6mz/EuQ6njIrmW8D1BS5nCqs0P6DG+m6zTGnNz5I+uhZ0SHxBs9BsPrwcKDA==}
-
-  y18n@5.0.8:
-    resolution: {integrity: sha512-0pfFzegeDWJHJIAmTLRP2DwHjdF5s7jo9tuztdQxAhINCdvS+3nGINqPd00AphqJR/0LhANUS6/+7SCb98YOfA==}
-    engines: {node: '>=10'}
-
-  yallist@3.1.1:
-    resolution: {integrity: sha512-a4UGQaWPH59mOXUYnAG2ewncQS4i4F43Tv3JoAM+s2VDAmS9NsK8GpDMLrCHPksFT7h3K6TOoUNn2pb7RoXx4g==}
-
-  yaml-language-server@1.15.0:
-    resolution: {integrity: sha512-N47AqBDCMQmh6mBLmI6oqxryHRzi33aPFPsJhYy3VTUGCdLHYjGh4FZzpUjRlphaADBBkDmnkM/++KNIOHi5Rw==}
-    hasBin: true
-
-  yaml@1.10.2:
-    resolution: {integrity: sha512-r3vXyErRCYJ7wg28yvBY5VSoAF8ZvlcW9/BwUzEtUsjvX/DKs24dIkuwjtuprwJJHsbyUbLApepYTR1BN4uHrg==}
-    engines: {node: '>= 6'}
-
-  yaml@2.2.2:
-    resolution: {integrity: sha512-CBKFWExMn46Foo4cldiChEzn7S7SRV+wqiluAb6xmueD/fGyRHIhX8m14vVGgeFWjN540nKCNVj6P21eQjgTuA==}
-    engines: {node: '>= 14'}
-
-  yaml@2.7.1:
-    resolution: {integrity: sha512-10ULxpnOCQXxJvBgxsn9ptjq6uviG/htZKk9veJGhlqn3w/DxQ631zFF+nlQXLwmImeS5amR2dl2U8sg6U9jsQ==}
-    engines: {node: '>= 14'}
-    hasBin: true
-
-  yargs-parser@21.1.1:
-    resolution: {integrity: sha512-tVpsJW7DdjecAiFpbIB1e3qxIQsE6NoPc5/eTdrbbIC4h0LVsWhnoa3g+m2HclBIujHzsxZ4VJVA+GUuc2/LBw==}
-    engines: {node: '>=12'}
-
-  yargs@17.7.2:
-    resolution: {integrity: sha512-7dSzzRQ++CKnNI/krKnYRV7JKKPUXMEh61soaHKg9mrWEhzFWhFnxPxGl+69cD1Ou63C13NUPCnmIcrvqCuM6w==}
-    engines: {node: '>=12'}
-
-  yocto-queue@1.2.1:
-    resolution: {integrity: sha512-AyeEbWOu/TAXdxlV9wmGcR0+yh2j3vYPGOECcIj2S7MkrLyC7ne+oye2BKTItt0ii2PHk4cDy+95+LshzbXnGg==}
-    engines: {node: '>=12.20'}
-
-  yocto-spinner@0.2.2:
-    resolution: {integrity: sha512-21rPcM3e4vCpOXThiFRByX8amU5By1R0wNS8Oex+DP3YgC8xdU0vEJ/K8cbPLiIJVosSSysgcFof6s6MSD5/Vw==}
-    engines: {node: '>=18.19'}
-
-  yoctocolors@2.1.1:
-    resolution: {integrity: sha512-GQHQqAopRhwU8Kt1DDM8NjibDXHC8eoh1erhGAJPEyveY9qqVeXvVikNKrDz69sHowPMorbPUrH/mx8c50eiBQ==}
-    engines: {node: '>=18'}
-
-  zarrita@0.5.1:
-    resolution: {integrity: sha512-cyujP70BOl5DiXuLtM+0j9nq/pAov4SKXRYIQQOVnk2TfBg/jopX+FXLbqkq3ULOxFLB5AwkPbSp5KvZXoJrbQ==}
-
-  zod-to-json-schema@3.24.5:
-    resolution: {integrity: sha512-/AuWwMP+YqiPbsJx5D6TfgRTc4kTLjsh5SOcd4bLsfUg2RcEXrFMJl1DGgdHy2aCfsIA/cr/1JM0xcB2GZji8g==}
-    peerDependencies:
-      zod: ^3.24.1
-
-  zod-to-ts@1.2.0:
-    resolution: {integrity: sha512-x30XE43V+InwGpvTySRNz9kB7qFU8DlyEy7BsSTCHPH1R0QasMmHWZDCzYm6bVXtj/9NNJAZF3jW8rzFvH5OFA==}
-    peerDependencies:
-      typescript: ^4.9.4 || ^5.0.2
-      zod: ^3
-
-  zod@3.24.3:
-    resolution: {integrity: sha512-HhY1oqzWCQWuUqvBFnsyrtZRhyPeR7SUGv+C4+MsisMuVfSPx8HpwWqH8tRahSlt6M3PiFAcoeFhZAqIXTxoSg==}
-
-  zwitch@2.0.4:
-    resolution: {integrity: sha512-bXE4cR/kVZhKZX/RjPEflHaKVhUVl85noU3v6b8apfQEc1x4A+zBxjZ4lN8LqGd6WZ3dl98pY4o717VFmoPp+A==}
-
-snapshots:
-
-  '@ampproject/remapping@2.3.0':
->>>>>>> b0d58180
     dependencies:
       '@jridgewell/gen-mapping': 0.3.8
       '@jridgewell/trace-mapping': 0.3.25
@@ -4364,15 +279,8 @@
       - supports-color
     dev: false
 
-<<<<<<< HEAD
-  /@astrojs/mdx@4.2.6(astro@5.7.12):
-    resolution: {integrity: sha512-0i/GmOm6d0qq1/SCfcUgY/IjDc/bS0i42u7h85TkPFBmlFOcBZfkYhR5iyz6hZLwidvJOEq5yGfzt9B1Azku4w==}
-    engines: {node: ^18.17.1 || ^20.3.0 || >=22.0.0}
-    peerDependencies:
-      astro: ^5.0.0
-=======
-  '@astrojs/markdown-remark@6.3.2':
->>>>>>> b0d58180
+  /@astrojs/markdown-remark@6.3.2:
+    resolution: {integrity: sha512-bO35JbWpVvyKRl7cmSJD822e8YA8ThR/YbUsciWNA7yTcqpIAL2hJDToWP5KcZBWxGT6IOdOkHSXARSNZc4l/Q==}
     dependencies:
       '@astrojs/internal-helpers': 0.6.1
       '@astrojs/prism': 3.3.0
@@ -4388,7 +296,7 @@
       remark-parse: 11.0.0
       remark-rehype: 11.1.2
       remark-smartypants: 3.0.2
-      shiki: 3.4.0
+      shiki: 3.4.1
       smol-toml: 1.3.4
       unified: 11.0.5
       unist-util-remove-position: 5.0.0
@@ -4397,19 +305,19 @@
       vfile: 6.0.3
     transitivePeerDependencies:
       - supports-color
-
-  '@astrojs/mdx@4.3.0(astro@5.8.0(@types/node@22.1.0)(lightningcss@1.24.0)(rollup@4.40.2)(typescript@5.8.3)(yaml@2.7.1))':
+    dev: false
+
+  /@astrojs/mdx@4.3.0(astro@5.8.0):
+    resolution: {integrity: sha512-OGX2KvPeBzjSSKhkCqrUoDMyzFcjKt5nTE5SFw3RdoLf0nrhyCXBQcCyclzWy1+P+XpOamn+p+hm1EhpCRyPxw==}
+    engines: {node: 18.20.8 || ^20.3.0 || >=22.0.0}
+    peerDependencies:
+      astro: ^5.0.0
     dependencies:
       '@astrojs/markdown-remark': 6.3.2
       '@mdx-js/mdx': 3.1.0(acorn@8.14.1)
       acorn: 8.14.1
-<<<<<<< HEAD
-      astro: 5.7.12(@types/node@22.1.0)(typescript@5.8.3)
+      astro: 5.8.0(@types/node@22.1.0)(typescript@5.8.3)
       es-module-lexer: 1.6.0
-=======
-      astro: 5.8.0(@types/node@22.1.0)(lightningcss@1.24.0)(rollup@4.40.2)(typescript@5.8.3)(yaml@2.7.1)
-      es-module-lexer: 1.7.0
->>>>>>> b0d58180
       estree-util-visit: 2.0.0
       hast-util-to-html: 9.0.5
       kleur: 4.1.5
@@ -4430,22 +338,21 @@
       prismjs: 1.30.0
     dev: false
 
-<<<<<<< HEAD
-  /@astrojs/react@4.2.7(@types/node@22.1.0)(@types/react-dom@19.1.5)(@types/react@19.1.4)(react-dom@19.1.0)(react@19.1.0):
-    resolution: {integrity: sha512-/wM90noT/6QyJEOGdDmDbq2D9qZooKTJNG1M8olmsW5ns6bJ7uxG5fzkYxcpA3WUTD6Dj6NtpEqchvb5h8Fa+g==}
-    engines: {node: ^18.17.1 || ^20.3.0 || >=22.0.0}
+  /@astrojs/prism@3.3.0:
+    resolution: {integrity: sha512-q8VwfU/fDZNoDOf+r7jUnMC2//H2l0TuQ6FkGJL8vD8nw/q5KiL3DS1KKBI3QhI9UQhpJ5dc7AtqfbXWuOgLCQ==}
+    engines: {node: 18.20.8 || ^20.3.0 || >=22.0.0}
+    dependencies:
+      prismjs: 1.30.0
+    dev: false
+
+  /@astrojs/react@4.3.0(@types/node@22.1.0)(@types/react-dom@19.1.5)(@types/react@19.1.4)(react-dom@19.1.0)(react@19.1.0):
+    resolution: {integrity: sha512-N02aj52Iezn69qHyx5+XvPqgsPMEnel9mI5JMbGiRMTzzLMuNaxRVoQTaq2024Dpr7BLsxCjqMkNvelqMDhaHA==}
+    engines: {node: 18.20.8 || ^20.3.0 || >=22.0.0}
     peerDependencies:
       '@types/react': ^17.0.50 || ^18.0.21 || ^19.0.0
       '@types/react-dom': ^17.0.17 || ^18.0.6 || ^19.0.0
       react: ^17.0.2 || ^18.0.0 || ^19.0.0
       react-dom: ^17.0.2 || ^18.0.0 || ^19.0.0
-=======
-  '@astrojs/prism@3.3.0':
-    dependencies:
-      prismjs: 1.30.0
-
-  '@astrojs/react@4.3.0(@types/node@22.1.0)(@types/react-dom@19.1.3(@types/react@19.1.3))(@types/react@19.1.3)(lightningcss@1.24.0)(react-dom@19.1.0(react@19.1.0))(react@19.1.0)(yaml@2.7.1)':
->>>>>>> b0d58180
     dependencies:
       '@types/react': 19.1.4
       '@types/react-dom': 19.1.5(@types/react@19.1.4)
@@ -4477,33 +384,20 @@
       zod: 3.24.3
     dev: false
 
-<<<<<<< HEAD
-  /@astrojs/starlight@0.34.3(astro@5.7.12):
+  /@astrojs/starlight@0.34.3(astro@5.8.0):
     resolution: {integrity: sha512-MAuD3NF+E+QXJJuVKofoR6xcPTP4BJmYWeOBd03udVdubNGVnPnSWVZAi+ZtnTofES4+mJdp8BNGf+ubUxkiiA==}
     peerDependencies:
       astro: ^5.5.0
     dependencies:
       '@astrojs/markdown-remark': 6.3.1
-      '@astrojs/mdx': 4.2.6(astro@5.7.12)
+      '@astrojs/mdx': 4.3.0(astro@5.8.0)
       '@astrojs/sitemap': 3.4.0
-=======
-  '@astrojs/starlight@0.34.3(astro@5.8.0(@types/node@22.1.0)(lightningcss@1.24.0)(rollup@4.40.2)(typescript@5.8.3)(yaml@2.7.1))':
-    dependencies:
-      '@astrojs/markdown-remark': 6.3.1
-      '@astrojs/mdx': 4.3.0(astro@5.8.0(@types/node@22.1.0)(lightningcss@1.24.0)(rollup@4.40.2)(typescript@5.8.3)(yaml@2.7.1))
-      '@astrojs/sitemap': 3.3.1
->>>>>>> b0d58180
       '@pagefind/default-ui': 1.3.0
       '@types/hast': 3.0.4
       '@types/js-yaml': 4.0.9
       '@types/mdast': 4.0.4
-<<<<<<< HEAD
-      astro: 5.7.12(@types/node@22.1.0)(typescript@5.8.3)
-      astro-expressive-code: 0.41.2(astro@5.7.12)
-=======
-      astro: 5.8.0(@types/node@22.1.0)(lightningcss@1.24.0)(rollup@4.40.2)(typescript@5.8.3)(yaml@2.7.1)
-      astro-expressive-code: 0.41.2(astro@5.8.0(@types/node@22.1.0)(lightningcss@1.24.0)(rollup@4.40.2)(typescript@5.8.3)(yaml@2.7.1))
->>>>>>> b0d58180
+      astro: 5.8.0(@types/node@22.1.0)(typescript@5.8.3)
+      astro-expressive-code: 0.41.2(astro@5.8.0)
       bcp-47: 2.1.0
       hast-util-from-html: 2.0.3
       hast-util-select: 6.0.4
@@ -4527,13 +421,9 @@
       - supports-color
     dev: false
 
-<<<<<<< HEAD
-  /@astrojs/telemetry@3.2.1:
-    resolution: {integrity: sha512-SSVM820Jqc6wjsn7qYfV9qfeQvePtVc1nSofhyap7l0/iakUKywj3hfy3UJAOV4sGV4Q/u450RD4AaCaFvNPlg==}
-    engines: {node: ^18.17.1 || ^20.3.0 || >=22.0.0}
-=======
-  '@astrojs/telemetry@3.3.0':
->>>>>>> b0d58180
+  /@astrojs/telemetry@3.3.0:
+    resolution: {integrity: sha512-UFBgfeldP06qu6khs/yY+q1cDAaArM2/7AEIqQ9Cuvf7B1hNLq0xDrZkct+QoIGyjq56y8IaE2I3CTvG99mlhQ==}
+    engines: {node: 18.20.8 || ^20.3.0 || >=22.0.0}
     dependencies:
       ci-info: 4.2.0
       debug: 4.4.0
@@ -5999,7 +1889,7 @@
   /@mdx-js/mdx@3.1.0(acorn@8.14.1):
     resolution: {integrity: sha512-/QxEhPAvGwbQmy1Px8F899L5Uc2KZ6JtXwlCgJmjSTBedwOZkByYcBG4GceIGPXRDsmfxhHazuS+hlOShRLeDw==}
     dependencies:
-      '@types/estree': 1.0.5
+      '@types/estree': 1.0.7
       '@types/estree-jsx': 1.0.5
       '@types/hast': 3.0.4
       '@types/mdx': 2.0.13
@@ -6531,7 +2421,7 @@
       json5: 2.2.3
       msgpackr: 1.10.1
       nullthrows: 1.1.1
-      semver: 7.7.1
+      semver: 7.5.4
     transitivePeerDependencies:
       - '@swc/helpers'
       - napi-wasm
@@ -6725,15 +2615,9 @@
       '@parcel/node-resolver-core': 3.5.4(@parcel/core@2.14.4)
       '@parcel/types': 2.14.4(@parcel/core@2.14.4)
       '@parcel/utils': 2.14.4
-<<<<<<< HEAD
       '@parcel/workers': 2.14.4(@parcel/core@2.14.4)
       '@swc/core': 1.11.21
       semver: 7.5.4
-=======
-      '@parcel/workers': 2.14.4(@parcel/core@2.14.4(@swc/helpers@0.5.17))
-      '@swc/core': 1.11.21(@swc/helpers@0.5.17)
-      semver: 7.7.1
->>>>>>> b0d58180
     transitivePeerDependencies:
       - '@swc/helpers'
       - napi-wasm
@@ -7378,7 +3262,7 @@
       rollup:
         optional: true
     dependencies:
-      '@types/estree': 1.0.5
+      '@types/estree': 1.0.7
       estree-walker: 2.0.2
       picomatch: 4.0.2
     dev: false
@@ -7885,7 +3769,7 @@
   /@types/estree-jsx@1.0.5:
     resolution: {integrity: sha512-52CcUVNFyfb1A2ALocQw/Dd1BQFNmSdkuC3BkZ6iqhdMfQz7JWOFRuJFloOzjk+6WijU56m9oKXFAXc7o3Towg==}
     dependencies:
-      '@types/estree': 1.0.5
+      '@types/estree': 1.0.7
     dev: false
 
   /@types/estree@1.0.5:
@@ -8009,14 +3893,10 @@
       - supports-color
     dev: false
 
-<<<<<<< HEAD
   /@vitest/coverage-istanbul@3.1.2(vitest@3.1.2):
     resolution: {integrity: sha512-PXjSd4g7SxlC9WJ00jbMMFJob+LcjXUYow5vpXuZe/acjhlEQgCaf6npm+W9Mg/ahiFKtIAHI+P8A9n2JfZilg==}
     peerDependencies:
       vitest: 3.1.2
-=======
-  '@vitest/coverage-istanbul@3.1.2(vitest@3.1.2(@types/debug@4.1.12)(@types/node@22.1.0)(lightningcss@1.24.0)(yaml@2.7.1))':
->>>>>>> b0d58180
     dependencies:
       '@istanbuljs/schema': 0.1.3
       debug: 4.4.0
@@ -8028,11 +3908,7 @@
       magicast: 0.3.5
       test-exclude: 7.0.1
       tinyrainbow: 2.0.0
-<<<<<<< HEAD
       vitest: 3.1.2
-=======
-      vitest: 3.1.2(@types/debug@4.1.12)(@types/node@22.1.0)(lightningcss@1.24.0)(yaml@2.7.1)
->>>>>>> b0d58180
     transitivePeerDependencies:
       - supports-color
     dev: true
@@ -8260,29 +4136,19 @@
     hasBin: true
     dev: false
 
-<<<<<<< HEAD
-  /astro-expressive-code@0.41.2(astro@5.7.12):
+  /astro-expressive-code@0.41.2(astro@5.8.0):
     resolution: {integrity: sha512-HN0jWTnhr7mIV/2e6uu4PPRNNo/k4UEgTLZqbp3MrHU+caCARveG2yZxaZVBmxyiVdYqW5Pd3u3n2zjnshixbw==}
     peerDependencies:
       astro: ^4.0.0-beta || ^5.0.0-beta || ^3.3.0
     dependencies:
-      astro: 5.7.12(@types/node@22.1.0)(typescript@5.8.3)
-=======
-  astro-expressive-code@0.41.2(astro@5.8.0(@types/node@22.1.0)(lightningcss@1.24.0)(rollup@4.40.2)(typescript@5.8.3)(yaml@2.7.1)):
-    dependencies:
-      astro: 5.8.0(@types/node@22.1.0)(lightningcss@1.24.0)(rollup@4.40.2)(typescript@5.8.3)(yaml@2.7.1)
->>>>>>> b0d58180
+      astro: 5.8.0(@types/node@22.1.0)(typescript@5.8.3)
       rehype-expressive-code: 0.41.2
     dev: false
 
-<<<<<<< HEAD
-  /astro@5.7.12(@types/node@22.1.0)(typescript@5.8.3):
-    resolution: {integrity: sha512-UQOItiZz2hcv9PlHTQ6dNqFDIVNPnmwk6eyAjJqPE9O8EDHZK2JKtTRD0CBFN2Uqr0RE0TWP2gqDpLfsa5dJEA==}
-    engines: {node: ^18.17.1 || ^20.3.0 || >=22.0.0, npm: '>=9.6.5', pnpm: '>=7.1.0'}
+  /astro@5.8.0(@types/node@22.1.0)(typescript@5.8.3):
+    resolution: {integrity: sha512-G57ELkdIntDiSrucA5lQaRtBOjquaZ9b9NIwoz2f471ZuuJcynLjWgItgBzlrz5UMY4WqnFbVWUCKlJb7nt9bA==}
+    engines: {node: 18.20.8 || ^20.3.0 || >=22.0.0, npm: '>=9.6.5', pnpm: '>=7.1.0'}
     hasBin: true
-=======
-  astro@5.8.0(@types/node@22.1.0)(lightningcss@1.24.0)(rollup@4.40.2)(typescript@5.8.3)(yaml@2.7.1):
->>>>>>> b0d58180
     dependencies:
       '@astrojs/compiler': 2.12.0
       '@astrojs/internal-helpers': 0.6.1
@@ -8313,12 +4179,8 @@
       fontace: 0.3.0
       github-slugger: 2.0.0
       html-escaper: 3.0.3
-<<<<<<< HEAD
       http-cache-semantics: 4.2.0
-=======
-      http-cache-semantics: 4.1.1
       import-meta-resolve: 4.1.0
->>>>>>> b0d58180
       js-yaml: 4.1.0
       kleur: 4.1.5
       magic-string: 0.30.17
@@ -8721,7 +4583,7 @@
     engines: {node: ^10 || ^12.20.0 || ^14.13.0 || >=15.0.0}
     dependencies:
       mdn-data: 2.12.2
-      source-map-js: 1.2.0
+      source-map-js: 1.2.1
     dev: false
 
   /cssesc@3.0.0:
@@ -9045,7 +4907,7 @@
   /estree-util-attach-comments@3.0.0:
     resolution: {integrity: sha512-cKUwm/HUcTDsYh/9FgnuFqpfquUbwIqwKM26BVCGDPVgvaCl/nDCCjUfiLlx6lsEZ3Z4RFxNbOQ60pkaEwFxGw==}
     dependencies:
-      '@types/estree': 1.0.5
+      '@types/estree': 1.0.7
     dev: false
 
   /estree-util-build-jsx@3.0.1:
@@ -9064,7 +4926,7 @@
   /estree-util-scope@1.0.0:
     resolution: {integrity: sha512-2CAASclonf+JFWBNJPndcOpA8EMJwa0Q8LUFJEKqXLW6+qBvbFZuF5gItbQOs/umBUkjviCSDCbBwU2cXbmrhQ==}
     dependencies:
-      '@types/estree': 1.0.5
+      '@types/estree': 1.0.7
       devlop: 1.1.0
     dev: false
 
@@ -9427,7 +5289,7 @@
   /hast-util-to-estree@3.1.3:
     resolution: {integrity: sha512-48+B/rJWAp0jamNbAAf9M7Uf//UVqAoMmgXhBdxTDJLGKY+LRnZ99qcG+Qjl5HfMpYNzS5v4EAwVEF34LeAj7w==}
     dependencies:
-      '@types/estree': 1.0.5
+      '@types/estree': 1.0.7
       '@types/estree-jsx': 1.0.5
       '@types/hast': 3.0.4
       comma-separated-tokens: 2.0.3
@@ -9466,7 +5328,7 @@
   /hast-util-to-jsx-runtime@2.3.6:
     resolution: {integrity: sha512-zl6s8LwNyo1P9uw+XJGvZtdFF1GdAkOg8ujOw+4Pyb76874fLps4ueHXDhXWdk6YHQ6OgUtinliG7RsYvCbbBg==}
     dependencies:
-      '@types/estree': 1.0.5
+      '@types/estree': 1.0.7
       '@types/hast': 3.0.4
       '@types/unist': 3.0.3
       comma-separated-tokens: 2.0.3
@@ -9976,7 +5838,6 @@
     dependencies:
       yallist: 3.1.1
 
-<<<<<<< HEAD
   /lru-cache@6.0.0:
     resolution: {integrity: sha512-Jo6dJ04CmSjuznwJSS3pUeWmd/H0ffTlkXXgwZi+eq1UCmqQwCh+eLsYOYCwY991i2Fah4h1BEMCx4qThGbsiA==}
     engines: {node: '>=10'}
@@ -9986,9 +5847,6 @@
 
   /magic-string@0.30.17:
     resolution: {integrity: sha512-sNPKHvyjVf7gyjwS4xGTaW/mCnF8wnjtifKBEhxfZ7E/S8tQ0rssrwGNn6q8JH/ohItJfSQp9mBtQYuTlH5QnA==}
-=======
-  magic-string@0.30.17:
->>>>>>> b0d58180
     dependencies:
       '@jridgewell/sourcemap-codec': 1.5.0
 
@@ -10351,7 +6209,7 @@
   /micromark-extension-mdx-expression@3.0.1:
     resolution: {integrity: sha512-dD/ADLJ1AeMvSAKBwO22zG22N4ybhe7kFIZ3LsDI0GlsNr2A3KYxb0LdC1u5rj4Nw+CHKY0RVdnHX8vj8ejm4Q==}
     dependencies:
-      '@types/estree': 1.0.5
+      '@types/estree': 1.0.7
       devlop: 1.1.0
       micromark-factory-mdx-expression: 2.0.3
       micromark-factory-space: 2.0.1
@@ -10364,7 +6222,7 @@
   /micromark-extension-mdx-jsx@3.0.2:
     resolution: {integrity: sha512-e5+q1DjMh62LZAJOnDraSSbDMvGJ8x3cbjygy2qFEi7HCeUT4BDKCvMozPozcD6WmOt6sVvYDNBKhFSz3kjOVQ==}
     dependencies:
-      '@types/estree': 1.0.5
+      '@types/estree': 1.0.7
       devlop: 1.1.0
       estree-util-is-identifier-name: 3.0.0
       micromark-factory-mdx-expression: 2.0.3
@@ -10385,7 +6243,7 @@
   /micromark-extension-mdxjs-esm@3.0.0:
     resolution: {integrity: sha512-DJFl4ZqkErRpq/dAPyeWp15tGrcrrJho1hKK5uBS70BCtfrIFg81sqcTVu3Ta+KD1Tk5vAtBNElWxtAa+m8K9A==}
     dependencies:
-      '@types/estree': 1.0.5
+      '@types/estree': 1.0.7
       devlop: 1.1.0
       micromark-core-commonmark: 2.0.3
       micromark-util-character: 2.1.1
@@ -10429,7 +6287,7 @@
   /micromark-factory-mdx-expression@2.0.3:
     resolution: {integrity: sha512-kQnEtA3vzucU2BkrIa8/VaSAsP+EJ3CKOvhMuJgOEGg9KDC6OAY6nSnNDVRiVNRqj7Y4SlSzcStaH/5jge8JdQ==}
     dependencies:
-      '@types/estree': 1.0.5
+      '@types/estree': 1.0.7
       devlop: 1.1.0
       micromark-factory-space: 2.0.1
       micromark-util-character: 2.1.1
@@ -10515,7 +6373,7 @@
   /micromark-util-events-to-acorn@2.0.3:
     resolution: {integrity: sha512-jmsiEIiZ1n7X1Rr5k8wVExBQCg5jy4UXVADItHmNk1zkwEVhBuIUKRu3fqv+hs4nxLISi2DQGlqIOGiFxgbfHg==}
     dependencies:
-      '@types/estree': 1.0.5
+      '@types/estree': 1.0.7
       '@types/unist': 3.0.3
       devlop: 1.1.0
       estree-util-visit: 2.0.0
@@ -11118,7 +6976,7 @@
   /recma-build-jsx@1.0.0:
     resolution: {integrity: sha512-8GtdyqaBcDfva+GUKDr3nev3VpKAhup1+RvkMvUxURHpW7QyIvk9F5wz7Vzo06CEMSilw6uArgRqhpiUcWp8ew==}
     dependencies:
-      '@types/estree': 1.0.5
+      '@types/estree': 1.0.7
       estree-util-build-jsx: 3.0.1
       vfile: 6.0.3
     dev: false
@@ -11138,7 +6996,7 @@
   /recma-parse@1.0.0:
     resolution: {integrity: sha512-OYLsIGBB5Y5wjnSnQW6t3Xg7q3fQ7FWbw/vcXtORTnyaSFscOtABg+7Pnz6YZ6c27fG1/aN8CjfwoUEUIdwqWQ==}
     dependencies:
-      '@types/estree': 1.0.5
+      '@types/estree': 1.0.7
       esast-util-from-js: 2.0.1
       unified: 11.0.5
       vfile: 6.0.3
@@ -11147,7 +7005,7 @@
   /recma-stringify@1.0.0:
     resolution: {integrity: sha512-cjwII1MdIIVloKvC9ErQ+OgAtwHBmcZ0Bg4ciz78FtbT8In39aAYbaA7zvxQ61xVMSPE8WxhLwLbhif4Js2C+g==}
     dependencies:
-      '@types/estree': 1.0.5
+      '@types/estree': 1.0.7
       estree-util-to-js: 2.0.0
       unified: 11.0.5
       vfile: 6.0.3
@@ -11216,7 +7074,7 @@
   /rehype-recma@1.0.0:
     resolution: {integrity: sha512-lqA4rGUf1JmacCNWWZx0Wv1dHqMwxzsDWYMTowuplHF3xH0N/MmrZ/G3BDZnzAkRmxDadujCjaKM2hqYdCBOGw==}
     dependencies:
-      '@types/estree': 1.0.5
+      '@types/estree': 1.0.7
       '@types/hast': 3.0.4
       hast-util-to-estree: 3.1.3
     transitivePeerDependencies:
@@ -11462,7 +7320,6 @@
     resolution: {integrity: sha512-BR7VvDCVHO+q2xBEWskxS6DJE1qRnb7DxzUrogb71CWoSficBxYsiAGd+Kl0mmq/MprG9yArRkyrQxTO6XjMzA==}
     hasBin: true
 
-<<<<<<< HEAD
   /semver@7.5.4:
     resolution: {integrity: sha512-1bCSESV6Pv+i21Hvpxp3Dx+pSD8lIPt8uVjRrxAUt/nbswYc+tK6Y2btiULjd4+fnq15PX+nqQDC7Oft7WkwcA==}
     engines: {node: '>=10'}
@@ -11476,9 +7333,6 @@
     engines: {node: '>=10'}
     hasBin: true
     dev: false
-=======
-  semver@7.7.1: {}
->>>>>>> b0d58180
 
   /sharp@0.33.5:
     resolution: {integrity: sha512-haPVm1EkS9pgvHrQ/F3Xy+hgcuMV0Wm9vfIBSiwZ05k+xgb0PkBQpGsAA/oWdDobNaZTH5ppvHtzCFbnSEwHVw==}
@@ -12064,41 +7918,26 @@
       vfile-message: 4.0.2
     dev: false
 
-<<<<<<< HEAD
   /vite-node@3.1.2:
     resolution: {integrity: sha512-/8iMryv46J3aK13iUXsei5G/A3CUlW4665THCPS+K8xAaqrVWiGB4RfXMQXCLjpK9P2eK//BczrVkn5JLAk6DA==}
     engines: {node: ^18.0.0 || ^20.0.0 || >=22.0.0}
     hasBin: true
-=======
-  vite-node@3.1.2(@types/node@22.1.0)(lightningcss@1.24.0)(yaml@2.7.1):
->>>>>>> b0d58180
     dependencies:
       cac: 6.7.14
       debug: 4.4.0
       es-module-lexer: 1.6.0
       pathe: 2.0.3
-<<<<<<< HEAD
       vite: 5.3.5
-=======
-      vite: 6.3.5(@types/node@22.1.0)(lightningcss@1.24.0)(yaml@2.7.1)
->>>>>>> b0d58180
     transitivePeerDependencies:
       - '@types/node'
-      - jiti
       - less
       - lightningcss
       - sass
-      - sass-embedded
       - stylus
       - sugarss
       - supports-color
       - terser
-<<<<<<< HEAD
-    dev: true
-=======
-      - tsx
-      - yaml
->>>>>>> b0d58180
+    dev: true
 
   /vite@5.3.5:
     resolution: {integrity: sha512-MdjglKR6AQXQb9JGiS7Rc2wC6uMjcm7Go/NHNO63EwiJXfuk9PgqiP/n5IDJCziMkfw9n4Ubp7lttNwz+8ZVKA==}
@@ -12197,7 +8036,6 @@
       vite: 6.3.5(@types/node@22.1.0)
     dev: false
 
-<<<<<<< HEAD
   /vitest@3.1.2:
     resolution: {integrity: sha512-WaxpJe092ID1C0mr+LH9MmNrhfzi8I65EX/NRU/Ld016KqQNRgxSOlGNP1hHN+a/F8L15Mh8klwaF77zR3GeDQ==}
     engines: {node: ^18.0.0 || ^20.0.0 || >=22.0.0}
@@ -12225,9 +8063,6 @@
         optional: true
       jsdom:
         optional: true
-=======
-  vitest@3.1.2(@types/debug@4.1.12)(@types/node@22.1.0)(lightningcss@1.24.0)(yaml@2.7.1):
->>>>>>> b0d58180
     dependencies:
       '@vitest/expect': 3.1.2
       '@vitest/mocker': 3.1.2(vite@5.3.5)
@@ -12247,31 +8082,19 @@
       tinyglobby: 0.2.13
       tinypool: 1.0.2
       tinyrainbow: 2.0.0
-<<<<<<< HEAD
       vite: 5.3.5
       vite-node: 3.1.2
-=======
-      vite: 5.3.5(@types/node@22.1.0)(lightningcss@1.24.0)
-      vite-node: 3.1.2(@types/node@22.1.0)(lightningcss@1.24.0)(yaml@2.7.1)
->>>>>>> b0d58180
       why-is-node-running: 2.3.0
     transitivePeerDependencies:
-      - jiti
       - less
       - lightningcss
       - msw
       - sass
-      - sass-embedded
       - stylus
       - sugarss
       - supports-color
       - terser
-<<<<<<< HEAD
-    dev: true
-=======
-      - tsx
-      - yaml
->>>>>>> b0d58180
+    dev: true
 
   /volar-service-css@0.0.62(@volar/language-service@2.4.13):
     resolution: {integrity: sha512-JwNyKsH3F8PuzZYuqPf+2e+4CTU8YoyUHEHVnoXNlrLe7wy9U3biomZ56llN69Ris7TTy/+DEX41yVxQpM4qvg==}
@@ -12546,7 +8369,6 @@
   /yallist@3.1.1:
     resolution: {integrity: sha512-a4UGQaWPH59mOXUYnAG2ewncQS4i4F43Tv3JoAM+s2VDAmS9NsK8GpDMLrCHPksFT7h3K6TOoUNn2pb7RoXx4g==}
 
-<<<<<<< HEAD
   /yallist@4.0.0:
     resolution: {integrity: sha512-3wdGidZyq5PB084XLES5TpOSRA3wjXAlIWMhum2kRcv/41Sn2emQ0dycQW4uZXLejwKvg6EsvbdlVL+FYEct7A==}
     dev: true
@@ -12554,9 +8376,6 @@
   /yaml-language-server@1.15.0:
     resolution: {integrity: sha512-N47AqBDCMQmh6mBLmI6oqxryHRzi33aPFPsJhYy3VTUGCdLHYjGh4FZzpUjRlphaADBBkDmnkM/++KNIOHi5Rw==}
     hasBin: true
-=======
-  yaml-language-server@1.15.0:
->>>>>>> b0d58180
     dependencies:
       ajv: 8.17.1
       lodash: 4.17.21
