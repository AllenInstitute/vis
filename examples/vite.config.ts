--- conflicted
+++ resolved
@@ -34,10 +34,6 @@
             '~': path.resolve(__dirname, './src'),
         },
     },
-<<<<<<< HEAD
-    worker: {
-        format: 'es',
-=======
     // Used to get the layers.html file in the build, remove once it's migrated to a React component
     build: {
         rollupOptions: {
@@ -50,6 +46,5 @@
     // Needed for the Rollup build changes to work
     worker: {
         format: 'es', // Explicitly set worker format to ES modules
->>>>>>> 06dcba00
     },
 });