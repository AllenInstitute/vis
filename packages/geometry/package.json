--- conflicted
+++ resolved
@@ -41,17 +41,6 @@
     },
     "publishConfig": {
         "registry": "https://npm.pkg.github.com/AllenInstitute"
-<<<<<<< HEAD
-    }
-=======
-    },
-    "devDependencies": {
-        "@parcel/packager-ts": "2.12.0",
-        "@parcel/transformer-typescript-types": "2.12.0",
-        "parcel": "2.12.0",
-        "typescript": "5.3.3",
-        "vitest": "1.4.0"
     },
     "packageManager": "pnpm@9.14.2"
->>>>>>> e0ae5a0e
 }