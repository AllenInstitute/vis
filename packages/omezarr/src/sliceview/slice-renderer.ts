--- conflicted
+++ resolved
@@ -66,13 +66,9 @@
             };
     }
 }
-<<<<<<< HEAD
-function isPrepared(stuff: Record<string, ReglCacheEntry | undefined>): stuff is ImageChannels {
-=======
-function isPrepared(cacheData: Record<string, ReglCacheEntry | undefined>): cacheData is GpuData {
->>>>>>> bcd70131
-    return 'R' in stuff && 'G' in stuff && 'B' in stuff &&
-        stuff.R?.type === 'texture' && stuff.G?.type === 'texture' && stuff.B?.type === 'texture'
+function isPrepared(cacheData: Record<string, ReglCacheEntry | undefined>): cacheData is ImageChannels {
+    return 'R' in cacheData && 'G' in cacheData && 'B' in cacheData &&
+        cacheData.R?.type === 'texture' && cacheData.G?.type === 'texture' && cacheData.B?.type === 'texture'
 }
 const intervalToVec2 = (i: Interval): vec2 => [i.min, i.max]
 
