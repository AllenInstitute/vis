--- conflicted
+++ resolved
@@ -27,16 +27,11 @@
         specifier: 0.11.10
         version: 0.11.10
       typescript:
-<<<<<<< HEAD
-        specifier: ^5.3.3
-        version: 5.7.2
-      vitest:
-        specifier: ^1.4.0
-        version: 1.6.0(@types/node@22.10.5)(lightningcss@1.28.2)
-=======
         specifier: 5.3.3
         version: 5.3.3
->>>>>>> e0ae5a0e
+      vitest:
+        specifier: 1.4.0
+        version: 1.4.0(@types/node@22.10.5)(lightningcss@1.28.2)
 
   examples:
     dependencies:
@@ -120,16 +115,8 @@
         specifier: 18.3.0
         version: 18.3.0
       '@vitejs/plugin-react-swc':
-<<<<<<< HEAD
-        specifier: ^3.5.0
-        version: 3.7.2(@swc/helpers@0.5.15)(vite@5.4.11(@types/node@22.10.5)(lightningcss@1.28.2))
-=======
         specifier: 3.5.0
         version: 3.5.0(@swc/helpers@0.5.15)(vite@5.3.5(@types/node@22.1.0)(lightningcss@1.28.2))
-      typescript:
-        specifier: 5.3.3
-        version: 5.3.3
->>>>>>> e0ae5a0e
       vite:
         specifier: 5.3.5
         version: 5.3.5(@types/node@22.1.0)(lightningcss@1.28.2)
@@ -142,57 +129,11 @@
       '@alleninstitute/vis-scatterbrain':
         specifier: workspace:*
         version: link:../scatterbrain
-<<<<<<< HEAD
-      regl:
-        specifier: ^2.1.0
-        version: 2.1.1
-
-  packages/geometry: {}
-=======
-      lodash:
-        specifier: 4.17.21
-        version: 4.17.21
       regl:
         specifier: 2.1.0
         version: 2.1.0
-    devDependencies:
-      '@parcel/packager-ts':
-        specifier: 2.12.0
-        version: 2.12.0(@parcel/core@2.12.0(@swc/helpers@0.5.15))
-      '@parcel/transformer-typescript-types':
-        specifier: 2.12.0
-        version: 2.12.0(@parcel/core@2.12.0(@swc/helpers@0.5.15))(typescript@5.3.3)
-      '@types/lodash':
-        specifier: 4.14.202
-        version: 4.14.202
-      parcel:
-        specifier: 2.12.0
-        version: 2.12.0(@swc/helpers@0.5.15)(postcss@8.4.49)(typescript@5.3.3)
-      typescript:
-        specifier: 5.3.3
-        version: 5.3.3
-      vitest:
-        specifier: 1.4.0
-        version: 1.4.0(@types/node@22.10.5)(lightningcss@1.28.2)
-
-  packages/geometry:
-    devDependencies:
-      '@parcel/packager-ts':
-        specifier: 2.12.0
-        version: 2.12.0(@parcel/core@2.12.0(@swc/helpers@0.5.15))
-      '@parcel/transformer-typescript-types':
-        specifier: 2.12.0
-        version: 2.12.0(@parcel/core@2.12.0(@swc/helpers@0.5.15))(typescript@5.3.3)
-      parcel:
-        specifier: 2.12.0
-        version: 2.12.0(@swc/helpers@0.5.15)(postcss@8.4.49)(typescript@5.3.3)
-      typescript:
-        specifier: 5.3.3
-        version: 5.3.3
-      vitest:
-        specifier: 1.4.0
-        version: 1.4.0(@types/node@22.10.5)(lightningcss@1.28.2)
->>>>>>> e0ae5a0e
+
+  packages/geometry: {}
 
   packages/omezarr:
     dependencies:
@@ -202,37 +143,12 @@
       '@alleninstitute/vis-scatterbrain':
         specifier: workspace:*
         version: link:../scatterbrain
-<<<<<<< HEAD
-=======
-      lodash:
-        specifier: 4.17.21
-        version: 4.17.21
->>>>>>> e0ae5a0e
       regl:
         specifier: 2.1.0
         version: 2.1.0
       zarrita:
         specifier: 0.4.0-next.14
         version: 0.4.0-next.14
-<<<<<<< HEAD
-=======
-    devDependencies:
-      '@parcel/packager-ts':
-        specifier: 2.12.0
-        version: 2.12.0(@parcel/core@2.12.0(@swc/helpers@0.5.15))
-      '@parcel/transformer-typescript-types':
-        specifier: 2.12.0
-        version: 2.12.0(@parcel/core@2.12.0(@swc/helpers@0.5.15))(typescript@5.3.3)
-      '@types/lodash':
-        specifier: 4.14.202
-        version: 4.14.202
-      parcel:
-        specifier: 2.12.0
-        version: 2.12.0(@swc/helpers@0.5.15)(postcss@8.4.49)(typescript@5.3.3)
-      typescript:
-        specifier: 5.3.3
-        version: 5.3.3
->>>>>>> e0ae5a0e
 
   packages/scatterbrain:
     dependencies:
@@ -246,30 +162,9 @@
         specifier: 2.1.0
         version: 2.1.0
     devDependencies:
-<<<<<<< HEAD
-      '@types/lodash':
-        specifier: ^4.14.202
-        version: 4.17.14
-=======
-      '@parcel/packager-ts':
-        specifier: 2.12.0
-        version: 2.12.0(@parcel/core@2.12.0(@swc/helpers@0.5.15))
-      '@parcel/transformer-typescript-types':
-        specifier: 2.12.0
-        version: 2.12.0(@parcel/core@2.12.0(@swc/helpers@0.5.15))(typescript@5.3.3)
       '@types/lodash':
         specifier: 4.14.202
         version: 4.14.202
-      parcel:
-        specifier: 2.12.0
-        version: 2.12.0(@swc/helpers@0.5.15)(postcss@8.4.49)(typescript@5.3.3)
-      typescript:
-        specifier: 5.3.3
-        version: 5.3.3
-      vitest:
-        specifier: 1.4.0
-        version: 1.4.0(@types/node@22.10.5)(lightningcss@1.28.2)
->>>>>>> e0ae5a0e
 
 packages:
 
@@ -2773,15 +2668,13 @@
     transitivePeerDependencies:
       - '@parcel/core'
 
-  '@parcel/cache@2.12.0(@parcel/core@2.12.0(@swc/helpers@0.5.15))(@swc/helpers@0.5.15)':
+  '@parcel/cache@2.12.0(@parcel/core@2.12.0(@swc/helpers@0.5.15))':
     dependencies:
       '@parcel/core': 2.12.0(@swc/helpers@0.5.15)
       '@parcel/fs': 2.12.0(@parcel/core@2.12.0(@swc/helpers@0.5.15))(@swc/helpers@0.5.15)
       '@parcel/logger': 2.12.0
       '@parcel/utils': 2.12.0
       lmdb: 2.8.5
-    transitivePeerDependencies:
-      - '@swc/helpers'
 
   '@parcel/codeframe@2.12.0':
     dependencies:
@@ -2841,7 +2734,7 @@
   '@parcel/core@2.12.0(@swc/helpers@0.5.15)':
     dependencies:
       '@mischnic/json-sourcemap': 0.1.1
-      '@parcel/cache': 2.12.0(@parcel/core@2.12.0(@swc/helpers@0.5.15))(@swc/helpers@0.5.15)
+      '@parcel/cache': 2.12.0(@parcel/core@2.12.0(@swc/helpers@0.5.15))
       '@parcel/diagnostic': 2.12.0
       '@parcel/events': 2.12.0
       '@parcel/fs': 2.12.0(@parcel/core@2.12.0(@swc/helpers@0.5.15))(@swc/helpers@0.5.15)
@@ -3279,7 +3172,7 @@
 
   '@parcel/types@2.12.0(@parcel/core@2.12.0(@swc/helpers@0.5.15))(@swc/helpers@0.5.15)':
     dependencies:
-      '@parcel/cache': 2.12.0(@parcel/core@2.12.0(@swc/helpers@0.5.15))(@swc/helpers@0.5.15)
+      '@parcel/cache': 2.12.0(@parcel/core@2.12.0(@swc/helpers@0.5.15))
       '@parcel/diagnostic': 2.12.0
       '@parcel/fs': 2.12.0(@parcel/core@2.12.0(@swc/helpers@0.5.15))(@swc/helpers@0.5.15)
       '@parcel/package-manager': 2.12.0(@parcel/core@2.12.0(@swc/helpers@0.5.15))(@swc/helpers@0.5.15)
