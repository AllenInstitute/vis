--- conflicted
+++ resolved
@@ -16,17 +16,10 @@
     type vec3,
 } from '@alleninstitute/vis-geometry';
 import type REGL from 'regl';
-<<<<<<< HEAD
-import { getVisibleTiles, type VoxelTile } from './loader';
-import { buildTileRenderer } from './tile-renderer';
 import type { OmeZarrFileset } from '../zarr/fileset';
 import type { OmeZarrConnection, ZarrDataSpecifier } from '../zarr/loading';
-=======
-import type { ZarrRequest } from '../zarr/loading';
 import { type VoxelTile, getVisibleTiles } from './loader';
 import { buildTileRenderCommand } from './tile-renderer';
-import type { OmeZarrMetadata, OmeZarrShapedDataset } from '../zarr/types';
->>>>>>> 1c99795d
 
 export type RenderSettingsChannel = {
     index: number;
